<?xml version="1.0" encoding="utf-8"?>
<Dependencies>
  <ProductDependencies>
    <Dependency Name="Microsoft.NETCore.Compilers" Version="4.0.1-1.21573.5">
      <Uri>https://github.com/dotnet/roslyn</Uri>
      <Sha>1fa6e45dd631b37e7b28a78907240aed8a300d50</Sha>
    </Dependency>
    <Dependency Name="System.CommandLine" Version="2.0.0-beta1.21601.2">
      <Uri>https://github.com/dotnet/command-line-api</Uri>
      <Sha>8f280ecd202ab3ce64af177a6e2aa18644a26f6f</Sha>
    </Dependency>
    <Dependency Name="System.CommandLine.Rendering" Version="0.3.0-alpha.21601.2">
      <Uri>https://github.com/dotnet/command-line-api</Uri>
      <Sha>8f280ecd202ab3ce64af177a6e2aa18644a26f6f</Sha>
    </Dependency>
  </ProductDependencies>
  <ToolsetDependencies>
<<<<<<< HEAD
    <Dependency Name="Microsoft.DotNet.Arcade.Sdk" Version="6.0.0-beta.21573.2">
      <Uri>https://github.com/dotnet/arcade</Uri>
      <Sha>249a53452a198b19cf6d3ac90ad25265ee77ee59</Sha>
=======
    <Dependency Name="Microsoft.DotNet.Arcade.Sdk" Version="7.0.0-beta.21606.6">
      <Uri>https://github.com/dotnet/arcade</Uri>
      <Sha>5d969787afb2fd87f642458687e3ad41094ac3ab</Sha>
>>>>>>> 7a870722
    </Dependency>
  </ToolsetDependencies>
</Dependencies><|MERGE_RESOLUTION|>--- conflicted
+++ resolved
@@ -15,15 +15,9 @@
     </Dependency>
   </ProductDependencies>
   <ToolsetDependencies>
-<<<<<<< HEAD
-    <Dependency Name="Microsoft.DotNet.Arcade.Sdk" Version="6.0.0-beta.21573.2">
-      <Uri>https://github.com/dotnet/arcade</Uri>
-      <Sha>249a53452a198b19cf6d3ac90ad25265ee77ee59</Sha>
-=======
     <Dependency Name="Microsoft.DotNet.Arcade.Sdk" Version="7.0.0-beta.21606.6">
       <Uri>https://github.com/dotnet/arcade</Uri>
       <Sha>5d969787afb2fd87f642458687e3ad41094ac3ab</Sha>
->>>>>>> 7a870722
     </Dependency>
   </ToolsetDependencies>
 </Dependencies>