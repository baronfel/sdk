--- conflicted
+++ resolved
@@ -1,20 +1,6 @@
 <?xml version="1.0" encoding="utf-8"?>
 <Dependencies>
   <ProductDependencies>
-<<<<<<< HEAD
-    <Dependency Name="Microsoft.TemplateEngine.Abstractions" Version="9.0.300-preview.25162.5">
-      <Uri>https://github.com/dotnet/templating</Uri>
-      <Sha>cc5e1ccae956d118015c5c8e4dedaf86d65a52aa</Sha>
-    </Dependency>
-    <Dependency Name="Microsoft.TemplateEngine.Mocks" Version="9.0.300-preview.25162.5">
-      <Uri>https://github.com/dotnet/templating</Uri>
-      <Sha>cc5e1ccae956d118015c5c8e4dedaf86d65a52aa</Sha>
-    </Dependency>
-    <!-- Intermediate is necessary for source build. -->
-    <Dependency Name="Microsoft.SourceBuild.Intermediate.templating" Version="9.0.300-preview.25162.5">
-      <Uri>https://github.com/dotnet/templating</Uri>
-      <Sha>cc5e1ccae956d118015c5c8e4dedaf86d65a52aa</Sha>
-=======
     <Dependency Name="Microsoft.TemplateEngine.Abstractions" Version="10.0.100-preview.3.25163.5">
       <Uri>https://github.com/dotnet/templating</Uri>
       <Sha>7831bfd2d7142ed592efa51314ef3a2ba65f524e</Sha>
@@ -55,7 +41,6 @@
     <Dependency Name="Microsoft.SourceBuild.Intermediate.templating" Version="10.0.100-preview.3.25163.5">
       <Uri>https://github.com/dotnet/templating</Uri>
       <Sha>7831bfd2d7142ed592efa51314ef3a2ba65f524e</Sha>
->>>>>>> e6be3e40
       <SourceBuild RepoName="templating" ManagedOnly="true" />
     </Dependency>
     <Dependency Name="Microsoft.NETCore.App.Ref" Version="10.0.0-preview.3.25162.19">
@@ -174,19 +159,9 @@
       <Uri>https://github.com/dotnet/roslyn</Uri>
       <Sha>196b8184e522d79fce21b89ab0f4dc1b40247e78</Sha>
     </Dependency>
-<<<<<<< HEAD
-    <Dependency Name="Microsoft.CodeAnalysis.Workspaces.MSBuild" Version="4.14.0-3.25162.12">
-      <Uri>https://github.com/dotnet/roslyn</Uri>
-      <Sha>196b8184e522d79fce21b89ab0f4dc1b40247e78</Sha>
-    </Dependency>
-    <Dependency Name="Microsoft.AspNetCore.DeveloperCertificates.XPlat" Version="9.0.3-servicing.25112.20">
-      <Uri>https://dev.azure.com/dnceng/internal/_git/dotnet-aspnetcore</Uri>
-      <Sha>b96167fbfe8bd45d94e4dcda42c7d09eb5745459</Sha>
-=======
     <Dependency Name="Microsoft.CodeAnalysis.Workspaces.Common" Version="4.14.0-3.25162.12">
       <Uri>https://github.com/dotnet/roslyn</Uri>
       <Sha>196b8184e522d79fce21b89ab0f4dc1b40247e78</Sha>
->>>>>>> e6be3e40
     </Dependency>
     <Dependency Name="Microsoft.CodeAnalysis.Workspaces.MSBuild" Version="4.14.0-3.25162.12">
       <Uri>https://github.com/dotnet/roslyn</Uri>
@@ -451,24 +426,6 @@
       <Sha>00b6dbed5d8bb56caaa491c1cd4d3328edb78ef7</Sha>
       <SourceBuild RepoName="aspnetcore" ManagedOnly="true" />
     </Dependency>
-<<<<<<< HEAD
-    <Dependency Name="Microsoft.CodeAnalysis.Razor.Tooling.Internal" Version="9.0.0-preview.25162.1">
-      <Uri>https://github.com/dotnet/razor</Uri>
-      <Sha>19342b16f849fb3c5750075d380c6bbc1fbf5d21</Sha>
-    </Dependency>
-    <Dependency Name="Microsoft.AspNetCore.Mvc.Razor.Extensions.Tooling.Internal" Version="9.0.0-preview.25162.1">
-      <Uri>https://github.com/dotnet/razor</Uri>
-      <Sha>19342b16f849fb3c5750075d380c6bbc1fbf5d21</Sha>
-    </Dependency>
-    <Dependency Name="Microsoft.NET.Sdk.Razor.SourceGenerators.Transport" Version="9.0.0-preview.25162.1">
-      <Uri>https://github.com/dotnet/razor</Uri>
-      <Sha>19342b16f849fb3c5750075d380c6bbc1fbf5d21</Sha>
-    </Dependency>
-    <!-- Intermediate is necessary for source build. -->
-    <Dependency Name="Microsoft.SourceBuild.Intermediate.razor" Version="9.0.0-preview.25162.1">
-      <Uri>https://github.com/dotnet/razor</Uri>
-      <Sha>19342b16f849fb3c5750075d380c6bbc1fbf5d21</Sha>
-=======
     <Dependency Name="Microsoft.CodeAnalysis.Razor.Tooling.Internal" Version="9.0.0-preview.25163.3">
       <Uri>https://github.com/dotnet/razor</Uri>
       <Sha>284b32d1cdc69c2974c2a8653f64751c7082865d</Sha>
@@ -485,7 +442,6 @@
     <Dependency Name="Microsoft.SourceBuild.Intermediate.razor" Version="9.0.0-preview.25163.3">
       <Uri>https://github.com/dotnet/razor</Uri>
       <Sha>284b32d1cdc69c2974c2a8653f64751c7082865d</Sha>
->>>>>>> e6be3e40
       <SourceBuild RepoName="razor" ManagedOnly="true" />
     </Dependency>
     <!-- For coherency purposes, these versions should be gated by the versions of winforms and wpf routed via windowsdesktop -->
@@ -684,36 +640,6 @@
     </Dependency>
   </ProductDependencies>
   <ToolsetDependencies>
-<<<<<<< HEAD
-    <Dependency Name="Microsoft.DotNet.Arcade.Sdk" Version="9.0.0-beta.25161.4">
-      <Uri>https://github.com/dotnet/arcade</Uri>
-      <Sha>f33d9e642f0e68a61312164cd9e0baf4e142a999</Sha>
-    </Dependency>
-    <Dependency Name="Microsoft.DotNet.Build.Tasks.Installers" Version="9.0.0-beta.25161.4">
-      <Uri>https://github.com/dotnet/arcade</Uri>
-      <Sha>f33d9e642f0e68a61312164cd9e0baf4e142a999</Sha>
-    </Dependency>
-    <Dependency Name="Microsoft.DotNet.Helix.Sdk" Version="9.0.0-beta.25161.4">
-      <Uri>https://github.com/dotnet/arcade</Uri>
-      <Sha>f33d9e642f0e68a61312164cd9e0baf4e142a999</Sha>
-    </Dependency>
-    <Dependency Name="Microsoft.DotNet.SignTool" Version="9.0.0-beta.25161.4">
-      <Uri>https://github.com/dotnet/arcade</Uri>
-      <Sha>f33d9e642f0e68a61312164cd9e0baf4e142a999</Sha>
-    </Dependency>
-    <Dependency Name="Microsoft.DotNet.XUnitExtensions" Version="9.0.0-beta.25161.4">
-      <Uri>https://github.com/dotnet/arcade</Uri>
-      <Sha>f33d9e642f0e68a61312164cd9e0baf4e142a999</Sha>
-    </Dependency>
-    <Dependency Name="Microsoft.DotNet.XliffTasks" Version="9.0.0-beta.25161.4">
-      <Uri>https://github.com/dotnet/arcade</Uri>
-      <Sha>f33d9e642f0e68a61312164cd9e0baf4e142a999</Sha>
-    </Dependency>
-    <!-- Intermediate is necessary for source build. -->
-    <Dependency Name="Microsoft.SourceBuild.Intermediate.arcade" Version="9.0.0-beta.25161.4">
-      <Uri>https://github.com/dotnet/arcade</Uri>
-      <Sha>f33d9e642f0e68a61312164cd9e0baf4e142a999</Sha>
-=======
     <Dependency Name="Microsoft.DotNet.Arcade.Sdk" Version="10.0.0-beta.25163.2">
       <Uri>https://github.com/dotnet/arcade</Uri>
       <Sha>8e4ea93f74bfbefa0df803dc8c842fa4cf65502c</Sha>
@@ -742,7 +668,6 @@
     <Dependency Name="Microsoft.SourceBuild.Intermediate.arcade" Version="10.0.0-beta.25163.2">
       <Uri>https://github.com/dotnet/arcade</Uri>
       <Sha>8e4ea93f74bfbefa0df803dc8c842fa4cf65502c</Sha>
->>>>>>> e6be3e40
       <SourceBuild RepoName="arcade" ManagedOnly="true" />
     </Dependency>
     <Dependency Name="System.Reflection.MetadataLoadContext" Version="10.0.0-preview.3.25162.19">
