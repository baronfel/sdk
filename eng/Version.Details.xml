<?xml version="1.0" encoding="utf-8"?>
<Dependencies>
  <ProductDependencies>
<<<<<<< HEAD
    <Dependency Name="Microsoft.TemplateEngine.Abstractions" Version="9.0.201">
      <Uri>https://github.com/dotnet/templating</Uri>
      <Sha>8c5b547aae29264f91da1a90466b050167d7389e</Sha>
    </Dependency>
    <Dependency Name="Microsoft.TemplateEngine.Mocks" Version="9.0.201-servicing.25105.7">
      <Uri>https://github.com/dotnet/templating</Uri>
      <Sha>8c5b547aae29264f91da1a90466b050167d7389e</Sha>
    </Dependency>
    <!-- Intermediate is necessary for source build. -->
    <Dependency Name="Microsoft.SourceBuild.Intermediate.templating" Version="9.0.201-servicing.25105.7">
      <Uri>https://github.com/dotnet/templating</Uri>
      <Sha>8c5b547aae29264f91da1a90466b050167d7389e</Sha>
=======
    <Dependency Name="Microsoft.TemplateEngine.Abstractions" Version="9.0.300-preview.25105.6">
      <Uri>https://github.com/dotnet/templating</Uri>
      <Sha>a8fd1237348ffb24993b9000d4a15fa4a8b2237f</Sha>
    </Dependency>
    <Dependency Name="Microsoft.TemplateEngine.Mocks" Version="9.0.300-preview.25105.6">
      <Uri>https://github.com/dotnet/templating</Uri>
      <Sha>a8fd1237348ffb24993b9000d4a15fa4a8b2237f</Sha>
    </Dependency>
    <!-- Intermediate is necessary for source build. -->
    <Dependency Name="Microsoft.SourceBuild.Intermediate.templating" Version="9.0.300-preview.25105.6">
      <Uri>https://github.com/dotnet/templating</Uri>
      <Sha>a8fd1237348ffb24993b9000d4a15fa4a8b2237f</Sha>
>>>>>>> e17c2492
      <SourceBuild RepoName="templating" ManagedOnly="true" />
    </Dependency>
    <Dependency Name="Microsoft.NETCore.App.Ref" Version="9.0.0">
      <Uri>https://dev.azure.com/dnceng/internal/_git/dotnet-runtime</Uri>
      <Sha>9d5a6a9aa463d6d10b0b0ba6d5982cc82f363dc3</Sha>
    </Dependency>
    <Dependency Name="VS.Redist.Common.NetCore.SharedFramework.x64.9.0" Version="9.0.0-rtm.24528.9">
      <Uri>https://dev.azure.com/dnceng/internal/_git/dotnet-runtime</Uri>
      <Sha>9d5a6a9aa463d6d10b0b0ba6d5982cc82f363dc3</Sha>
    </Dependency>
    <Dependency Name="VS.Redist.Common.NetCore.TargetingPack.x64.9.0" Version="9.0.0-rtm.24528.9">
      <Uri>https://dev.azure.com/dnceng/internal/_git/dotnet-runtime</Uri>
      <Sha>9d5a6a9aa463d6d10b0b0ba6d5982cc82f363dc3</Sha>
    </Dependency>
    <Dependency Name="Microsoft.NETCore.App.Runtime.win-x64" Version="9.0.0">
      <Uri>https://dev.azure.com/dnceng/internal/_git/dotnet-runtime</Uri>
      <Sha>9d5a6a9aa463d6d10b0b0ba6d5982cc82f363dc3</Sha>
    </Dependency>
    <Dependency Name="Microsoft.NETCore.App.Host.win-x64" Version="9.0.0">
      <Uri>https://dev.azure.com/dnceng/internal/_git/dotnet-runtime</Uri>
      <Sha>9d5a6a9aa463d6d10b0b0ba6d5982cc82f363dc3</Sha>
    </Dependency>
    <Dependency Name="Microsoft.NETCore.Platforms" Version="9.0.0-rtm.24528.9">
      <Uri>https://dev.azure.com/dnceng/internal/_git/dotnet-runtime</Uri>
      <Sha>9d5a6a9aa463d6d10b0b0ba6d5982cc82f363dc3</Sha>
    </Dependency>
    <Dependency Name="Microsoft.NET.HostModel" Version="9.0.0-rtm.24528.9">
      <Uri>https://dev.azure.com/dnceng/internal/_git/dotnet-runtime</Uri>
      <Sha>9d5a6a9aa463d6d10b0b0ba6d5982cc82f363dc3</Sha>
    </Dependency>
    <Dependency Name="Microsoft.Extensions.DependencyModel" Version="9.0.0">
      <Uri>https://dev.azure.com/dnceng/internal/_git/dotnet-runtime</Uri>
      <Sha>9d5a6a9aa463d6d10b0b0ba6d5982cc82f363dc3</Sha>
    </Dependency>
    <!-- Intermediate is necessary for source build. -->
    <Dependency Name="Microsoft.SourceBuild.Intermediate.runtime.linux-x64" Version="9.0.0-rtm.24528.9">
      <Uri>https://dev.azure.com/dnceng/internal/_git/dotnet-runtime</Uri>
      <Sha>9d5a6a9aa463d6d10b0b0ba6d5982cc82f363dc3</Sha>
      <SourceBuild RepoName="runtime" ManagedOnly="false" />
    </Dependency>
    <!-- Change blob version in GenerateLayout.targets if this is unpinned to service targeting pack -->
    <!-- No new netstandard.library planned for 3.1 timeframe at this time. -->
    <Dependency Name="NETStandard.Library.Ref" Version="2.1.0" Pinned="true">
      <Uri>https://github.com/dotnet/core-setup</Uri>
      <Sha>7d57652f33493fa022125b7f63aad0d70c52d810</Sha>
    </Dependency>
    <Dependency Name="Microsoft.NET.Workload.Emscripten.Current.Manifest-9.0.100" Version="9.0.0" CoherentParentDependency="Microsoft.NETCore.App.Runtime.win-x64">
      <Uri>https://github.com/dotnet/emsdk</Uri>
      <Sha>763d10a1a251be35337ee736832bfde3f9200672</Sha>
    </Dependency>
    <!-- Intermediate is necessary for source build. -->
    <Dependency Name="Microsoft.SourceBuild.Intermediate.emsdk" Version="9.0.0-rtm.24528.2" CoherentParentDependency="Microsoft.NETCore.App.Runtime.win-x64">
      <Uri>https://github.com/dotnet/emsdk</Uri>
      <Sha>763d10a1a251be35337ee736832bfde3f9200672</Sha>
      <SourceBuild RepoName="emsdk" ManagedOnly="true" />
    </Dependency>
    <Dependency Name="Microsoft.Build" Version="17.14.0-preview-25103-04">
      <Uri>https://github.com/dotnet/msbuild</Uri>
      <Sha>66061962dffd4250199894b385d0ad441a9b32d6</Sha>
    </Dependency>
    <Dependency Name="Microsoft.Build.Localization" Version="17.14.0-preview-25103-04">
      <Uri>https://github.com/dotnet/msbuild</Uri>
      <Sha>66061962dffd4250199894b385d0ad441a9b32d6</Sha>
    </Dependency>
    <!-- Intermediate is necessary for source build. -->
    <Dependency Name="Microsoft.SourceBuild.Intermediate.msbuild" Version="17.14.0-preview-25103-04">
      <Uri>https://github.com/dotnet/msbuild</Uri>
      <Sha>66061962dffd4250199894b385d0ad441a9b32d6</Sha>
      <SourceBuild RepoName="msbuild" ManagedOnly="true" />
    </Dependency>
    <Dependency Name="Microsoft.FSharp.Compiler" Version="13.9.300-beta.25079.4">
      <Uri>https://github.com/dotnet/fsharp</Uri>
      <Sha>387f04cb6675c984036a64c9bb768ac6f00e06f9</Sha>
    </Dependency>
    <!-- Intermediate is necessary for source build. -->
    <Dependency Name="Microsoft.SourceBuild.Intermediate.fsharp" Version="9.0.300-beta.25079.4">
      <Uri>https://github.com/dotnet/fsharp</Uri>
      <Sha>387f04cb6675c984036a64c9bb768ac6f00e06f9</Sha>
      <SourceBuild RepoName="fsharp" ManagedOnly="true" />
    </Dependency>
<<<<<<< HEAD
    <Dependency Name="Microsoft.Net.Compilers.Toolset" Version="4.13.0-3.25105.4">
      <Uri>https://github.com/dotnet/roslyn</Uri>
      <Sha>400efa2d94b217101a0ca61e84a3812fdc2fec52</Sha>
    </Dependency>
    <!-- Intermediate is necessary for source build. -->
    <Dependency Name="Microsoft.SourceBuild.Intermediate.roslyn" Version="4.13.0-3.25105.4">
      <Uri>https://github.com/dotnet/roslyn</Uri>
      <Sha>400efa2d94b217101a0ca61e84a3812fdc2fec52</Sha>
      <SourceBuild RepoName="roslyn" ManagedOnly="true" />
    </Dependency>
    <Dependency Name="Microsoft.Net.Compilers.Toolset.Framework" Version="4.13.0-3.25105.4">
      <Uri>https://github.com/dotnet/roslyn</Uri>
      <Sha>400efa2d94b217101a0ca61e84a3812fdc2fec52</Sha>
    </Dependency>
    <Dependency Name="Microsoft.CodeAnalysis" Version="4.13.0-3.25105.4">
      <Uri>https://github.com/dotnet/roslyn</Uri>
      <Sha>400efa2d94b217101a0ca61e84a3812fdc2fec52</Sha>
    </Dependency>
    <Dependency Name="Microsoft.CodeAnalysis.CSharp" Version="4.13.0-3.25105.4">
      <Uri>https://github.com/dotnet/roslyn</Uri>
      <Sha>400efa2d94b217101a0ca61e84a3812fdc2fec52</Sha>
    </Dependency>
    <Dependency Name="Microsoft.CodeAnalysis.CSharp.CodeStyle" Version="4.13.0-3.25105.4">
      <Uri>https://github.com/dotnet/roslyn</Uri>
      <Sha>400efa2d94b217101a0ca61e84a3812fdc2fec52</Sha>
    </Dependency>
    <Dependency Name="Microsoft.CodeAnalysis.CSharp.Features" Version="4.13.0-3.25105.4">
      <Uri>https://github.com/dotnet/roslyn</Uri>
      <Sha>400efa2d94b217101a0ca61e84a3812fdc2fec52</Sha>
    </Dependency>
    <Dependency Name="Microsoft.CodeAnalysis.CSharp.Workspaces" Version="4.13.0-3.25105.4">
      <Uri>https://github.com/dotnet/roslyn</Uri>
      <Sha>400efa2d94b217101a0ca61e84a3812fdc2fec52</Sha>
    </Dependency>
    <Dependency Name="Microsoft.CodeAnalysis.Workspaces.MSBuild" Version="4.13.0-3.25105.4">
      <Uri>https://github.com/dotnet/roslyn</Uri>
      <Sha>400efa2d94b217101a0ca61e84a3812fdc2fec52</Sha>
=======
    <Dependency Name="Microsoft.Net.Compilers.Toolset" Version="4.14.0-2.25104.11">
      <Uri>https://github.com/dotnet/roslyn</Uri>
      <Sha>a6c751e3b34ba2cb87ff3761d1ba89dcb4f3069f</Sha>
    </Dependency>
    <!-- Intermediate is necessary for source build. -->
    <Dependency Name="Microsoft.SourceBuild.Intermediate.roslyn" Version="4.14.0-2.25104.11">
      <Uri>https://github.com/dotnet/roslyn</Uri>
      <Sha>a6c751e3b34ba2cb87ff3761d1ba89dcb4f3069f</Sha>
      <SourceBuild RepoName="roslyn" ManagedOnly="true" />
    </Dependency>
    <Dependency Name="Microsoft.Net.Compilers.Toolset.Framework" Version="4.14.0-2.25104.11">
      <Uri>https://github.com/dotnet/roslyn</Uri>
      <Sha>a6c751e3b34ba2cb87ff3761d1ba89dcb4f3069f</Sha>
    </Dependency>
    <Dependency Name="Microsoft.CodeAnalysis" Version="4.14.0-2.25104.11">
      <Uri>https://github.com/dotnet/roslyn</Uri>
      <Sha>a6c751e3b34ba2cb87ff3761d1ba89dcb4f3069f</Sha>
    </Dependency>
    <Dependency Name="Microsoft.CodeAnalysis.CSharp" Version="4.14.0-2.25104.11">
      <Uri>https://github.com/dotnet/roslyn</Uri>
      <Sha>a6c751e3b34ba2cb87ff3761d1ba89dcb4f3069f</Sha>
    </Dependency>
    <Dependency Name="Microsoft.CodeAnalysis.CSharp.CodeStyle" Version="4.14.0-2.25104.11">
      <Uri>https://github.com/dotnet/roslyn</Uri>
      <Sha>a6c751e3b34ba2cb87ff3761d1ba89dcb4f3069f</Sha>
    </Dependency>
    <Dependency Name="Microsoft.CodeAnalysis.CSharp.Features" Version="4.14.0-2.25104.11">
      <Uri>https://github.com/dotnet/roslyn</Uri>
      <Sha>a6c751e3b34ba2cb87ff3761d1ba89dcb4f3069f</Sha>
    </Dependency>
    <Dependency Name="Microsoft.CodeAnalysis.CSharp.Workspaces" Version="4.14.0-2.25104.11">
      <Uri>https://github.com/dotnet/roslyn</Uri>
      <Sha>a6c751e3b34ba2cb87ff3761d1ba89dcb4f3069f</Sha>
    </Dependency>
    <Dependency Name="Microsoft.CodeAnalysis.Workspaces.MSBuild" Version="4.14.0-2.25104.11">
      <Uri>https://github.com/dotnet/roslyn</Uri>
      <Sha>a6c751e3b34ba2cb87ff3761d1ba89dcb4f3069f</Sha>
>>>>>>> e17c2492
    </Dependency>
    <Dependency Name="Microsoft.AspNetCore.DeveloperCertificates.XPlat" Version="9.0.0-rtm.24529.3">
      <Uri>https://dev.azure.com/dnceng/internal/_git/dotnet-aspnetcore</Uri>
      <Sha>af22effae4069a5dfb9b0735859de48820104f5b</Sha>
    </Dependency>
    <Dependency Name="Microsoft.AspNetCore.TestHost" Version="9.0.0">
      <Uri>https://dev.azure.com/dnceng/internal/_git/dotnet-aspnetcore</Uri>
      <Sha>af22effae4069a5dfb9b0735859de48820104f5b</Sha>
    </Dependency>
    <Dependency Name="Microsoft.Build.NuGetSdkResolver" Version="6.13.1-rc.1">
      <Uri>https://github.com/nuget/nuget.client</Uri>
      <Sha>3d42754f2962b30deac1ec48e5415aa83c071b37</Sha>
    </Dependency>
    <Dependency Name="NuGet.Build.Tasks" Version="6.13.1-rc.1">
      <Uri>https://github.com/nuget/nuget.client</Uri>
      <Sha>3d42754f2962b30deac1ec48e5415aa83c071b37</Sha>
      <SourceBuildTarball RepoName="nuget-client" ManagedOnly="true" />
    </Dependency>
    <Dependency Name="NuGet.Build.Tasks.Console" Version="6.13.1-rc.1">
      <Uri>https://github.com/nuget/nuget.client</Uri>
      <Sha>3d42754f2962b30deac1ec48e5415aa83c071b37</Sha>
    </Dependency>
    <Dependency Name="NuGet.Build.Tasks.Pack" Version="6.13.1-rc.1">
      <Uri>https://github.com/nuget/nuget.client</Uri>
      <Sha>3d42754f2962b30deac1ec48e5415aa83c071b37</Sha>
    </Dependency>
    <Dependency Name="NuGet.Commands" Version="6.13.1-rc.1">
      <Uri>https://github.com/nuget/nuget.client</Uri>
      <Sha>3d42754f2962b30deac1ec48e5415aa83c071b37</Sha>
    </Dependency>
    <Dependency Name="NuGet.CommandLine.XPlat" Version="6.13.1-rc.1">
      <Uri>https://github.com/nuget/nuget.client</Uri>
      <Sha>3d42754f2962b30deac1ec48e5415aa83c071b37</Sha>
    </Dependency>
    <Dependency Name="NuGet.Common" Version="6.13.1-rc.1">
      <Uri>https://github.com/nuget/nuget.client</Uri>
      <Sha>3d42754f2962b30deac1ec48e5415aa83c071b37</Sha>
    </Dependency>
    <Dependency Name="NuGet.Configuration" Version="6.13.1-rc.1">
      <Uri>https://github.com/nuget/nuget.client</Uri>
      <Sha>3d42754f2962b30deac1ec48e5415aa83c071b37</Sha>
    </Dependency>
    <Dependency Name="NuGet.Credentials" Version="6.13.1-rc.1">
      <Uri>https://github.com/nuget/nuget.client</Uri>
      <Sha>3d42754f2962b30deac1ec48e5415aa83c071b37</Sha>
    </Dependency>
    <Dependency Name="NuGet.DependencyResolver.Core" Version="6.13.1-rc.1">
      <Uri>https://github.com/nuget/nuget.client</Uri>
      <Sha>3d42754f2962b30deac1ec48e5415aa83c071b37</Sha>
    </Dependency>
    <Dependency Name="NuGet.Frameworks" Version="6.13.1-rc.1">
      <Uri>https://github.com/nuget/nuget.client</Uri>
      <Sha>3d42754f2962b30deac1ec48e5415aa83c071b37</Sha>
    </Dependency>
    <Dependency Name="NuGet.LibraryModel" Version="6.13.1-rc.1">
      <Uri>https://github.com/nuget/nuget.client</Uri>
      <Sha>3d42754f2962b30deac1ec48e5415aa83c071b37</Sha>
    </Dependency>
    <Dependency Name="NuGet.ProjectModel" Version="6.13.1-rc.1">
      <Uri>https://github.com/nuget/nuget.client</Uri>
      <Sha>3d42754f2962b30deac1ec48e5415aa83c071b37</Sha>
    </Dependency>
    <Dependency Name="NuGet.Protocol" Version="6.13.1-rc.1">
      <Uri>https://github.com/nuget/nuget.client</Uri>
      <Sha>3d42754f2962b30deac1ec48e5415aa83c071b37</Sha>
    </Dependency>
    <Dependency Name="NuGet.Packaging" Version="6.13.1-rc.1">
      <Uri>https://github.com/nuget/nuget.client</Uri>
      <Sha>3d42754f2962b30deac1ec48e5415aa83c071b37</Sha>
    </Dependency>
    <Dependency Name="NuGet.Versioning" Version="6.13.1-rc.1">
      <Uri>https://github.com/nuget/nuget.client</Uri>
      <Sha>3d42754f2962b30deac1ec48e5415aa83c071b37</Sha>
    </Dependency>
    <Dependency Name="NuGet.Localization" Version="6.13.1-rc.1">
      <Uri>https://github.com/nuget/nuget.client</Uri>
      <Sha>3d42754f2962b30deac1ec48e5415aa83c071b37</Sha>
    </Dependency>
<<<<<<< HEAD
    <Dependency Name="Microsoft.NET.Test.Sdk" Version="17.13.0-release-25073-05">
      <Uri>https://github.com/microsoft/vstest</Uri>
      <Sha>e8cf3808d0b16dea8d6e1a9b77f1660a5ff45e13</Sha>
    </Dependency>
    <Dependency Name="Microsoft.TestPlatform.CLI" Version="17.13.0-release-25073-05">
      <Uri>https://github.com/microsoft/vstest</Uri>
      <Sha>e8cf3808d0b16dea8d6e1a9b77f1660a5ff45e13</Sha>
    </Dependency>
    <Dependency Name="Microsoft.TestPlatform.Build" Version="17.13.0-release-25073-05">
      <Uri>https://github.com/microsoft/vstest</Uri>
      <Sha>e8cf3808d0b16dea8d6e1a9b77f1660a5ff45e13</Sha>
    </Dependency>
    <!-- Intermediate is necessary for source build. -->
    <Dependency Name="Microsoft.SourceBuild.Intermediate.vstest" Version="17.13.0-release-25073-05">
      <Uri>https://github.com/microsoft/vstest</Uri>
      <Sha>e8cf3808d0b16dea8d6e1a9b77f1660a5ff45e13</Sha>
=======
    <Dependency Name="Microsoft.NET.Test.Sdk" Version="17.14.0-preview-25103-03">
      <Uri>https://github.com/microsoft/vstest</Uri>
      <Sha>4490ff63b38a0852c7a3d28f7d6bf419f7fa3649</Sha>
    </Dependency>
    <Dependency Name="Microsoft.TestPlatform.CLI" Version="17.14.0-preview-25103-03">
      <Uri>https://github.com/microsoft/vstest</Uri>
      <Sha>4490ff63b38a0852c7a3d28f7d6bf419f7fa3649</Sha>
    </Dependency>
    <Dependency Name="Microsoft.TestPlatform.Build" Version="17.14.0-preview-25103-03">
      <Uri>https://github.com/microsoft/vstest</Uri>
      <Sha>4490ff63b38a0852c7a3d28f7d6bf419f7fa3649</Sha>
    </Dependency>
    <!-- Intermediate is necessary for source build. -->
    <Dependency Name="Microsoft.SourceBuild.Intermediate.vstest" Version="17.14.0-preview-25103-03">
      <Uri>https://github.com/microsoft/vstest</Uri>
      <Sha>4490ff63b38a0852c7a3d28f7d6bf419f7fa3649</Sha>
>>>>>>> e17c2492
      <SourceBuild RepoName="vstest" ManagedOnly="true" />
    </Dependency>
    <Dependency Name="Microsoft.NET.ILLink.Tasks" Version="9.0.0">
      <Uri>https://dev.azure.com/dnceng/internal/_git/dotnet-runtime</Uri>
      <Sha>9d5a6a9aa463d6d10b0b0ba6d5982cc82f363dc3</Sha>
    </Dependency>
    <Dependency Name="System.CodeDom" Version="9.0.0">
      <Uri>https://dev.azure.com/dnceng/internal/_git/dotnet-runtime</Uri>
      <Sha>9d5a6a9aa463d6d10b0b0ba6d5982cc82f363dc3</Sha>
    </Dependency>
    <Dependency Name="System.Formats.Asn1" Version="9.0.0">
      <Uri>https://dev.azure.com/dnceng/internal/_git/dotnet-runtime</Uri>
      <Sha>9d5a6a9aa463d6d10b0b0ba6d5982cc82f363dc3</Sha>
    </Dependency>
    <Dependency Name="System.Security.Cryptography.ProtectedData" Version="9.0.0">
      <Uri>https://dev.azure.com/dnceng/internal/_git/dotnet-runtime</Uri>
      <Sha>9d5a6a9aa463d6d10b0b0ba6d5982cc82f363dc3</Sha>
    </Dependency>
    <Dependency Name="System.Text.Encoding.CodePages" Version="9.0.0">
      <Uri>https://dev.azure.com/dnceng/internal/_git/dotnet-runtime</Uri>
      <Sha>9d5a6a9aa463d6d10b0b0ba6d5982cc82f363dc3</Sha>
    </Dependency>
    <Dependency Name="System.Resources.Extensions" Version="9.0.0">
      <Uri>https://dev.azure.com/dnceng/internal/_git/dotnet-runtime</Uri>
      <Sha>9d5a6a9aa463d6d10b0b0ba6d5982cc82f363dc3</Sha>
    </Dependency>
    <Dependency Name="Microsoft.WindowsDesktop.App.Runtime.win-x64" Version="9.0.0">
      <Uri>https://dev.azure.com/dnceng/internal/_git/dotnet-windowsdesktop</Uri>
      <Sha>308dc7955704be60afc72ec00902cc18e028c3c2</Sha>
      <SourceBuildTarball RepoName="windowsdesktop" ManagedOnly="true" />
    </Dependency>
    <Dependency Name="VS.Redist.Common.WindowsDesktop.SharedFramework.x64.9.0" Version="9.0.0-rtm.24529.2">
      <Uri>https://dev.azure.com/dnceng/internal/_git/dotnet-windowsdesktop</Uri>
      <Sha>308dc7955704be60afc72ec00902cc18e028c3c2</Sha>
    </Dependency>
    <Dependency Name="Microsoft.WindowsDesktop.App.Ref" Version="9.0.0">
      <Uri>https://dev.azure.com/dnceng/internal/_git/dotnet-windowsdesktop</Uri>
      <Sha>308dc7955704be60afc72ec00902cc18e028c3c2</Sha>
    </Dependency>
    <Dependency Name="VS.Redist.Common.WindowsDesktop.TargetingPack.x64.9.0" Version="9.0.0-rtm.24529.2">
      <Uri>https://dev.azure.com/dnceng/internal/_git/dotnet-windowsdesktop</Uri>
      <Sha>308dc7955704be60afc72ec00902cc18e028c3c2</Sha>
    </Dependency>
    <Dependency Name="Microsoft.NET.Sdk.WindowsDesktop" Version="9.0.0-rtm.24529.2" CoherentParentDependency="Microsoft.WindowsDesktop.App.Ref">
      <Uri>https://dev.azure.com/dnceng/internal/_git/dotnet-wpf</Uri>
      <Sha>a04736acb8edb533756131d3d5fc55f15cd03d6a</Sha>
    </Dependency>
    <Dependency Name="Microsoft.AspNetCore.App.Ref" Version="9.0.0">
      <Uri>https://dev.azure.com/dnceng/internal/_git/dotnet-aspnetcore</Uri>
      <Sha>af22effae4069a5dfb9b0735859de48820104f5b</Sha>
    </Dependency>
    <Dependency Name="Microsoft.AspNetCore.App.Ref.Internal" Version="9.0.0-rtm.24529.3">
      <Uri>https://dev.azure.com/dnceng/internal/_git/dotnet-aspnetcore</Uri>
      <Sha>af22effae4069a5dfb9b0735859de48820104f5b</Sha>
    </Dependency>
    <Dependency Name="Microsoft.AspNetCore.App.Runtime.win-x64" Version="9.0.0">
      <Uri>https://dev.azure.com/dnceng/internal/_git/dotnet-aspnetcore</Uri>
      <Sha>af22effae4069a5dfb9b0735859de48820104f5b</Sha>
    </Dependency>
    <Dependency Name="VS.Redist.Common.AspNetCore.SharedFramework.x64.9.0" Version="9.0.0-rtm.24529.3">
      <Uri>https://dev.azure.com/dnceng/internal/_git/dotnet-aspnetcore</Uri>
      <Sha>af22effae4069a5dfb9b0735859de48820104f5b</Sha>
    </Dependency>
    <Dependency Name="dotnet-dev-certs" Version="9.0.0-rtm.24529.3">
      <Uri>https://dev.azure.com/dnceng/internal/_git/dotnet-aspnetcore</Uri>
      <Sha>af22effae4069a5dfb9b0735859de48820104f5b</Sha>
    </Dependency>
    <Dependency Name="dotnet-user-jwts" Version="9.0.0-rtm.24529.3">
      <Uri>https://dev.azure.com/dnceng/internal/_git/dotnet-aspnetcore</Uri>
      <Sha>af22effae4069a5dfb9b0735859de48820104f5b</Sha>
    </Dependency>
    <Dependency Name="dotnet-user-secrets" Version="9.0.0-rtm.24529.3">
      <Uri>https://dev.azure.com/dnceng/internal/_git/dotnet-aspnetcore</Uri>
      <Sha>af22effae4069a5dfb9b0735859de48820104f5b</Sha>
    </Dependency>
    <Dependency Name="Microsoft.AspNetCore.Analyzers" Version="9.0.0-rtm.24529.3">
      <Uri>https://dev.azure.com/dnceng/internal/_git/dotnet-aspnetcore</Uri>
      <Sha>af22effae4069a5dfb9b0735859de48820104f5b</Sha>
    </Dependency>
    <Dependency Name="Microsoft.AspNetCore.Components.SdkAnalyzers" Version="9.0.0-rtm.24529.3">
      <Uri>https://dev.azure.com/dnceng/internal/_git/dotnet-aspnetcore</Uri>
      <Sha>af22effae4069a5dfb9b0735859de48820104f5b</Sha>
    </Dependency>
    <Dependency Name="Microsoft.AspNetCore.Mvc.Analyzers" Version="9.0.0-rtm.24529.3">
      <Uri>https://dev.azure.com/dnceng/internal/_git/dotnet-aspnetcore</Uri>
      <Sha>af22effae4069a5dfb9b0735859de48820104f5b</Sha>
    </Dependency>
    <Dependency Name="Microsoft.AspNetCore.Mvc.Api.Analyzers" Version="9.0.0-rtm.24529.3">
      <Uri>https://dev.azure.com/dnceng/internal/_git/dotnet-aspnetcore</Uri>
      <Sha>af22effae4069a5dfb9b0735859de48820104f5b</Sha>
    </Dependency>
    <!-- Intermediate is necessary for source build. -->
    <Dependency Name="Microsoft.SourceBuild.Intermediate.aspnetcore" Version="9.0.0-rtm.24529.3">
      <Uri>https://dev.azure.com/dnceng/internal/_git/dotnet-aspnetcore</Uri>
      <Sha>af22effae4069a5dfb9b0735859de48820104f5b</Sha>
      <SourceBuild RepoName="aspnetcore" ManagedOnly="true" />
    </Dependency>
<<<<<<< HEAD
    <Dependency Name="Microsoft.CodeAnalysis.Razor.Tooling.Internal" Version="9.0.0-preview.25078.1">
      <Uri>https://github.com/dotnet/razor</Uri>
      <Sha>90f580c3fa0908ad7d593a4ca7622e78a61aa927</Sha>
    </Dependency>
    <Dependency Name="Microsoft.AspNetCore.Mvc.Razor.Extensions.Tooling.Internal" Version="9.0.0-preview.25078.1">
      <Uri>https://github.com/dotnet/razor</Uri>
      <Sha>90f580c3fa0908ad7d593a4ca7622e78a61aa927</Sha>
    </Dependency>
    <Dependency Name="Microsoft.NET.Sdk.Razor.SourceGenerators.Transport" Version="9.0.0-preview.25078.1">
      <Uri>https://github.com/dotnet/razor</Uri>
      <Sha>90f580c3fa0908ad7d593a4ca7622e78a61aa927</Sha>
    </Dependency>
    <!-- Intermediate is necessary for source build. -->
    <Dependency Name="Microsoft.SourceBuild.Intermediate.razor" Version="9.0.0-preview.25078.1">
      <Uri>https://github.com/dotnet/razor</Uri>
      <Sha>90f580c3fa0908ad7d593a4ca7622e78a61aa927</Sha>
=======
    <Dependency Name="Microsoft.CodeAnalysis.Razor.Tooling.Internal" Version="9.0.0-preview.25104.4">
      <Uri>https://github.com/dotnet/razor</Uri>
      <Sha>b16f63a0c4e003acad74eb3f17d648c6ec17622b</Sha>
    </Dependency>
    <Dependency Name="Microsoft.AspNetCore.Mvc.Razor.Extensions.Tooling.Internal" Version="9.0.0-preview.25104.4">
      <Uri>https://github.com/dotnet/razor</Uri>
      <Sha>b16f63a0c4e003acad74eb3f17d648c6ec17622b</Sha>
    </Dependency>
    <Dependency Name="Microsoft.NET.Sdk.Razor.SourceGenerators.Transport" Version="9.0.0-preview.25104.4">
      <Uri>https://github.com/dotnet/razor</Uri>
      <Sha>b16f63a0c4e003acad74eb3f17d648c6ec17622b</Sha>
    </Dependency>
    <!-- Intermediate is necessary for source build. -->
    <Dependency Name="Microsoft.SourceBuild.Intermediate.razor" Version="9.0.0-preview.25104.4">
      <Uri>https://github.com/dotnet/razor</Uri>
      <Sha>b16f63a0c4e003acad74eb3f17d648c6ec17622b</Sha>
>>>>>>> e17c2492
      <SourceBuild RepoName="razor" ManagedOnly="true" />
    </Dependency>
    <Dependency Name="Microsoft.Extensions.FileProviders.Embedded" Version="9.0.0">
      <Uri>https://dev.azure.com/dnceng/internal/_git/dotnet-aspnetcore</Uri>
      <Sha>af22effae4069a5dfb9b0735859de48820104f5b</Sha>
    </Dependency>
    <Dependency Name="Microsoft.AspNetCore.Authorization" Version="9.0.0">
      <Uri>https://dev.azure.com/dnceng/internal/_git/dotnet-aspnetcore</Uri>
      <Sha>af22effae4069a5dfb9b0735859de48820104f5b</Sha>
    </Dependency>
    <Dependency Name="Microsoft.AspNetCore.Components.Web" Version="9.0.0">
      <Uri>https://dev.azure.com/dnceng/internal/_git/dotnet-aspnetcore</Uri>
      <Sha>af22effae4069a5dfb9b0735859de48820104f5b</Sha>
    </Dependency>
    <Dependency Name="Microsoft.JSInterop" Version="9.0.0">
      <Uri>https://dev.azure.com/dnceng/internal/_git/dotnet-aspnetcore</Uri>
      <Sha>af22effae4069a5dfb9b0735859de48820104f5b</Sha>
    </Dependency>
    <!-- For coherency purposes, these versions should be gated by the versions of winforms and wpf routed via windowsdesktop -->
    <Dependency Name="Microsoft.Dotnet.WinForms.ProjectTemplates" Version="9.0.0-rtm.24529.1" CoherentParentDependency="Microsoft.WindowsDesktop.App.Runtime.win-x64">
      <Uri>https://dev.azure.com/dnceng/internal/_git/dotnet-winforms</Uri>
      <Sha>62ebdb4b0d5cc7e163b8dc9331dc196e576bf162</Sha>
    </Dependency>
    <Dependency Name="Microsoft.DotNet.Wpf.ProjectTemplates" Version="9.0.0-rtm.24529.2" CoherentParentDependency="Microsoft.WindowsDesktop.App.Runtime.win-x64">
      <Uri>https://dev.azure.com/dnceng/internal/_git/dotnet-wpf</Uri>
      <Sha>a04736acb8edb533756131d3d5fc55f15cd03d6a</Sha>
    </Dependency>
    <Dependency Name="Microsoft.Web.Xdt" Version="10.0.0-preview.24609.2">
      <Uri>https://github.com/dotnet/xdt</Uri>
      <Sha>63ae81154c50a1cf9287cc47d8351d55b4289e6d</Sha>
    </Dependency>
    <!-- Intermediate is necessary for source build. -->
    <Dependency Name="Microsoft.SourceBuild.Intermediate.xdt" Version="10.0.0-preview.24609.2">
      <Uri>https://github.com/dotnet/xdt</Uri>
      <Sha>63ae81154c50a1cf9287cc47d8351d55b4289e6d</Sha>
      <SourceBuild RepoName="xdt" ManagedOnly="true" />
    </Dependency>
<<<<<<< HEAD
    <Dependency Name="Microsoft.CodeAnalysis.NetAnalyzers" Version="9.0.0-preview.25076.2">
      <Uri>https://github.com/dotnet/roslyn-analyzers</Uri>
      <Sha>16865ea61910500f1022ad2b96c499e5df02c228</Sha>
    </Dependency>
    <Dependency Name="Microsoft.CodeAnalysis.PublicApiAnalyzers" Version="3.11.0-beta1.25076.2">
=======
    <Dependency Name="Microsoft.CodeAnalysis.NetAnalyzers" Version="9.0.0-preview.25076.1">
      <Uri>https://github.com/dotnet/roslyn-analyzers</Uri>
      <Sha>16865ea61910500f1022ad2b96c499e5df02c228</Sha>
    </Dependency>
    <Dependency Name="Microsoft.CodeAnalysis.PublicApiAnalyzers" Version="3.11.0-beta1.25076.1">
>>>>>>> e17c2492
      <Uri>https://github.com/dotnet/roslyn-analyzers</Uri>
      <Sha>16865ea61910500f1022ad2b96c499e5df02c228</Sha>
    </Dependency>
    <!-- Intermediate is necessary for source build. -->
<<<<<<< HEAD
    <Dependency Name="Microsoft.SourceBuild.Intermediate.roslyn-analyzers" Version="3.11.0-beta1.25076.2">
=======
    <Dependency Name="Microsoft.SourceBuild.Intermediate.roslyn-analyzers" Version="3.11.0-beta1.25076.1">
>>>>>>> e17c2492
      <Uri>https://github.com/dotnet/roslyn-analyzers</Uri>
      <Sha>16865ea61910500f1022ad2b96c499e5df02c228</Sha>
      <SourceBuild RepoName="roslyn-analyzers" ManagedOnly="true" />
    </Dependency>
    <Dependency Name="System.CommandLine" Version="2.0.0-beta4.24324.3">
      <Uri>https://github.com/dotnet/command-line-api</Uri>
      <Sha>803d8598f98fb4efd94604b32627ee9407f246db</Sha>
    </Dependency>
    <Dependency Name="System.CommandLine.Rendering" Version="0.4.0-alpha.24324.3">
      <Uri>https://github.com/dotnet/command-line-api</Uri>
      <Sha>803d8598f98fb4efd94604b32627ee9407f246db</Sha>
    </Dependency>
    <!-- Microsoft.CodeAnalysis.Workspaces.MSBuild transitively references M.Bcl.AsyncInterfaces.
         Adding an explicit dependency to make sure the latest version is used instead of the SBRP
         one under source build. -->
    <!-- Intermediate is necessary for source build. -->
    <Dependency Name="Microsoft.DiaSymReader" Version="2.2.0-beta.24327.2">
      <Uri>https://github.com/dotnet/symreader</Uri>
      <Sha>0710a7892d89999956e8808c28e9dd0512bd53f3</Sha>
    </Dependency>
    <!-- Intermediate is necessary for source build. -->
    <Dependency Name="Microsoft.SourceBuild.Intermediate.command-line-api" Version="0.1.532403">
      <Uri>https://github.com/dotnet/command-line-api</Uri>
      <Sha>803d8598f98fb4efd94604b32627ee9407f246db</Sha>
      <SourceBuild RepoName="command-line-api" ManagedOnly="true" />
    </Dependency>
    <!-- Intermediate is necessary for source build. -->
    <Dependency Name="Microsoft.SourceBuild.Intermediate.source-build-externals" Version="9.0.0-alpha.1.24631.1">
      <Uri>https://github.com/dotnet/source-build-externals</Uri>
      <Sha>3243189116c52a27506cc019f49a92038ae6b5f8</Sha>
      <SourceBuild RepoName="source-build-externals" ManagedOnly="true" />
    </Dependency>
    <!-- Intermediate is necessary for source build. -->
    <Dependency Name="Microsoft.SourceBuild.Intermediate.source-build-reference-packages" Version="9.0.0-alpha.1.24511.3">
      <Uri>https://github.com/dotnet/source-build-reference-packages</Uri>
      <Sha>c43ee853e96528e2f2eb0f6d8c151ddc07b6a844</Sha>
      <SourceBuild RepoName="source-build-reference-packages" ManagedOnly="true" />
    </Dependency>
    <Dependency Name="Microsoft.Deployment.DotNet.Releases" Version="2.0.0-rtm.1.25059.4">
      <Uri>https://github.com/dotnet/deployment-tools</Uri>
      <Sha>b2d5c0c5841de4bc036ef4c84b5db3532504e5f3</Sha>
    </Dependency>
    <Dependency Name="Microsoft.Build.Tasks.Git" Version="9.0.0-beta.24617.1">
      <Uri>https://github.com/dotnet/sourcelink</Uri>
      <Sha>4e176206614b345352885b55491aeb51bf77526b</Sha>
    </Dependency>
    <Dependency Name="Microsoft.SourceLink.Common" Version="9.0.0-beta.24617.1">
      <Uri>https://github.com/dotnet/sourcelink</Uri>
      <Sha>4e176206614b345352885b55491aeb51bf77526b</Sha>
    </Dependency>
    <Dependency Name="Microsoft.SourceLink.AzureRepos.Git" Version="9.0.0-beta.24617.1">
      <Uri>https://github.com/dotnet/sourcelink</Uri>
      <Sha>4e176206614b345352885b55491aeb51bf77526b</Sha>
    </Dependency>
    <Dependency Name="Microsoft.SourceLink.GitHub" Version="9.0.0-beta.24617.1">
      <Uri>https://github.com/dotnet/sourcelink</Uri>
      <Sha>4e176206614b345352885b55491aeb51bf77526b</Sha>
    </Dependency>
    <Dependency Name="Microsoft.SourceLink.GitLab" Version="9.0.0-beta.24617.1">
      <Uri>https://github.com/dotnet/sourcelink</Uri>
      <Sha>4e176206614b345352885b55491aeb51bf77526b</Sha>
    </Dependency>
    <Dependency Name="Microsoft.SourceLink.Bitbucket.Git" Version="9.0.0-beta.24617.1">
      <Uri>https://github.com/dotnet/sourcelink</Uri>
      <Sha>4e176206614b345352885b55491aeb51bf77526b</Sha>
    </Dependency>
    <!-- Intermediate is necessary for source build. -->
    <Dependency Name="Microsoft.SourceBuild.Intermediate.sourcelink" Version="9.0.0-beta.24617.1">
      <Uri>https://github.com/dotnet/sourcelink</Uri>
      <Sha>4e176206614b345352885b55491aeb51bf77526b</Sha>
      <SourceBuild RepoName="sourcelink" ManagedOnly="true" />
    </Dependency>
    <!-- Intermediate is necessary for source build. -->
    <Dependency Name="Microsoft.SourceBuild.Intermediate.deployment-tools" Version="9.0.0-rtm.25059.4">
      <Uri>https://github.com/dotnet/deployment-tools</Uri>
      <Sha>b2d5c0c5841de4bc036ef4c84b5db3532504e5f3</Sha>
      <SourceBuild RepoName="deployment-tools" ManagedOnly="true" />
    </Dependency>
    <!-- Intermediate is necessary for source build. -->
    <Dependency Name="Microsoft.SourceBuild.Intermediate.symreader" Version="2.2.0-beta.24327.2">
      <Uri>https://github.com/dotnet/symreader</Uri>
      <Sha>0710a7892d89999956e8808c28e9dd0512bd53f3</Sha>
      <SourceBuild RepoName="symreader" ManagedOnly="true" />
    </Dependency>
    <!-- Dependency required for flowing correct package version in source-build, using PVP flow. -->
    <Dependency Name="Microsoft.Extensions.Logging" Version="9.0.0">
      <Uri>https://dev.azure.com/dnceng/internal/_git/dotnet-runtime</Uri>
      <Sha>9d5a6a9aa463d6d10b0b0ba6d5982cc82f363dc3</Sha>
    </Dependency>
    <!-- Dependency required for flowing correct package version in source-build, using PVP flow. -->
    <Dependency Name="Microsoft.Extensions.Logging.Abstractions" Version="9.0.0">
      <Uri>https://dev.azure.com/dnceng/internal/_git/dotnet-runtime</Uri>
      <Sha>9d5a6a9aa463d6d10b0b0ba6d5982cc82f363dc3</Sha>
    </Dependency>
    <!-- Dependency required for flowing correct package version in source-build, using PVP flow. -->
    <Dependency Name="Microsoft.Extensions.Logging.Console" Version="9.0.0">
      <Uri>https://dev.azure.com/dnceng/internal/_git/dotnet-runtime</Uri>
      <Sha>9d5a6a9aa463d6d10b0b0ba6d5982cc82f363dc3</Sha>
    </Dependency>
    <!-- Dependency required for flowing correct package version in source-build, using PVP flow. -->
    <Dependency Name="Microsoft.Extensions.FileSystemGlobbing" Version="9.0.0">
      <Uri>https://dev.azure.com/dnceng/internal/_git/dotnet-runtime</Uri>
      <Sha>9d5a6a9aa463d6d10b0b0ba6d5982cc82f363dc3</Sha>
    </Dependency>
    <!-- Dependency required for flowing correct package version in source-build, using PVP flow. -->
    <Dependency Name="System.ServiceProcess.ServiceController" Version="9.0.0">
      <Uri>https://dev.azure.com/dnceng/internal/_git/dotnet-runtime</Uri>
      <Sha>9d5a6a9aa463d6d10b0b0ba6d5982cc82f363dc3</Sha>
    </Dependency>
    <Dependency Name="System.Text.Json" Version="9.0.0">
      <Uri>https://dev.azure.com/dnceng/internal/_git/dotnet-runtime</Uri>
      <Sha>9d5a6a9aa463d6d10b0b0ba6d5982cc82f363dc3</Sha>
    </Dependency>
    <Dependency Name="Microsoft.Bcl.AsyncInterfaces" Version="9.0.0">
      <Uri>https://dev.azure.com/dnceng/internal/_git/dotnet-runtime</Uri>
      <Sha>9d5a6a9aa463d6d10b0b0ba6d5982cc82f363dc3</Sha>
    </Dependency>
    <Dependency Name="Microsoft.Extensions.FileProviders.Abstractions" Version="9.0.0">
      <Uri>https://dev.azure.com/dnceng/internal/_git/dotnet-runtime</Uri>
      <Sha>9d5a6a9aa463d6d10b0b0ba6d5982cc82f363dc3</Sha>
    </Dependency>
    <Dependency Name="Microsoft.Extensions.ObjectPool" Version="9.0.0">
      <Uri>https://dev.azure.com/dnceng/internal/_git/dotnet-aspnetcore</Uri>
      <Sha>af22effae4069a5dfb9b0735859de48820104f5b</Sha>
    </Dependency>
    <Dependency Name="Microsoft.Win32.SystemEvents" Version="9.0.0">
      <Uri>https://dev.azure.com/dnceng/internal/_git/dotnet-runtime</Uri>
      <Sha>9d5a6a9aa463d6d10b0b0ba6d5982cc82f363dc3</Sha>
    </Dependency>
    <Dependency Name="System.Composition.AttributedModel" Version="9.0.0">
      <Uri>https://dev.azure.com/dnceng/internal/_git/dotnet-runtime</Uri>
      <Sha>9d5a6a9aa463d6d10b0b0ba6d5982cc82f363dc3</Sha>
    </Dependency>
    <Dependency Name="System.Composition.Convention" Version="9.0.0">
      <Uri>https://dev.azure.com/dnceng/internal/_git/dotnet-runtime</Uri>
      <Sha>9d5a6a9aa463d6d10b0b0ba6d5982cc82f363dc3</Sha>
    </Dependency>
    <Dependency Name="System.Composition.Hosting" Version="9.0.0">
      <Uri>https://dev.azure.com/dnceng/internal/_git/dotnet-runtime</Uri>
      <Sha>9d5a6a9aa463d6d10b0b0ba6d5982cc82f363dc3</Sha>
    </Dependency>
    <Dependency Name="System.Composition.Runtime" Version="9.0.0">
      <Uri>https://dev.azure.com/dnceng/internal/_git/dotnet-runtime</Uri>
      <Sha>9d5a6a9aa463d6d10b0b0ba6d5982cc82f363dc3</Sha>
    </Dependency>
    <Dependency Name="System.Composition.TypedParts" Version="9.0.0">
      <Uri>https://dev.azure.com/dnceng/internal/_git/dotnet-runtime</Uri>
      <Sha>9d5a6a9aa463d6d10b0b0ba6d5982cc82f363dc3</Sha>
    </Dependency>
    <Dependency Name="System.Configuration.ConfigurationManager" Version="9.0.0">
      <Uri>https://dev.azure.com/dnceng/internal/_git/dotnet-runtime</Uri>
      <Sha>9d5a6a9aa463d6d10b0b0ba6d5982cc82f363dc3</Sha>
    </Dependency>
    <Dependency Name="System.Security.Cryptography.Pkcs" Version="9.0.0">
      <Uri>https://dev.azure.com/dnceng/internal/_git/dotnet-runtime</Uri>
      <Sha>9d5a6a9aa463d6d10b0b0ba6d5982cc82f363dc3</Sha>
    </Dependency>
    <Dependency Name="System.Security.Cryptography.Xml" Version="9.0.0">
      <Uri>https://dev.azure.com/dnceng/internal/_git/dotnet-runtime</Uri>
      <Sha>9d5a6a9aa463d6d10b0b0ba6d5982cc82f363dc3</Sha>
    </Dependency>
    <Dependency Name="System.Security.Permissions" Version="9.0.0">
      <Uri>https://dev.azure.com/dnceng/internal/_git/dotnet-runtime</Uri>
      <Sha>9d5a6a9aa463d6d10b0b0ba6d5982cc82f363dc3</Sha>
    </Dependency>
    <Dependency Name="System.Windows.Extensions" Version="9.0.0">
      <Uri>https://dev.azure.com/dnceng/internal/_git/dotnet-runtime</Uri>
      <Sha>9d5a6a9aa463d6d10b0b0ba6d5982cc82f363dc3</Sha>
    </Dependency>
  </ProductDependencies>
  <ToolsetDependencies>
    <Dependency Name="Microsoft.DotNet.Arcade.Sdk" Version="9.0.0-beta.25077.4">
      <Uri>https://github.com/dotnet/arcade</Uri>
      <Sha>bac7e1caea791275b7c3ccb4cb75fd6a04a26618</Sha>
    </Dependency>
    <Dependency Name="Microsoft.DotNet.Build.Tasks.Installers" Version="9.0.0-beta.25077.4">
      <Uri>https://github.com/dotnet/arcade</Uri>
      <Sha>bac7e1caea791275b7c3ccb4cb75fd6a04a26618</Sha>
    </Dependency>
    <Dependency Name="Microsoft.DotNet.Helix.Sdk" Version="9.0.0-beta.25077.4">
      <Uri>https://github.com/dotnet/arcade</Uri>
      <Sha>bac7e1caea791275b7c3ccb4cb75fd6a04a26618</Sha>
    </Dependency>
    <Dependency Name="Microsoft.DotNet.SignTool" Version="9.0.0-beta.25077.4">
      <Uri>https://github.com/dotnet/arcade</Uri>
      <Sha>bac7e1caea791275b7c3ccb4cb75fd6a04a26618</Sha>
    </Dependency>
    <Dependency Name="Microsoft.DotNet.XUnitExtensions" Version="9.0.0-beta.25077.4">
      <Uri>https://github.com/dotnet/arcade</Uri>
      <Sha>bac7e1caea791275b7c3ccb4cb75fd6a04a26618</Sha>
    </Dependency>
    <Dependency Name="Microsoft.DotNet.XliffTasks" Version="9.0.0-beta.25077.4">
      <Uri>https://github.com/dotnet/arcade</Uri>
      <Sha>bac7e1caea791275b7c3ccb4cb75fd6a04a26618</Sha>
    </Dependency>
    <!-- Intermediate is necessary for source build. -->
    <Dependency Name="Microsoft.SourceBuild.Intermediate.arcade" Version="9.0.0-beta.25077.4">
      <Uri>https://github.com/dotnet/arcade</Uri>
      <Sha>bac7e1caea791275b7c3ccb4cb75fd6a04a26618</Sha>
      <SourceBuild RepoName="arcade" ManagedOnly="true" />
    </Dependency>
    <Dependency Name="System.Reflection.MetadataLoadContext" Version="9.0.0">
      <Uri>https://dev.azure.com/dnceng/internal/_git/dotnet-runtime</Uri>
      <Sha>9d5a6a9aa463d6d10b0b0ba6d5982cc82f363dc3</Sha>
    </Dependency>
    <Dependency Name="Microsoft.DotNet.Darc" Version="1.1.0-beta.24367.3">
      <Uri>https://github.com/dotnet/arcade-services</Uri>
      <Sha>47e3672c762970073e4282bd563233da86bcca3e</Sha>
    </Dependency>
    <Dependency Name="Microsoft.DotNet.DarcLib" Version="1.1.0-beta.24367.3">
      <Uri>https://github.com/dotnet/arcade-services</Uri>
      <Sha>47e3672c762970073e4282bd563233da86bcca3e</Sha>
    </Dependency>
    <Dependency Name="Microsoft.DotNet.ScenarioTests.SdkTemplateTests" Version="9.0.0-preview.25102.1">
      <Uri>https://github.com/dotnet/scenario-tests</Uri>
      <Sha>008b3a357044b102ec30e15ac381c2e880f573af</Sha>
    </Dependency>
    <!-- Intermediate is necessary for source build. -->
    <Dependency Name="Microsoft.SourceBuild.Intermediate.scenario-tests" Version="9.0.0-preview.25102.1">
      <Uri>https://github.com/dotnet/scenario-tests</Uri>
      <Sha>008b3a357044b102ec30e15ac381c2e880f573af</Sha>
      <SourceBuild RepoName="scenario-tests" ManagedOnly="true" />
    </Dependency>
    <!--
      Aspire isn't really a toolset dependency. However, it only inserts a baseline manifest in sdk,
      and if you squint at it, this means we can say that its specific dependency versions don't matter to sdk.
      It also doesn't currently ship 9.0 preview versions, meaning the version is locked to the latest shipped from 8.0 era.
      Avoiding this as a product dependency avoids a long coherency path (aspnetcore->extensions->aspire->sdk).
      **It is** of course possible that an incoherent aspire means that aspire depends on versions of extensions that
      aren't shipping, or those extensions packages depend on aspnetcore packages that won't ship. However, given the cost
      of maintaining this coherency path is high. This being toolset means that aspire is responsible for its own coherency.
    -->
    <Dependency Name="Microsoft.NET.Sdk.Aspire.Manifest-8.0.100" Version="8.2.2">
      <Uri>https://github.com/dotnet/aspire</Uri>
      <Sha>5fa9337a84a52e9bd185d04d156eccbdcf592f74</Sha>
    </Dependency>
    <!-- Intermediate is necessary for source build. -->
    <Dependency Name="Microsoft.SourceBuild.Intermediate.aspire" Version="8.2.2-preview.1.24521.5">
      <Uri>https://github.com/dotnet/aspire</Uri>
      <Sha>5fa9337a84a52e9bd185d04d156eccbdcf592f74</Sha>
      <SourceBuild RepoName="aspire" ManagedOnly="true" />
    </Dependency>
    <Dependency Name="Microsoft.IO.Redist" Version="6.0.1">
      <Uri>https://github.com/dotnet/runtime</Uri>
      <Sha>e77011b31a3e5c47d931248a64b47f9b2d47853d</Sha>
    </Dependency>
  </ToolsetDependencies>
</Dependencies><|MERGE_RESOLUTION|>--- conflicted
+++ resolved
@@ -1,20 +1,6 @@
 <?xml version="1.0" encoding="utf-8"?>
 <Dependencies>
   <ProductDependencies>
-<<<<<<< HEAD
-    <Dependency Name="Microsoft.TemplateEngine.Abstractions" Version="9.0.201">
-      <Uri>https://github.com/dotnet/templating</Uri>
-      <Sha>8c5b547aae29264f91da1a90466b050167d7389e</Sha>
-    </Dependency>
-    <Dependency Name="Microsoft.TemplateEngine.Mocks" Version="9.0.201-servicing.25105.7">
-      <Uri>https://github.com/dotnet/templating</Uri>
-      <Sha>8c5b547aae29264f91da1a90466b050167d7389e</Sha>
-    </Dependency>
-    <!-- Intermediate is necessary for source build. -->
-    <Dependency Name="Microsoft.SourceBuild.Intermediate.templating" Version="9.0.201-servicing.25105.7">
-      <Uri>https://github.com/dotnet/templating</Uri>
-      <Sha>8c5b547aae29264f91da1a90466b050167d7389e</Sha>
-=======
     <Dependency Name="Microsoft.TemplateEngine.Abstractions" Version="9.0.300-preview.25105.6">
       <Uri>https://github.com/dotnet/templating</Uri>
       <Sha>a8fd1237348ffb24993b9000d4a15fa4a8b2237f</Sha>
@@ -27,7 +13,6 @@
     <Dependency Name="Microsoft.SourceBuild.Intermediate.templating" Version="9.0.300-preview.25105.6">
       <Uri>https://github.com/dotnet/templating</Uri>
       <Sha>a8fd1237348ffb24993b9000d4a15fa4a8b2237f</Sha>
->>>>>>> e17c2492
       <SourceBuild RepoName="templating" ManagedOnly="true" />
     </Dependency>
     <Dependency Name="Microsoft.NETCore.App.Ref" Version="9.0.0">
@@ -108,55 +93,16 @@
       <Sha>387f04cb6675c984036a64c9bb768ac6f00e06f9</Sha>
       <SourceBuild RepoName="fsharp" ManagedOnly="true" />
     </Dependency>
-<<<<<<< HEAD
-    <Dependency Name="Microsoft.Net.Compilers.Toolset" Version="4.13.0-3.25105.4">
-      <Uri>https://github.com/dotnet/roslyn</Uri>
-      <Sha>400efa2d94b217101a0ca61e84a3812fdc2fec52</Sha>
-    </Dependency>
-    <!-- Intermediate is necessary for source build. -->
-    <Dependency Name="Microsoft.SourceBuild.Intermediate.roslyn" Version="4.13.0-3.25105.4">
-      <Uri>https://github.com/dotnet/roslyn</Uri>
-      <Sha>400efa2d94b217101a0ca61e84a3812fdc2fec52</Sha>
+    <Dependency Name="Microsoft.Net.Compilers.Toolset" Version="4.14.0-2.25104.11">
+      <Uri>https://github.com/dotnet/roslyn</Uri>
+      <Sha>a6c751e3b34ba2cb87ff3761d1ba89dcb4f3069f</Sha>
+    </Dependency>
+    <!-- Intermediate is necessary for source build. -->
+    <Dependency Name="Microsoft.SourceBuild.Intermediate.roslyn" Version="4.14.0-2.25104.11">
+      <Uri>https://github.com/dotnet/roslyn</Uri>
+      <Sha>a6c751e3b34ba2cb87ff3761d1ba89dcb4f3069f</Sha>
       <SourceBuild RepoName="roslyn" ManagedOnly="true" />
     </Dependency>
-    <Dependency Name="Microsoft.Net.Compilers.Toolset.Framework" Version="4.13.0-3.25105.4">
-      <Uri>https://github.com/dotnet/roslyn</Uri>
-      <Sha>400efa2d94b217101a0ca61e84a3812fdc2fec52</Sha>
-    </Dependency>
-    <Dependency Name="Microsoft.CodeAnalysis" Version="4.13.0-3.25105.4">
-      <Uri>https://github.com/dotnet/roslyn</Uri>
-      <Sha>400efa2d94b217101a0ca61e84a3812fdc2fec52</Sha>
-    </Dependency>
-    <Dependency Name="Microsoft.CodeAnalysis.CSharp" Version="4.13.0-3.25105.4">
-      <Uri>https://github.com/dotnet/roslyn</Uri>
-      <Sha>400efa2d94b217101a0ca61e84a3812fdc2fec52</Sha>
-    </Dependency>
-    <Dependency Name="Microsoft.CodeAnalysis.CSharp.CodeStyle" Version="4.13.0-3.25105.4">
-      <Uri>https://github.com/dotnet/roslyn</Uri>
-      <Sha>400efa2d94b217101a0ca61e84a3812fdc2fec52</Sha>
-    </Dependency>
-    <Dependency Name="Microsoft.CodeAnalysis.CSharp.Features" Version="4.13.0-3.25105.4">
-      <Uri>https://github.com/dotnet/roslyn</Uri>
-      <Sha>400efa2d94b217101a0ca61e84a3812fdc2fec52</Sha>
-    </Dependency>
-    <Dependency Name="Microsoft.CodeAnalysis.CSharp.Workspaces" Version="4.13.0-3.25105.4">
-      <Uri>https://github.com/dotnet/roslyn</Uri>
-      <Sha>400efa2d94b217101a0ca61e84a3812fdc2fec52</Sha>
-    </Dependency>
-    <Dependency Name="Microsoft.CodeAnalysis.Workspaces.MSBuild" Version="4.13.0-3.25105.4">
-      <Uri>https://github.com/dotnet/roslyn</Uri>
-      <Sha>400efa2d94b217101a0ca61e84a3812fdc2fec52</Sha>
-=======
-    <Dependency Name="Microsoft.Net.Compilers.Toolset" Version="4.14.0-2.25104.11">
-      <Uri>https://github.com/dotnet/roslyn</Uri>
-      <Sha>a6c751e3b34ba2cb87ff3761d1ba89dcb4f3069f</Sha>
-    </Dependency>
-    <!-- Intermediate is necessary for source build. -->
-    <Dependency Name="Microsoft.SourceBuild.Intermediate.roslyn" Version="4.14.0-2.25104.11">
-      <Uri>https://github.com/dotnet/roslyn</Uri>
-      <Sha>a6c751e3b34ba2cb87ff3761d1ba89dcb4f3069f</Sha>
-      <SourceBuild RepoName="roslyn" ManagedOnly="true" />
-    </Dependency>
     <Dependency Name="Microsoft.Net.Compilers.Toolset.Framework" Version="4.14.0-2.25104.11">
       <Uri>https://github.com/dotnet/roslyn</Uri>
       <Sha>a6c751e3b34ba2cb87ff3761d1ba89dcb4f3069f</Sha>
@@ -184,7 +130,6 @@
     <Dependency Name="Microsoft.CodeAnalysis.Workspaces.MSBuild" Version="4.14.0-2.25104.11">
       <Uri>https://github.com/dotnet/roslyn</Uri>
       <Sha>a6c751e3b34ba2cb87ff3761d1ba89dcb4f3069f</Sha>
->>>>>>> e17c2492
     </Dependency>
     <Dependency Name="Microsoft.AspNetCore.DeveloperCertificates.XPlat" Version="9.0.0-rtm.24529.3">
       <Uri>https://dev.azure.com/dnceng/internal/_git/dotnet-aspnetcore</Uri>
@@ -263,24 +208,6 @@
       <Uri>https://github.com/nuget/nuget.client</Uri>
       <Sha>3d42754f2962b30deac1ec48e5415aa83c071b37</Sha>
     </Dependency>
-<<<<<<< HEAD
-    <Dependency Name="Microsoft.NET.Test.Sdk" Version="17.13.0-release-25073-05">
-      <Uri>https://github.com/microsoft/vstest</Uri>
-      <Sha>e8cf3808d0b16dea8d6e1a9b77f1660a5ff45e13</Sha>
-    </Dependency>
-    <Dependency Name="Microsoft.TestPlatform.CLI" Version="17.13.0-release-25073-05">
-      <Uri>https://github.com/microsoft/vstest</Uri>
-      <Sha>e8cf3808d0b16dea8d6e1a9b77f1660a5ff45e13</Sha>
-    </Dependency>
-    <Dependency Name="Microsoft.TestPlatform.Build" Version="17.13.0-release-25073-05">
-      <Uri>https://github.com/microsoft/vstest</Uri>
-      <Sha>e8cf3808d0b16dea8d6e1a9b77f1660a5ff45e13</Sha>
-    </Dependency>
-    <!-- Intermediate is necessary for source build. -->
-    <Dependency Name="Microsoft.SourceBuild.Intermediate.vstest" Version="17.13.0-release-25073-05">
-      <Uri>https://github.com/microsoft/vstest</Uri>
-      <Sha>e8cf3808d0b16dea8d6e1a9b77f1660a5ff45e13</Sha>
-=======
     <Dependency Name="Microsoft.NET.Test.Sdk" Version="17.14.0-preview-25103-03">
       <Uri>https://github.com/microsoft/vstest</Uri>
       <Sha>4490ff63b38a0852c7a3d28f7d6bf419f7fa3649</Sha>
@@ -297,7 +224,6 @@
     <Dependency Name="Microsoft.SourceBuild.Intermediate.vstest" Version="17.14.0-preview-25103-03">
       <Uri>https://github.com/microsoft/vstest</Uri>
       <Sha>4490ff63b38a0852c7a3d28f7d6bf419f7fa3649</Sha>
->>>>>>> e17c2492
       <SourceBuild RepoName="vstest" ManagedOnly="true" />
     </Dependency>
     <Dependency Name="Microsoft.NET.ILLink.Tasks" Version="9.0.0">
@@ -395,24 +321,6 @@
       <Sha>af22effae4069a5dfb9b0735859de48820104f5b</Sha>
       <SourceBuild RepoName="aspnetcore" ManagedOnly="true" />
     </Dependency>
-<<<<<<< HEAD
-    <Dependency Name="Microsoft.CodeAnalysis.Razor.Tooling.Internal" Version="9.0.0-preview.25078.1">
-      <Uri>https://github.com/dotnet/razor</Uri>
-      <Sha>90f580c3fa0908ad7d593a4ca7622e78a61aa927</Sha>
-    </Dependency>
-    <Dependency Name="Microsoft.AspNetCore.Mvc.Razor.Extensions.Tooling.Internal" Version="9.0.0-preview.25078.1">
-      <Uri>https://github.com/dotnet/razor</Uri>
-      <Sha>90f580c3fa0908ad7d593a4ca7622e78a61aa927</Sha>
-    </Dependency>
-    <Dependency Name="Microsoft.NET.Sdk.Razor.SourceGenerators.Transport" Version="9.0.0-preview.25078.1">
-      <Uri>https://github.com/dotnet/razor</Uri>
-      <Sha>90f580c3fa0908ad7d593a4ca7622e78a61aa927</Sha>
-    </Dependency>
-    <!-- Intermediate is necessary for source build. -->
-    <Dependency Name="Microsoft.SourceBuild.Intermediate.razor" Version="9.0.0-preview.25078.1">
-      <Uri>https://github.com/dotnet/razor</Uri>
-      <Sha>90f580c3fa0908ad7d593a4ca7622e78a61aa927</Sha>
-=======
     <Dependency Name="Microsoft.CodeAnalysis.Razor.Tooling.Internal" Version="9.0.0-preview.25104.4">
       <Uri>https://github.com/dotnet/razor</Uri>
       <Sha>b16f63a0c4e003acad74eb3f17d648c6ec17622b</Sha>
@@ -429,7 +337,6 @@
     <Dependency Name="Microsoft.SourceBuild.Intermediate.razor" Version="9.0.0-preview.25104.4">
       <Uri>https://github.com/dotnet/razor</Uri>
       <Sha>b16f63a0c4e003acad74eb3f17d648c6ec17622b</Sha>
->>>>>>> e17c2492
       <SourceBuild RepoName="razor" ManagedOnly="true" />
     </Dependency>
     <Dependency Name="Microsoft.Extensions.FileProviders.Embedded" Version="9.0.0">
@@ -467,28 +374,16 @@
       <Sha>63ae81154c50a1cf9287cc47d8351d55b4289e6d</Sha>
       <SourceBuild RepoName="xdt" ManagedOnly="true" />
     </Dependency>
-<<<<<<< HEAD
-    <Dependency Name="Microsoft.CodeAnalysis.NetAnalyzers" Version="9.0.0-preview.25076.2">
-      <Uri>https://github.com/dotnet/roslyn-analyzers</Uri>
-      <Sha>16865ea61910500f1022ad2b96c499e5df02c228</Sha>
-    </Dependency>
-    <Dependency Name="Microsoft.CodeAnalysis.PublicApiAnalyzers" Version="3.11.0-beta1.25076.2">
-=======
     <Dependency Name="Microsoft.CodeAnalysis.NetAnalyzers" Version="9.0.0-preview.25076.1">
       <Uri>https://github.com/dotnet/roslyn-analyzers</Uri>
       <Sha>16865ea61910500f1022ad2b96c499e5df02c228</Sha>
     </Dependency>
     <Dependency Name="Microsoft.CodeAnalysis.PublicApiAnalyzers" Version="3.11.0-beta1.25076.1">
->>>>>>> e17c2492
       <Uri>https://github.com/dotnet/roslyn-analyzers</Uri>
       <Sha>16865ea61910500f1022ad2b96c499e5df02c228</Sha>
     </Dependency>
     <!-- Intermediate is necessary for source build. -->
-<<<<<<< HEAD
-    <Dependency Name="Microsoft.SourceBuild.Intermediate.roslyn-analyzers" Version="3.11.0-beta1.25076.2">
-=======
     <Dependency Name="Microsoft.SourceBuild.Intermediate.roslyn-analyzers" Version="3.11.0-beta1.25076.1">
->>>>>>> e17c2492
       <Uri>https://github.com/dotnet/roslyn-analyzers</Uri>
       <Sha>16865ea61910500f1022ad2b96c499e5df02c228</Sha>
       <SourceBuild RepoName="roslyn-analyzers" ManagedOnly="true" />
