<?xml version="1.0" encoding="utf-8"?>
<Dependencies>
  <ProductDependencies>
    <Dependency Name="Microsoft.TemplateEngine.Abstractions" Version="8.0.310">
      <Uri>https://github.com/dotnet/templating</Uri>
      <Sha>d7198dd0cfdd966baac897418a7147f7758cb10a</Sha>
    </Dependency>
    <Dependency Name="Microsoft.TemplateEngine.Mocks" Version="8.0.310-servicing.25106.2">
      <Uri>https://github.com/dotnet/templating</Uri>
      <Sha>d7198dd0cfdd966baac897418a7147f7758cb10a</Sha>
    </Dependency>
    <Dependency Name="Microsoft.SourceBuild.Intermediate.templating" Version="8.0.310-servicing.25106.2">
      <Uri>https://github.com/dotnet/templating</Uri>
      <Sha>d7198dd0cfdd966baac897418a7147f7758cb10a</Sha>
      <SourceBuild RepoName="templating" ManagedOnly="true" />
    </Dependency>
    <Dependency Name="Microsoft.NETCore.App.Ref" Version="8.0.13">
      <Uri>https://dev.azure.com/dnceng/internal/_git/dotnet-runtime</Uri>
      <Sha>eba546b0f0d448e0176a2222548fd7a2fbf464c0</Sha>
    </Dependency>
    <Dependency Name="VS.Redist.Common.NetCore.SharedFramework.x64.8.0" Version="8.0.13-servicing.25066.9">
      <Uri>https://dev.azure.com/dnceng/internal/_git/dotnet-runtime</Uri>
      <Sha>eba546b0f0d448e0176a2222548fd7a2fbf464c0</Sha>
      <SourceBuild RepoName="runtime" ManagedOnly="false" />
    </Dependency>
    <Dependency Name="VS.Redist.Common.NetCore.TargetingPack.x64.8.0" Version="8.0.13-servicing.25066.9">
      <Uri>https://dev.azure.com/dnceng/internal/_git/dotnet-runtime</Uri>
      <Sha>eba546b0f0d448e0176a2222548fd7a2fbf464c0</Sha>
    </Dependency>
    <Dependency Name="Microsoft.NETCore.App.Runtime.win-x64" Version="8.0.13">
      <Uri>https://dev.azure.com/dnceng/internal/_git/dotnet-runtime</Uri>
      <Sha>eba546b0f0d448e0176a2222548fd7a2fbf464c0</Sha>
    </Dependency>
    <Dependency Name="Microsoft.NETCore.App.Host.win-x64" Version="8.0.13">
      <Uri>https://dev.azure.com/dnceng/internal/_git/dotnet-runtime</Uri>
      <Sha>eba546b0f0d448e0176a2222548fd7a2fbf464c0</Sha>
    </Dependency>
    <Dependency Name="Microsoft.NETCore.Platforms" Version="8.0.13-servicing.25066.9">
      <Uri>https://dev.azure.com/dnceng/internal/_git/dotnet-runtime</Uri>
      <Sha>eba546b0f0d448e0176a2222548fd7a2fbf464c0</Sha>
    </Dependency>
    <Dependency Name="Microsoft.NET.HostModel" Version="8.0.13-servicing.25066.9">
      <Uri>https://dev.azure.com/dnceng/internal/_git/dotnet-runtime</Uri>
      <Sha>eba546b0f0d448e0176a2222548fd7a2fbf464c0</Sha>
    </Dependency>
    <Dependency Name="Microsoft.Extensions.DependencyModel" Version="8.0.2">
      <Uri>https://dev.azure.com/dnceng/internal/_git/dotnet-runtime</Uri>
      <Sha>81cabf2857a01351e5ab578947c7403a5b128ad1</Sha>
    </Dependency>
    <Dependency Name="Microsoft.NETCore.DotNetHostResolver" Version="8.0.13">
      <Uri>https://dev.azure.com/dnceng/internal/_git/dotnet-runtime</Uri>
      <Sha>eba546b0f0d448e0176a2222548fd7a2fbf464c0</Sha>
    </Dependency>
    <Dependency Name="Microsoft.NET.Workload.Emscripten.Current.Manifest-8.0.100" Version="8.0.12" CoherentParentDependency="Microsoft.NETCore.App.Runtime.win-x64">
      <Uri>https://github.com/dotnet/emsdk</Uri>
      <Sha>c458a7647c04e323c238f381eb176af24254b3ff</Sha>
    </Dependency>
    <Dependency Name="Microsoft.Build" Version="17.10.21">
      <Uri>https://github.com/dotnet/msbuild</Uri>
      <Sha>0e18be81c1881b24619dd1239afca022aeff1eef</Sha>
    </Dependency>
    <Dependency Name="Microsoft.Build.Localization" Version="17.10.21-preview-25111-03">
      <Uri>https://github.com/dotnet/msbuild</Uri>
      <Sha>0e18be81c1881b24619dd1239afca022aeff1eef</Sha>
    </Dependency>
    <Dependency Name="Microsoft.SourceBuild.Intermediate.msbuild" Version="17.10.21-preview-25111-03">
      <Uri>https://github.com/dotnet/msbuild</Uri>
      <Sha>0e18be81c1881b24619dd1239afca022aeff1eef</Sha>
      <SourceBuild RepoName="msbuild" ManagedOnly="true" />
    </Dependency>
    <Dependency Name="Microsoft.FSharp.Compiler" Version="12.8.301-beta.24271.6">
      <Uri>https://github.com/dotnet/fsharp</Uri>
      <Sha>80c165644db640d0f309affe0daa281c7e17b939</Sha>
    </Dependency>
    <Dependency Name="Microsoft.SourceBuild.Intermediate.fsharp" Version="8.0.301-beta.24271.6">
      <Uri>https://github.com/dotnet/fsharp</Uri>
      <Sha>80c165644db640d0f309affe0daa281c7e17b939</Sha>
      <SourceBuild RepoName="fsharp" ManagedOnly="true" />
    </Dependency>
    <Dependency Name="dotnet-format" Version="8.3.607401">
      <Uri>https://github.com/dotnet/format</Uri>
      <Sha>42ef1d04e544c2a0dca064f9fc982639ca516a84</Sha>
      <SourceBuild RepoName="format" ManagedOnly="true" />
    </Dependency>
<<<<<<< HEAD
    <Dependency Name="Microsoft.Net.Compilers.Toolset" Version="4.8.0-7.25056.18">
      <Uri>https://github.com/dotnet/roslyn</Uri>
      <Sha>a77b6e41d030878096fa496e00e4c0dffe5af9f0</Sha>
      <SourceBuild RepoName="roslyn" ManagedOnly="true" />
    </Dependency>
    <Dependency Name="Microsoft.CodeAnalysis" Version="4.8.0-7.25056.18">
      <Uri>https://github.com/dotnet/roslyn</Uri>
      <Sha>a77b6e41d030878096fa496e00e4c0dffe5af9f0</Sha>
    </Dependency>
    <Dependency Name="Microsoft.CodeAnalysis.CSharp" Version="4.8.0-7.25056.18">
      <Uri>https://github.com/dotnet/roslyn</Uri>
      <Sha>a77b6e41d030878096fa496e00e4c0dffe5af9f0</Sha>
    </Dependency>
    <Dependency Name="Microsoft.CodeAnalysis.CSharp.CodeStyle" Version="4.8.0-7.25056.18">
      <Uri>https://github.com/dotnet/roslyn</Uri>
      <Sha>a77b6e41d030878096fa496e00e4c0dffe5af9f0</Sha>
    </Dependency>
    <Dependency Name="Microsoft.CodeAnalysis.CSharp.Features" Version="4.8.0-7.25056.18">
      <Uri>https://github.com/dotnet/roslyn</Uri>
      <Sha>a77b6e41d030878096fa496e00e4c0dffe5af9f0</Sha>
    </Dependency>
    <Dependency Name="Microsoft.CodeAnalysis.CSharp.Workspaces" Version="4.8.0-7.25056.18">
      <Uri>https://github.com/dotnet/roslyn</Uri>
      <Sha>a77b6e41d030878096fa496e00e4c0dffe5af9f0</Sha>
    </Dependency>
    <Dependency Name="Microsoft.CodeAnalysis.Workspaces.MSBuild" Version="4.8.0-7.25056.18">
      <Uri>https://github.com/dotnet/roslyn</Uri>
      <Sha>a77b6e41d030878096fa496e00e4c0dffe5af9f0</Sha>
=======
    <Dependency Name="Microsoft.Net.Compilers.Toolset" Version="4.10.0-3.25064.8">
      <Uri>https://github.com/dotnet/roslyn</Uri>
      <Sha>85262f5f51be12867c1c2776d7a2be55251c04be</Sha>
      <SourceBuild RepoName="roslyn" ManagedOnly="true" />
    </Dependency>
    <Dependency Name="Microsoft.CodeAnalysis" Version="4.10.0-3.25064.8">
      <Uri>https://github.com/dotnet/roslyn</Uri>
      <Sha>85262f5f51be12867c1c2776d7a2be55251c04be</Sha>
    </Dependency>
    <Dependency Name="Microsoft.CodeAnalysis.CSharp" Version="4.10.0-3.25064.8">
      <Uri>https://github.com/dotnet/roslyn</Uri>
      <Sha>85262f5f51be12867c1c2776d7a2be55251c04be</Sha>
    </Dependency>
    <Dependency Name="Microsoft.CodeAnalysis.CSharp.CodeStyle" Version="4.10.0-3.25064.8">
      <Uri>https://github.com/dotnet/roslyn</Uri>
      <Sha>85262f5f51be12867c1c2776d7a2be55251c04be</Sha>
    </Dependency>
    <Dependency Name="Microsoft.CodeAnalysis.CSharp.Features" Version="4.10.0-3.25064.8">
      <Uri>https://github.com/dotnet/roslyn</Uri>
      <Sha>85262f5f51be12867c1c2776d7a2be55251c04be</Sha>
    </Dependency>
    <Dependency Name="Microsoft.CodeAnalysis.CSharp.Workspaces" Version="4.10.0-3.25064.8">
      <Uri>https://github.com/dotnet/roslyn</Uri>
      <Sha>85262f5f51be12867c1c2776d7a2be55251c04be</Sha>
    </Dependency>
    <Dependency Name="Microsoft.CodeAnalysis.Workspaces.MSBuild" Version="4.10.0-3.25064.8">
      <Uri>https://github.com/dotnet/roslyn</Uri>
      <Sha>85262f5f51be12867c1c2776d7a2be55251c04be</Sha>
>>>>>>> 6400b6af
    </Dependency>
    <Dependency Name="Microsoft.AspNetCore.DeveloperCertificates.XPlat" Version="8.0.13-servicing.25066.10">
      <Uri>https://dev.azure.com/dnceng/internal/_git/dotnet-aspnetcore</Uri>
      <Sha>009e1ccafde4086ea52999e878f6e7aa5a7c4ccf</Sha>
    </Dependency>
    <Dependency Name="Microsoft.AspNetCore.TestHost" Version="8.0.13">
      <Uri>https://dev.azure.com/dnceng/internal/_git/dotnet-aspnetcore</Uri>
      <Sha>009e1ccafde4086ea52999e878f6e7aa5a7c4ccf</Sha>
    </Dependency>
    <Dependency Name="Microsoft.Build.NuGetSdkResolver" Version="6.10.2-rc.8">
      <Uri>https://github.com/nuget/nuget.client</Uri>
      <Sha>b42cb884109d8d33c956311f1a8c89a90be0c195</Sha>
    </Dependency>
    <Dependency Name="NuGet.Build.Tasks" Version="6.10.2-rc.8">
      <Uri>https://github.com/nuget/nuget.client</Uri>
      <Sha>b42cb884109d8d33c956311f1a8c89a90be0c195</Sha>
    </Dependency>
    <Dependency Name="NuGet.Build.Tasks.Console" Version="6.10.2-rc.8">
      <Uri>https://github.com/nuget/nuget.client</Uri>
      <Sha>b42cb884109d8d33c956311f1a8c89a90be0c195</Sha>
    </Dependency>
    <Dependency Name="NuGet.Build.Tasks.Pack" Version="6.10.2-rc.8">
      <Uri>https://github.com/nuget/nuget.client</Uri>
      <Sha>b42cb884109d8d33c956311f1a8c89a90be0c195</Sha>
    </Dependency>
    <Dependency Name="NuGet.Commands" Version="6.10.2-rc.8">
      <Uri>https://github.com/nuget/nuget.client</Uri>
      <Sha>b42cb884109d8d33c956311f1a8c89a90be0c195</Sha>
    </Dependency>
    <Dependency Name="NuGet.CommandLine.XPlat" Version="6.10.2-rc.8">
      <Uri>https://github.com/nuget/nuget.client</Uri>
      <Sha>b42cb884109d8d33c956311f1a8c89a90be0c195</Sha>
    </Dependency>
    <Dependency Name="NuGet.Common" Version="6.10.2-rc.8">
      <Uri>https://github.com/nuget/nuget.client</Uri>
      <Sha>b42cb884109d8d33c956311f1a8c89a90be0c195</Sha>
    </Dependency>
    <Dependency Name="NuGet.Configuration" Version="6.10.2-rc.8">
      <Uri>https://github.com/nuget/nuget.client</Uri>
      <Sha>b42cb884109d8d33c956311f1a8c89a90be0c195</Sha>
    </Dependency>
    <Dependency Name="NuGet.Credentials" Version="6.10.2-rc.8">
      <Uri>https://github.com/nuget/nuget.client</Uri>
      <Sha>b42cb884109d8d33c956311f1a8c89a90be0c195</Sha>
    </Dependency>
    <Dependency Name="NuGet.DependencyResolver.Core" Version="6.10.2-rc.8">
      <Uri>https://github.com/nuget/nuget.client</Uri>
      <Sha>b42cb884109d8d33c956311f1a8c89a90be0c195</Sha>
    </Dependency>
    <Dependency Name="NuGet.Frameworks" Version="6.10.2-rc.8">
      <Uri>https://github.com/nuget/nuget.client</Uri>
      <Sha>b42cb884109d8d33c956311f1a8c89a90be0c195</Sha>
    </Dependency>
    <Dependency Name="NuGet.LibraryModel" Version="6.10.2-rc.8">
      <Uri>https://github.com/nuget/nuget.client</Uri>
      <Sha>b42cb884109d8d33c956311f1a8c89a90be0c195</Sha>
    </Dependency>
    <Dependency Name="NuGet.ProjectModel" Version="6.10.2-rc.8">
      <Uri>https://github.com/nuget/nuget.client</Uri>
      <Sha>b42cb884109d8d33c956311f1a8c89a90be0c195</Sha>
    </Dependency>
    <Dependency Name="NuGet.Protocol" Version="6.10.2-rc.8">
      <Uri>https://github.com/nuget/nuget.client</Uri>
      <Sha>b42cb884109d8d33c956311f1a8c89a90be0c195</Sha>
    </Dependency>
    <Dependency Name="NuGet.Packaging" Version="6.10.2-rc.8">
      <Uri>https://github.com/nuget/nuget.client</Uri>
      <Sha>b42cb884109d8d33c956311f1a8c89a90be0c195</Sha>
    </Dependency>
    <Dependency Name="NuGet.Versioning" Version="6.10.2-rc.8">
      <Uri>https://github.com/nuget/nuget.client</Uri>
      <Sha>b42cb884109d8d33c956311f1a8c89a90be0c195</Sha>
    </Dependency>
    <Dependency Name="NuGet.Localization" Version="6.10.2-rc.8">
      <Uri>https://github.com/nuget/nuget.client</Uri>
      <Sha>b42cb884109d8d33c956311f1a8c89a90be0c195</Sha>
    </Dependency>
    <Dependency Name="Microsoft.NET.Test.Sdk" Version="17.10.0-release-24317-02">
      <Uri>https://github.com/microsoft/vstest</Uri>
      <Sha>c4d80397805bec06b354d20aeb1773e243c6add0</Sha>
      <SourceBuild RepoName="vstest" ManagedOnly="true" />
    </Dependency>
    <Dependency Name="Microsoft.TestPlatform.CLI" Version="17.10.0-release-24317-02">
      <Uri>https://github.com/microsoft/vstest</Uri>
      <Sha>c4d80397805bec06b354d20aeb1773e243c6add0</Sha>
    </Dependency>
    <Dependency Name="Microsoft.TestPlatform.Build" Version="17.10.0-release-24317-02">
      <Uri>https://github.com/microsoft/vstest</Uri>
      <Sha>c4d80397805bec06b354d20aeb1773e243c6add0</Sha>
    </Dependency>
    <Dependency Name="Microsoft.NET.ILLink.Tasks" Version="8.0.13">
      <Uri>https://dev.azure.com/dnceng/internal/_git/dotnet-runtime</Uri>
      <Sha>eba546b0f0d448e0176a2222548fd7a2fbf464c0</Sha>
    </Dependency>
    <Dependency Name="System.Formats.Asn1" Version="8.0.2">
      <Uri>https://dev.azure.com/dnceng/internal/_git/dotnet-runtime</Uri>
      <Sha>eba546b0f0d448e0176a2222548fd7a2fbf464c0</Sha>
    </Dependency>
    <Dependency Name="System.CodeDom" Version="8.0.0">
      <Uri>https://dev.azure.com/dnceng/internal/_git/dotnet-runtime</Uri>
      <Sha>5535e31a712343a63f5d7d796cd874e563e5ac14</Sha>
    </Dependency>
    <Dependency Name="System.Diagnostics.EventLog" Version="8.0.1">
      <Uri>https://dev.azure.com/dnceng/internal/_git/dotnet-runtime</Uri>
      <Sha>81cabf2857a01351e5ab578947c7403a5b128ad1</Sha>
    </Dependency>
    <Dependency Name="System.Security.Cryptography.ProtectedData" Version="8.0.0">
      <Uri>https://dev.azure.com/dnceng/internal/_git/dotnet-runtime</Uri>
      <Sha>5535e31a712343a63f5d7d796cd874e563e5ac14</Sha>
    </Dependency>
    <Dependency Name="System.Text.Encoding.CodePages" Version="8.0.0">
      <Uri>https://dev.azure.com/dnceng/internal/_git/dotnet-runtime</Uri>
      <Sha>5535e31a712343a63f5d7d796cd874e563e5ac14</Sha>
    </Dependency>
    <Dependency Name="System.Resources.Extensions" Version="8.0.0">
      <Uri>https://dev.azure.com/dnceng/internal/_git/dotnet-runtime</Uri>
      <Sha>5535e31a712343a63f5d7d796cd874e563e5ac14</Sha>
    </Dependency>
    <Dependency Name="Microsoft.WindowsDesktop.App.Runtime.win-x64" Version="8.0.13">
      <Uri>https://dev.azure.com/dnceng/internal/_git/dotnet-windowsdesktop</Uri>
      <Sha>e43b37de7d5916352702dda1b65d98dd66f5f9f4</Sha>
    </Dependency>
    <Dependency Name="VS.Redist.Common.WindowsDesktop.SharedFramework.x64.8.0" Version="8.0.13-servicing.25067.2">
      <Uri>https://dev.azure.com/dnceng/internal/_git/dotnet-windowsdesktop</Uri>
      <Sha>e43b37de7d5916352702dda1b65d98dd66f5f9f4</Sha>
    </Dependency>
    <Dependency Name="Microsoft.WindowsDesktop.App.Ref" Version="8.0.13">
      <Uri>https://dev.azure.com/dnceng/internal/_git/dotnet-windowsdesktop</Uri>
      <Sha>e43b37de7d5916352702dda1b65d98dd66f5f9f4</Sha>
    </Dependency>
    <Dependency Name="VS.Redist.Common.WindowsDesktop.TargetingPack.x64.8.0" Version="8.0.13-servicing.25067.2">
      <Uri>https://dev.azure.com/dnceng/internal/_git/dotnet-windowsdesktop</Uri>
      <Sha>e43b37de7d5916352702dda1b65d98dd66f5f9f4</Sha>
    </Dependency>
    <Dependency Name="Microsoft.NET.Sdk.WindowsDesktop" Version="8.0.13-servicing.25066.5" CoherentParentDependency="Microsoft.WindowsDesktop.App.Ref">
      <Uri>https://dev.azure.com/dnceng/internal/_git/dotnet-wpf</Uri>
      <Sha>b7c5b2dd5e9b61459c7ba2e58f306029ec791c0d</Sha>
    </Dependency>
    <Dependency Name="Microsoft.AspNetCore.App.Ref" Version="8.0.13">
      <Uri>https://dev.azure.com/dnceng/internal/_git/dotnet-aspnetcore</Uri>
      <Sha>009e1ccafde4086ea52999e878f6e7aa5a7c4ccf</Sha>
    </Dependency>
    <Dependency Name="Microsoft.AspNetCore.App.Ref.Internal" Version="8.0.13-servicing.25066.10">
      <Uri>https://dev.azure.com/dnceng/internal/_git/dotnet-aspnetcore</Uri>
      <Sha>009e1ccafde4086ea52999e878f6e7aa5a7c4ccf</Sha>
    </Dependency>
    <Dependency Name="Microsoft.AspNetCore.App.Runtime.win-x64" Version="8.0.13">
      <Uri>https://dev.azure.com/dnceng/internal/_git/dotnet-aspnetcore</Uri>
      <Sha>009e1ccafde4086ea52999e878f6e7aa5a7c4ccf</Sha>
    </Dependency>
    <Dependency Name="VS.Redist.Common.AspNetCore.SharedFramework.x64.8.0" Version="8.0.13-servicing.25066.10">
      <Uri>https://dev.azure.com/dnceng/internal/_git/dotnet-aspnetcore</Uri>
      <Sha>009e1ccafde4086ea52999e878f6e7aa5a7c4ccf</Sha>
      <SourceBuild RepoName="aspnetcore" ManagedOnly="true" />
    </Dependency>
    <Dependency Name="dotnet-dev-certs" Version="8.0.13-servicing.25066.10">
      <Uri>https://dev.azure.com/dnceng/internal/_git/dotnet-aspnetcore</Uri>
      <Sha>009e1ccafde4086ea52999e878f6e7aa5a7c4ccf</Sha>
    </Dependency>
    <Dependency Name="dotnet-user-jwts" Version="8.0.13-servicing.25066.10">
      <Uri>https://dev.azure.com/dnceng/internal/_git/dotnet-aspnetcore</Uri>
      <Sha>009e1ccafde4086ea52999e878f6e7aa5a7c4ccf</Sha>
    </Dependency>
    <Dependency Name="dotnet-user-secrets" Version="8.0.13-servicing.25066.10">
      <Uri>https://dev.azure.com/dnceng/internal/_git/dotnet-aspnetcore</Uri>
      <Sha>009e1ccafde4086ea52999e878f6e7aa5a7c4ccf</Sha>
    </Dependency>
    <Dependency Name="Microsoft.AspNetCore.Analyzers" Version="8.0.13-servicing.25066.10">
      <Uri>https://dev.azure.com/dnceng/internal/_git/dotnet-aspnetcore</Uri>
      <Sha>009e1ccafde4086ea52999e878f6e7aa5a7c4ccf</Sha>
    </Dependency>
    <Dependency Name="Microsoft.AspNetCore.Components.SdkAnalyzers" Version="8.0.13-servicing.25066.10">
      <Uri>https://dev.azure.com/dnceng/internal/_git/dotnet-aspnetcore</Uri>
      <Sha>009e1ccafde4086ea52999e878f6e7aa5a7c4ccf</Sha>
    </Dependency>
    <Dependency Name="Microsoft.AspNetCore.Mvc.Analyzers" Version="8.0.13-servicing.25066.10">
      <Uri>https://dev.azure.com/dnceng/internal/_git/dotnet-aspnetcore</Uri>
      <Sha>009e1ccafde4086ea52999e878f6e7aa5a7c4ccf</Sha>
    </Dependency>
    <Dependency Name="Microsoft.AspNetCore.Mvc.Api.Analyzers" Version="8.0.13-servicing.25066.10">
      <Uri>https://dev.azure.com/dnceng/internal/_git/dotnet-aspnetcore</Uri>
      <Sha>009e1ccafde4086ea52999e878f6e7aa5a7c4ccf</Sha>
    </Dependency>
    <Dependency Name="Microsoft.CodeAnalysis.Razor.Tooling.Internal" Version="7.0.0-preview.25104.5">
      <Uri>https://github.com/dotnet/razor</Uri>
      <Sha>291218a1671cc18216b6fc93204619d761515011</Sha>
      <SourceBuild RepoName="razor" ManagedOnly="true" />
    </Dependency>
    <Dependency Name="Microsoft.AspNetCore.Mvc.Razor.Extensions.Tooling.Internal" Version="7.0.0-preview.25104.5">
      <Uri>https://github.com/dotnet/razor</Uri>
      <Sha>291218a1671cc18216b6fc93204619d761515011</Sha>
    </Dependency>
    <Dependency Name="Microsoft.NET.Sdk.Razor.SourceGenerators.Transport" Version="7.0.0-preview.25104.5">
      <Uri>https://github.com/dotnet/razor</Uri>
      <Sha>291218a1671cc18216b6fc93204619d761515011</Sha>
    </Dependency>
    <Dependency Name="Microsoft.Extensions.FileProviders.Embedded" Version="8.0.13">
      <Uri>https://dev.azure.com/dnceng/internal/_git/dotnet-aspnetcore</Uri>
      <Sha>009e1ccafde4086ea52999e878f6e7aa5a7c4ccf</Sha>
    </Dependency>
    <Dependency Name="Microsoft.AspNetCore.Authorization" Version="8.0.13">
      <Uri>https://dev.azure.com/dnceng/internal/_git/dotnet-aspnetcore</Uri>
      <Sha>009e1ccafde4086ea52999e878f6e7aa5a7c4ccf</Sha>
    </Dependency>
    <Dependency Name="Microsoft.AspNetCore.Components.Web" Version="8.0.13">
      <Uri>https://dev.azure.com/dnceng/internal/_git/dotnet-aspnetcore</Uri>
      <Sha>009e1ccafde4086ea52999e878f6e7aa5a7c4ccf</Sha>
    </Dependency>
    <Dependency Name="Microsoft.JSInterop" Version="8.0.13">
      <Uri>https://dev.azure.com/dnceng/internal/_git/dotnet-aspnetcore</Uri>
      <Sha>009e1ccafde4086ea52999e878f6e7aa5a7c4ccf</Sha>
    </Dependency>
    <Dependency Name="Microsoft.Web.Xdt" Version="7.0.0-preview.22423.2" Pinned="true">
      <Uri>https://github.com/dotnet/xdt</Uri>
      <Sha>9a1c3e1b7f0c8763d4c96e593961a61a72679a7b</Sha>
      <SourceBuild RepoName="xdt" ManagedOnly="true" />
    </Dependency>
    <Dependency Name="Microsoft.CodeAnalysis.NetAnalyzers" Version="8.0.0-preview.23614.1">
      <Uri>https://github.com/dotnet/roslyn-analyzers</Uri>
      <Sha>abef8ced132657943b7150f01a308e2199a17d5d</Sha>
    </Dependency>
    <Dependency Name="Microsoft.CodeAnalysis.PublicApiAnalyzers" Version="3.11.0-beta1.23614.1">
      <Uri>https://github.com/dotnet/roslyn-analyzers</Uri>
      <Sha>abef8ced132657943b7150f01a308e2199a17d5d</Sha>
    </Dependency>
    <Dependency Name="Microsoft.SourceBuild.Intermediate.roslyn-analyzers" Version="3.11.0-beta1.23614.1">
      <Uri>https://github.com/dotnet/roslyn-analyzers</Uri>
      <Sha>abef8ced132657943b7150f01a308e2199a17d5d</Sha>
      <SourceBuild RepoName="roslyn-analyzers" ManagedOnly="true" />
    </Dependency>
    <Dependency Name="System.CommandLine" Version="2.0.0-beta4.23307.1">
      <Uri>https://github.com/dotnet/command-line-api</Uri>
      <Sha>02fe27cd6a9b001c8feb7938e6ef4b3799745759</Sha>
    </Dependency>
    <Dependency Name="Microsoft.SourceBuild.Intermediate.command-line-api" Version="0.1.430701">
      <Uri>https://github.com/dotnet/command-line-api</Uri>
      <Sha>02fe27cd6a9b001c8feb7938e6ef4b3799745759</Sha>
      <SourceBuild RepoName="command-line-api" ManagedOnly="true" />
    </Dependency>
    <Dependency Name="Microsoft.SourceBuild.Intermediate.source-build-externals" Version="8.0.0-alpha.1.25104.1">
      <Uri>https://github.com/dotnet/source-build-externals</Uri>
      <Sha>dc30cd1ec22f198d658e011c14525d4d65873991</Sha>
      <SourceBuild RepoName="source-build-externals" ManagedOnly="true" />
    </Dependency>
    <Dependency Name="Microsoft.SourceBuild.Intermediate.source-build-reference-packages" Version="8.0.0-alpha.1.25081.5">
      <Uri>https://github.com/dotnet/source-build-reference-packages</Uri>
      <Sha>d73fc552386797322e84fa9b2ef5eaa5369de83c</Sha>
      <SourceBuild RepoName="source-build-reference-packages" ManagedOnly="true" />
    </Dependency>
    <Dependency Name="Microsoft.Deployment.DotNet.Releases" Version="2.0.0-rtm.1.25064.1">
      <Uri>https://github.com/dotnet/deployment-tools</Uri>
      <Sha>5255d40e228ea1d4b624781b5b97ec16484a3b4b</Sha>
    </Dependency>
    <Dependency Name="Microsoft.Build.Tasks.Git" Version="8.0.0-beta.23615.1">
      <Uri>https://github.com/dotnet/sourcelink</Uri>
      <Sha>94eaac3385cafff41094454966e1af1d1cf60f00</Sha>
      <SourceBuild RepoName="sourcelink" ManagedOnly="true" />
    </Dependency>
    <Dependency Name="Microsoft.SourceLink.Common" Version="8.0.0-beta.23615.1">
      <Uri>https://github.com/dotnet/sourcelink</Uri>
      <Sha>94eaac3385cafff41094454966e1af1d1cf60f00</Sha>
    </Dependency>
    <Dependency Name="Microsoft.SourceLink.AzureRepos.Git" Version="8.0.0-beta.23615.1">
      <Uri>https://github.com/dotnet/sourcelink</Uri>
      <Sha>94eaac3385cafff41094454966e1af1d1cf60f00</Sha>
    </Dependency>
    <Dependency Name="Microsoft.SourceLink.GitHub" Version="8.0.0-beta.23615.1">
      <Uri>https://github.com/dotnet/sourcelink</Uri>
      <Sha>94eaac3385cafff41094454966e1af1d1cf60f00</Sha>
    </Dependency>
    <Dependency Name="Microsoft.SourceLink.GitLab" Version="8.0.0-beta.23615.1">
      <Uri>https://github.com/dotnet/sourcelink</Uri>
      <Sha>94eaac3385cafff41094454966e1af1d1cf60f00</Sha>
    </Dependency>
    <Dependency Name="Microsoft.SourceLink.Bitbucket.Git" Version="8.0.0-beta.23615.1">
      <Uri>https://github.com/dotnet/sourcelink</Uri>
      <Sha>94eaac3385cafff41094454966e1af1d1cf60f00</Sha>
    </Dependency>
    <!-- Explicit dependency because Microsoft.Deployment.DotNet.Releases has different versioning
         than the SB intermediate -->
    <Dependency Name="Microsoft.SourceBuild.Intermediate.deployment-tools" Version="8.0.0-rtm.25064.1">
      <Uri>https://github.com/dotnet/deployment-tools</Uri>
      <Sha>5255d40e228ea1d4b624781b5b97ec16484a3b4b</Sha>
      <SourceBuild RepoName="deployment-tools" ManagedOnly="true" />
    </Dependency>
    <Dependency Name="Microsoft.SourceBuild.Intermediate.symreader" Version="2.0.0-beta-23228-03">
      <Uri>https://github.com/dotnet/symreader</Uri>
      <Sha>27e584661980ee6d82c419a2a471ae505b7d122e</Sha>
      <SourceBuild RepoName="symreader" ManagedOnly="true" />
    </Dependency>
    <!-- Dependency required for flowing correct package version in source-build, using PVP flow. -->
    <Dependency Name="Microsoft.Extensions.Logging" Version="8.0.1">
      <Uri>https://dev.azure.com/dnceng/internal/_git/dotnet-runtime</Uri>
      <Sha>81cabf2857a01351e5ab578947c7403a5b128ad1</Sha>
    </Dependency>
    <!-- Dependency required for flowing correct package version in source-build, using PVP flow. -->
    <Dependency Name="Microsoft.Extensions.Logging.Abstractions" Version="8.0.3">
      <Uri>https://dev.azure.com/dnceng/internal/_git/dotnet-runtime</Uri>
      <Sha>eba546b0f0d448e0176a2222548fd7a2fbf464c0</Sha>
    </Dependency>
    <!-- Dependency required for flowing correct package version in source-build, using PVP flow. -->
    <Dependency Name="Microsoft.Extensions.Logging.Console" Version="8.0.1">
      <Uri>https://dev.azure.com/dnceng/internal/_git/dotnet-runtime</Uri>
      <Sha>81cabf2857a01351e5ab578947c7403a5b128ad1</Sha>
    </Dependency>
    <!-- Dependency required for flowing correct package version in source-build, using PVP flow. -->
    <Dependency Name="Microsoft.Extensions.FileSystemGlobbing" Version="8.0.0">
      <Uri>https://dev.azure.com/dnceng/internal/_git/dotnet-runtime</Uri>
      <Sha>5535e31a712343a63f5d7d796cd874e563e5ac14</Sha>
    </Dependency>
    <!-- Dependency required for flowing correct package version in source-build, using PVP flow. -->
    <Dependency Name="System.ServiceProcess.ServiceController" Version="8.0.1">
      <Uri>https://dev.azure.com/dnceng/internal/_git/dotnet-runtime</Uri>
      <Sha>81cabf2857a01351e5ab578947c7403a5b128ad1</Sha>
    </Dependency>
    <Dependency Name="System.Text.Json" Version="8.0.5">
      <Uri>https://dev.azure.com/dnceng/internal/_git/dotnet-runtime</Uri>
      <Sha>81cabf2857a01351e5ab578947c7403a5b128ad1</Sha>
    </Dependency>
    <Dependency Name="Microsoft.Bcl.AsyncInterfaces" Version="8.0.0">
      <Uri>https://dev.azure.com/dnceng/internal/_git/dotnet-runtime</Uri>
      <Sha>5535e31a712343a63f5d7d796cd874e563e5ac14</Sha>
    </Dependency>
    <Dependency Name="Microsoft.Extensions.FileProviders.Abstractions" Version="8.0.0">
      <Uri>https://dev.azure.com/dnceng/internal/_git/dotnet-runtime</Uri>
      <Sha>5535e31a712343a63f5d7d796cd874e563e5ac14</Sha>
    </Dependency>
    <Dependency Name="Microsoft.Extensions.ObjectPool" Version="8.0.13">
      <Uri>https://dev.azure.com/dnceng/internal/_git/dotnet-aspnetcore</Uri>
      <Sha>009e1ccafde4086ea52999e878f6e7aa5a7c4ccf</Sha>
    </Dependency>
    <Dependency Name="Microsoft.Win32.SystemEvents" Version="8.0.0">
      <Uri>https://dev.azure.com/dnceng/internal/_git/dotnet-runtime</Uri>
      <Sha>5535e31a712343a63f5d7d796cd874e563e5ac14</Sha>
    </Dependency>
    <Dependency Name="System.Composition.AttributedModel" Version="8.0.0">
      <Uri>https://dev.azure.com/dnceng/internal/_git/dotnet-runtime</Uri>
      <Sha>5535e31a712343a63f5d7d796cd874e563e5ac14</Sha>
    </Dependency>
    <Dependency Name="System.Composition.Convention" Version="8.0.0">
      <Uri>https://dev.azure.com/dnceng/internal/_git/dotnet-runtime</Uri>
      <Sha>5535e31a712343a63f5d7d796cd874e563e5ac14</Sha>
    </Dependency>
    <Dependency Name="System.Composition.Hosting" Version="8.0.0">
      <Uri>https://dev.azure.com/dnceng/internal/_git/dotnet-runtime</Uri>
      <Sha>5535e31a712343a63f5d7d796cd874e563e5ac14</Sha>
    </Dependency>
    <Dependency Name="System.Composition.Runtime" Version="8.0.0">
      <Uri>https://dev.azure.com/dnceng/internal/_git/dotnet-runtime</Uri>
      <Sha>5535e31a712343a63f5d7d796cd874e563e5ac14</Sha>
    </Dependency>
    <Dependency Name="System.Composition.TypedParts" Version="8.0.0">
      <Uri>https://dev.azure.com/dnceng/internal/_git/dotnet-runtime</Uri>
      <Sha>5535e31a712343a63f5d7d796cd874e563e5ac14</Sha>
    </Dependency>
    <Dependency Name="System.Configuration.ConfigurationManager" Version="8.0.1">
      <Uri>https://dev.azure.com/dnceng/internal/_git/dotnet-runtime</Uri>
      <Sha>81cabf2857a01351e5ab578947c7403a5b128ad1</Sha>
    </Dependency>
    <Dependency Name="System.Drawing.Common" Version="8.0.4">
      <Uri>https://dev.azure.com/dnceng/internal/_git/dotnet-winforms</Uri>
      <Sha>41a4bd690229661e3ec74276ce3f93863b22435b</Sha>
    </Dependency>
    <Dependency Name="System.Security.Cryptography.Pkcs" Version="8.0.1">
      <Uri>https://dev.azure.com/dnceng/internal/_git/dotnet-runtime</Uri>
      <Sha>81cabf2857a01351e5ab578947c7403a5b128ad1</Sha>
    </Dependency>
    <Dependency Name="System.Security.Cryptography.Xml" Version="8.0.2">
      <Uri>https://dev.azure.com/dnceng/internal/_git/dotnet-runtime</Uri>
      <Sha>81cabf2857a01351e5ab578947c7403a5b128ad1</Sha>
    </Dependency>
    <Dependency Name="System.Security.Permissions" Version="8.0.0">
      <Uri>https://dev.azure.com/dnceng/internal/_git/dotnet-runtime</Uri>
      <Sha>5535e31a712343a63f5d7d796cd874e563e5ac14</Sha>
    </Dependency>
    <Dependency Name="System.Windows.Extensions" Version="8.0.0">
      <Uri>https://dev.azure.com/dnceng/internal/_git/dotnet-runtime</Uri>
      <Sha>5535e31a712343a63f5d7d796cd874e563e5ac14</Sha>
    </Dependency>
  </ProductDependencies>
  <ToolsetDependencies>
    <Dependency Name="Microsoft.DotNet.Arcade.Sdk" Version="8.0.0-beta.25111.4">
      <Uri>https://github.com/dotnet/arcade</Uri>
      <Sha>a319ada170a54ee87c7a81e3309948e3d3ea7aca</Sha>
      <SourceBuild RepoName="arcade" ManagedOnly="true" />
    </Dependency>
    <Dependency Name="Microsoft.DotNet.Helix.Sdk" Version="8.0.0-beta.25111.4">
      <Uri>https://github.com/dotnet/arcade</Uri>
      <Sha>a319ada170a54ee87c7a81e3309948e3d3ea7aca</Sha>
    </Dependency>
    <Dependency Name="Microsoft.DotNet.SignTool" Version="8.0.0-beta.25111.4">
      <Uri>https://github.com/dotnet/arcade</Uri>
      <Sha>a319ada170a54ee87c7a81e3309948e3d3ea7aca</Sha>
    </Dependency>
    <Dependency Name="Microsoft.DotNet.XUnitExtensions" Version="8.0.0-beta.25111.4">
      <Uri>https://github.com/dotnet/arcade</Uri>
      <Sha>a319ada170a54ee87c7a81e3309948e3d3ea7aca</Sha>
    </Dependency>
    <Dependency Name="System.Reflection.MetadataLoadContext" Version="8.0.1">
      <Uri>https://dev.azure.com/dnceng/internal/_git/dotnet-runtime</Uri>
      <Sha>81cabf2857a01351e5ab578947c7403a5b128ad1</Sha>
    </Dependency>
    <Dependency Name="Microsoft.DotNet.XliffTasks" Version="1.0.0-beta.23475.1" CoherentParentDependency="Microsoft.DotNet.Arcade.Sdk">
      <Uri>https://github.com/dotnet/xliff-tasks</Uri>
      <Sha>73f0850939d96131c28cf6ea6ee5aacb4da0083a</Sha>
      <SourceBuild RepoName="xliff-tasks" ManagedOnly="true" />
    </Dependency>
    <Dependency Name="Microsoft.IO.Redist" Version="6.0.1">
      <Uri>https://github.com/dotnet/runtime</Uri>
      <Sha>e77011b31a3e5c47d931248a64b47f9b2d47853d</Sha>
    </Dependency>
  </ToolsetDependencies>
</Dependencies><|MERGE_RESOLUTION|>--- conflicted
+++ resolved
@@ -82,41 +82,11 @@
       <Sha>42ef1d04e544c2a0dca064f9fc982639ca516a84</Sha>
       <SourceBuild RepoName="format" ManagedOnly="true" />
     </Dependency>
-<<<<<<< HEAD
-    <Dependency Name="Microsoft.Net.Compilers.Toolset" Version="4.8.0-7.25056.18">
-      <Uri>https://github.com/dotnet/roslyn</Uri>
-      <Sha>a77b6e41d030878096fa496e00e4c0dffe5af9f0</Sha>
+    <Dependency Name="Microsoft.Net.Compilers.Toolset" Version="4.10.0-3.25064.8">
+      <Uri>https://github.com/dotnet/roslyn</Uri>
+      <Sha>85262f5f51be12867c1c2776d7a2be55251c04be</Sha>
       <SourceBuild RepoName="roslyn" ManagedOnly="true" />
     </Dependency>
-    <Dependency Name="Microsoft.CodeAnalysis" Version="4.8.0-7.25056.18">
-      <Uri>https://github.com/dotnet/roslyn</Uri>
-      <Sha>a77b6e41d030878096fa496e00e4c0dffe5af9f0</Sha>
-    </Dependency>
-    <Dependency Name="Microsoft.CodeAnalysis.CSharp" Version="4.8.0-7.25056.18">
-      <Uri>https://github.com/dotnet/roslyn</Uri>
-      <Sha>a77b6e41d030878096fa496e00e4c0dffe5af9f0</Sha>
-    </Dependency>
-    <Dependency Name="Microsoft.CodeAnalysis.CSharp.CodeStyle" Version="4.8.0-7.25056.18">
-      <Uri>https://github.com/dotnet/roslyn</Uri>
-      <Sha>a77b6e41d030878096fa496e00e4c0dffe5af9f0</Sha>
-    </Dependency>
-    <Dependency Name="Microsoft.CodeAnalysis.CSharp.Features" Version="4.8.0-7.25056.18">
-      <Uri>https://github.com/dotnet/roslyn</Uri>
-      <Sha>a77b6e41d030878096fa496e00e4c0dffe5af9f0</Sha>
-    </Dependency>
-    <Dependency Name="Microsoft.CodeAnalysis.CSharp.Workspaces" Version="4.8.0-7.25056.18">
-      <Uri>https://github.com/dotnet/roslyn</Uri>
-      <Sha>a77b6e41d030878096fa496e00e4c0dffe5af9f0</Sha>
-    </Dependency>
-    <Dependency Name="Microsoft.CodeAnalysis.Workspaces.MSBuild" Version="4.8.0-7.25056.18">
-      <Uri>https://github.com/dotnet/roslyn</Uri>
-      <Sha>a77b6e41d030878096fa496e00e4c0dffe5af9f0</Sha>
-=======
-    <Dependency Name="Microsoft.Net.Compilers.Toolset" Version="4.10.0-3.25064.8">
-      <Uri>https://github.com/dotnet/roslyn</Uri>
-      <Sha>85262f5f51be12867c1c2776d7a2be55251c04be</Sha>
-      <SourceBuild RepoName="roslyn" ManagedOnly="true" />
-    </Dependency>
     <Dependency Name="Microsoft.CodeAnalysis" Version="4.10.0-3.25064.8">
       <Uri>https://github.com/dotnet/roslyn</Uri>
       <Sha>85262f5f51be12867c1c2776d7a2be55251c04be</Sha>
@@ -140,7 +110,6 @@
     <Dependency Name="Microsoft.CodeAnalysis.Workspaces.MSBuild" Version="4.10.0-3.25064.8">
       <Uri>https://github.com/dotnet/roslyn</Uri>
       <Sha>85262f5f51be12867c1c2776d7a2be55251c04be</Sha>
->>>>>>> 6400b6af
     </Dependency>
     <Dependency Name="Microsoft.AspNetCore.DeveloperCertificates.XPlat" Version="8.0.13-servicing.25066.10">
       <Uri>https://dev.azure.com/dnceng/internal/_git/dotnet-aspnetcore</Uri>
