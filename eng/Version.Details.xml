<?xml version="1.0" encoding="utf-8"?>
<Dependencies>
  <ProductDependencies>
    <Dependency Name="Microsoft.TemplateEngine.Abstractions" Version="9.0.305">
      <Uri>https://github.com/dotnet/templating</Uri>
      <Sha>53394f71a3061f4a0aa1c1197026d65b3efe308b</Sha>
    </Dependency>
    <Dependency Name="Microsoft.TemplateEngine.Mocks" Version="9.0.305-servicing.25407.8">
      <Uri>https://github.com/dotnet/templating</Uri>
      <Sha>53394f71a3061f4a0aa1c1197026d65b3efe308b</Sha>
    </Dependency>
    <!-- Intermediate is necessary for source build. -->
    <Dependency Name="Microsoft.SourceBuild.Intermediate.templating" Version="9.0.300-preview.25209.5">
      <Uri>https://github.com/dotnet/templating</Uri>
      <Sha>b73682307aa0128c5edbec94c2e6a070d13ae6bb</Sha>
      <SourceBuild RepoName="templating" ManagedOnly="true" />
    </Dependency>
    <Dependency Name="Microsoft.NETCore.App.Ref" Version="9.0.8">
      <Uri>https://dev.azure.com/dnceng/internal/_git/dotnet-runtime</Uri>
      <Sha>aae90fa09086a9be09dac83fa66542232c7269d8</Sha>
    </Dependency>
    <Dependency Name="VS.Redist.Common.NetCore.SharedFramework.x64.9.0" Version="9.0.8-servicing.25365.11">
      <Uri>https://dev.azure.com/dnceng/internal/_git/dotnet-runtime</Uri>
      <Sha>aae90fa09086a9be09dac83fa66542232c7269d8</Sha>
    </Dependency>
    <Dependency Name="VS.Redist.Common.NetCore.TargetingPack.x64.9.0" Version="9.0.8-servicing.25365.11">
      <Uri>https://dev.azure.com/dnceng/internal/_git/dotnet-runtime</Uri>
      <Sha>aae90fa09086a9be09dac83fa66542232c7269d8</Sha>
    </Dependency>
    <Dependency Name="Microsoft.NETCore.App.Runtime.win-x64" Version="9.0.8">
      <Uri>https://dev.azure.com/dnceng/internal/_git/dotnet-runtime</Uri>
      <Sha>aae90fa09086a9be09dac83fa66542232c7269d8</Sha>
    </Dependency>
    <Dependency Name="Microsoft.NETCore.App.Host.win-x64" Version="9.0.8">
      <Uri>https://dev.azure.com/dnceng/internal/_git/dotnet-runtime</Uri>
      <Sha>aae90fa09086a9be09dac83fa66542232c7269d8</Sha>
    </Dependency>
    <Dependency Name="Microsoft.NETCore.Platforms" Version="9.0.8-servicing.25365.11">
      <Uri>https://dev.azure.com/dnceng/internal/_git/dotnet-runtime</Uri>
      <Sha>aae90fa09086a9be09dac83fa66542232c7269d8</Sha>
    </Dependency>
    <Dependency Name="Microsoft.NET.HostModel" Version="9.0.8-servicing.25365.11">
      <Uri>https://dev.azure.com/dnceng/internal/_git/dotnet-runtime</Uri>
      <Sha>aae90fa09086a9be09dac83fa66542232c7269d8</Sha>
    </Dependency>
    <Dependency Name="Microsoft.Extensions.DependencyModel" Version="9.0.8">
      <Uri>https://dev.azure.com/dnceng/internal/_git/dotnet-runtime</Uri>
      <Sha>aae90fa09086a9be09dac83fa66542232c7269d8</Sha>
    </Dependency>
    <!-- Intermediate is necessary for source build. -->
    <Dependency Name="Microsoft.SourceBuild.Intermediate.runtime.linux-x64" Version="9.0.8-servicing.25365.11">
      <Uri>https://dev.azure.com/dnceng/internal/_git/dotnet-runtime</Uri>
      <Sha>aae90fa09086a9be09dac83fa66542232c7269d8</Sha>
      <SourceBuild RepoName="runtime" ManagedOnly="false" />
    </Dependency>
    <!-- Change blob version in GenerateLayout.targets if this is unpinned to service targeting pack -->
    <!-- No new netstandard.library planned for 3.1 timeframe at this time. -->
    <Dependency Name="NETStandard.Library.Ref" Version="2.1.0" Pinned="true">
      <Uri>https://github.com/dotnet/core-setup</Uri>
      <Sha>7d57652f33493fa022125b7f63aad0d70c52d810</Sha>
    </Dependency>
    <Dependency Name="Microsoft.NET.Workload.Emscripten.Current.Manifest-9.0.100" Version="9.0.8" CoherentParentDependency="Microsoft.NETCore.App.Runtime.win-x64">
      <Uri>https://github.com/dotnet/emsdk</Uri>
      <Sha>0bcc3e67026ea44a16fb018a50e4e134c06ab3d6</Sha>
    </Dependency>
    <!-- Intermediate is necessary for source build. -->
    <Dependency Name="Microsoft.SourceBuild.Intermediate.emsdk" Version="9.0.8-servicing.25353.1" CoherentParentDependency="Microsoft.NETCore.App.Runtime.win-x64">
      <Uri>https://github.com/dotnet/emsdk</Uri>
      <Sha>0bcc3e67026ea44a16fb018a50e4e134c06ab3d6</Sha>
      <SourceBuild RepoName="emsdk" ManagedOnly="true" />
    </Dependency>
<<<<<<< HEAD
    <Dependency Name="Microsoft.Build" Version="17.12.44">
      <Uri>https://github.com/dotnet/msbuild</Uri>
      <Sha>db5c766a7b07e0d1bb073757f8893c4e02200644</Sha>
    </Dependency>
    <Dependency Name="Microsoft.Build.Localization" Version="17.12.44-preview-25411-07">
      <Uri>https://github.com/dotnet/msbuild</Uri>
      <Sha>db5c766a7b07e0d1bb073757f8893c4e02200644</Sha>
    </Dependency>
    <!-- Intermediate is necessary for source build. -->
    <Dependency Name="Microsoft.SourceBuild.Intermediate.msbuild" Version="17.12.44-preview-25411-07">
      <Uri>https://github.com/dotnet/msbuild</Uri>
      <Sha>db5c766a7b07e0d1bb073757f8893c4e02200644</Sha>
=======
    <Dependency Name="Microsoft.Build" Version="17.14.21">
      <Uri>https://github.com/dotnet/msbuild</Uri>
      <Sha>8929ca9e34d7643e05f10739daf87fe70ae42ae7</Sha>
    </Dependency>
    <Dependency Name="Microsoft.Build.Localization" Version="17.14.21-servicing-25411-08">
      <Uri>https://github.com/dotnet/msbuild</Uri>
      <Sha>8929ca9e34d7643e05f10739daf87fe70ae42ae7</Sha>
    </Dependency>
    <!-- Intermediate is necessary for source build. -->
    <Dependency Name="Microsoft.SourceBuild.Intermediate.msbuild" Version="17.14.21-servicing-25411-08">
      <Uri>https://github.com/dotnet/msbuild</Uri>
      <Sha>8929ca9e34d7643e05f10739daf87fe70ae42ae7</Sha>
>>>>>>> 5f6723b8
      <SourceBuild RepoName="msbuild" ManagedOnly="true" />
    </Dependency>
    <Dependency Name="Microsoft.FSharp.Compiler" Version="13.9.303-beta.25361.1">
      <Uri>https://github.com/dotnet/fsharp</Uri>
      <Sha>14987c804f33917bf15f4c25e0cd16ecd01807f4</Sha>
    </Dependency>
    <!-- Intermediate is necessary for source build. -->
    <Dependency Name="Microsoft.SourceBuild.Intermediate.fsharp" Version="9.0.303-beta.25361.1">
      <Uri>https://github.com/dotnet/fsharp</Uri>
      <Sha>14987c804f33917bf15f4c25e0cd16ecd01807f4</Sha>
      <SourceBuild RepoName="fsharp" ManagedOnly="true" />
    </Dependency>
    <Dependency Name="Microsoft.Net.Compilers.Toolset" Version="4.14.0-3.25411.5">
      <Uri>https://github.com/dotnet/roslyn</Uri>
      <Sha>e7629a643c9f36df4a8aae72eecf1abf56e0cc42</Sha>
    </Dependency>
    <!-- Intermediate is necessary for source build. -->
    <Dependency Name="Microsoft.SourceBuild.Intermediate.roslyn" Version="4.14.0-3.25411.5">
      <Uri>https://github.com/dotnet/roslyn</Uri>
      <Sha>e7629a643c9f36df4a8aae72eecf1abf56e0cc42</Sha>
      <SourceBuild RepoName="roslyn" ManagedOnly="true" />
    </Dependency>
    <Dependency Name="Microsoft.Net.Compilers.Toolset.Framework" Version="4.14.0-3.25411.5">
      <Uri>https://github.com/dotnet/roslyn</Uri>
      <Sha>e7629a643c9f36df4a8aae72eecf1abf56e0cc42</Sha>
    </Dependency>
    <Dependency Name="Microsoft.CodeAnalysis" Version="4.14.0-3.25411.5">
      <Uri>https://github.com/dotnet/roslyn</Uri>
      <Sha>e7629a643c9f36df4a8aae72eecf1abf56e0cc42</Sha>
    </Dependency>
    <Dependency Name="Microsoft.CodeAnalysis.CSharp" Version="4.14.0-3.25411.5">
      <Uri>https://github.com/dotnet/roslyn</Uri>
      <Sha>e7629a643c9f36df4a8aae72eecf1abf56e0cc42</Sha>
    </Dependency>
    <Dependency Name="Microsoft.CodeAnalysis.CSharp.CodeStyle" Version="4.14.0-3.25411.5">
      <Uri>https://github.com/dotnet/roslyn</Uri>
      <Sha>e7629a643c9f36df4a8aae72eecf1abf56e0cc42</Sha>
    </Dependency>
    <Dependency Name="Microsoft.CodeAnalysis.CSharp.Features" Version="4.14.0-3.25411.5">
      <Uri>https://github.com/dotnet/roslyn</Uri>
      <Sha>e7629a643c9f36df4a8aae72eecf1abf56e0cc42</Sha>
    </Dependency>
    <Dependency Name="Microsoft.CodeAnalysis.CSharp.Workspaces" Version="4.14.0-3.25411.5">
      <Uri>https://github.com/dotnet/roslyn</Uri>
      <Sha>e7629a643c9f36df4a8aae72eecf1abf56e0cc42</Sha>
    </Dependency>
    <Dependency Name="Microsoft.CodeAnalysis.Workspaces.MSBuild" Version="4.14.0-3.25411.5">
      <Uri>https://github.com/dotnet/roslyn</Uri>
      <Sha>e7629a643c9f36df4a8aae72eecf1abf56e0cc42</Sha>
    </Dependency>
    <Dependency Name="Microsoft.AspNetCore.DeveloperCertificates.XPlat" Version="9.0.8-servicing.25368.8">
      <Uri>https://dev.azure.com/dnceng/internal/_git/dotnet-aspnetcore</Uri>
      <Sha>215a587e52efa710de84138b0a3374b860b924d8</Sha>
    </Dependency>
    <Dependency Name="Microsoft.AspNetCore.TestHost" Version="9.0.8">
      <Uri>https://dev.azure.com/dnceng/internal/_git/dotnet-aspnetcore</Uri>
      <Sha>215a587e52efa710de84138b0a3374b860b924d8</Sha>
    </Dependency>
    <Dependency Name="Microsoft.Build.NuGetSdkResolver" Version="6.14.0-rc.116">
      <Uri>https://github.com/nuget/nuget.client</Uri>
      <Sha>0da03caba83448ee887f0f1846dd05e1f1705d45</Sha>
    </Dependency>
    <Dependency Name="NuGet.Build.Tasks" Version="6.14.0-rc.116">
      <Uri>https://github.com/nuget/nuget.client</Uri>
      <Sha>0da03caba83448ee887f0f1846dd05e1f1705d45</Sha>
      <SourceBuildTarball RepoName="nuget-client" ManagedOnly="true" />
    </Dependency>
    <Dependency Name="NuGet.Build.Tasks.Console" Version="6.14.0-rc.116">
      <Uri>https://github.com/nuget/nuget.client</Uri>
      <Sha>0da03caba83448ee887f0f1846dd05e1f1705d45</Sha>
    </Dependency>
    <Dependency Name="NuGet.Build.Tasks.Pack" Version="6.14.0-rc.116">
      <Uri>https://github.com/nuget/nuget.client</Uri>
      <Sha>0da03caba83448ee887f0f1846dd05e1f1705d45</Sha>
    </Dependency>
    <Dependency Name="NuGet.Commands" Version="6.14.0-rc.116">
      <Uri>https://github.com/nuget/nuget.client</Uri>
      <Sha>0da03caba83448ee887f0f1846dd05e1f1705d45</Sha>
    </Dependency>
    <Dependency Name="NuGet.CommandLine.XPlat" Version="6.14.0-rc.116">
      <Uri>https://github.com/nuget/nuget.client</Uri>
      <Sha>0da03caba83448ee887f0f1846dd05e1f1705d45</Sha>
    </Dependency>
    <Dependency Name="NuGet.Common" Version="6.14.0-rc.116">
      <Uri>https://github.com/nuget/nuget.client</Uri>
      <Sha>0da03caba83448ee887f0f1846dd05e1f1705d45</Sha>
    </Dependency>
    <Dependency Name="NuGet.Configuration" Version="6.14.0-rc.116">
      <Uri>https://github.com/nuget/nuget.client</Uri>
      <Sha>0da03caba83448ee887f0f1846dd05e1f1705d45</Sha>
    </Dependency>
    <Dependency Name="NuGet.Credentials" Version="6.14.0-rc.116">
      <Uri>https://github.com/nuget/nuget.client</Uri>
      <Sha>0da03caba83448ee887f0f1846dd05e1f1705d45</Sha>
    </Dependency>
    <Dependency Name="NuGet.DependencyResolver.Core" Version="6.14.0-rc.116">
      <Uri>https://github.com/nuget/nuget.client</Uri>
      <Sha>0da03caba83448ee887f0f1846dd05e1f1705d45</Sha>
    </Dependency>
    <Dependency Name="NuGet.Frameworks" Version="6.14.0-rc.116">
      <Uri>https://github.com/nuget/nuget.client</Uri>
      <Sha>0da03caba83448ee887f0f1846dd05e1f1705d45</Sha>
    </Dependency>
    <Dependency Name="NuGet.LibraryModel" Version="6.14.0-rc.116">
      <Uri>https://github.com/nuget/nuget.client</Uri>
      <Sha>0da03caba83448ee887f0f1846dd05e1f1705d45</Sha>
    </Dependency>
    <Dependency Name="NuGet.ProjectModel" Version="6.14.0-rc.116">
      <Uri>https://github.com/nuget/nuget.client</Uri>
      <Sha>0da03caba83448ee887f0f1846dd05e1f1705d45</Sha>
    </Dependency>
    <Dependency Name="NuGet.Protocol" Version="6.14.0-rc.116">
      <Uri>https://github.com/nuget/nuget.client</Uri>
      <Sha>0da03caba83448ee887f0f1846dd05e1f1705d45</Sha>
    </Dependency>
    <Dependency Name="NuGet.Packaging" Version="6.14.0-rc.116">
      <Uri>https://github.com/nuget/nuget.client</Uri>
      <Sha>0da03caba83448ee887f0f1846dd05e1f1705d45</Sha>
    </Dependency>
    <Dependency Name="NuGet.Versioning" Version="6.14.0-rc.116">
      <Uri>https://github.com/nuget/nuget.client</Uri>
      <Sha>0da03caba83448ee887f0f1846dd05e1f1705d45</Sha>
    </Dependency>
    <Dependency Name="NuGet.Localization" Version="6.14.0-rc.116">
      <Uri>https://github.com/nuget/nuget.client</Uri>
      <Sha>0da03caba83448ee887f0f1846dd05e1f1705d45</Sha>
    </Dependency>
    <Dependency Name="Microsoft.NET.Test.Sdk" Version="17.14.1-release-25302-01">
      <Uri>https://github.com/microsoft/vstest</Uri>
      <Sha>490850ae3fdc1b470e3804ceab4f6a41cf89ae51</Sha>
    </Dependency>
    <Dependency Name="Microsoft.TestPlatform.CLI" Version="17.14.1-release-25302-01">
      <Uri>https://github.com/microsoft/vstest</Uri>
      <Sha>490850ae3fdc1b470e3804ceab4f6a41cf89ae51</Sha>
    </Dependency>
    <Dependency Name="Microsoft.TestPlatform.Build" Version="17.14.1-release-25302-01">
      <Uri>https://github.com/microsoft/vstest</Uri>
      <Sha>490850ae3fdc1b470e3804ceab4f6a41cf89ae51</Sha>
    </Dependency>
    <!-- Intermediate is necessary for source build. -->
    <Dependency Name="Microsoft.SourceBuild.Intermediate.vstest" Version="17.14.1-release-25302-01">
      <Uri>https://github.com/microsoft/vstest</Uri>
      <Sha>490850ae3fdc1b470e3804ceab4f6a41cf89ae51</Sha>
      <SourceBuild RepoName="vstest" ManagedOnly="true" />
    </Dependency>
    <Dependency Name="Microsoft.NET.ILLink.Tasks" Version="9.0.8">
      <Uri>https://dev.azure.com/dnceng/internal/_git/dotnet-runtime</Uri>
      <Sha>aae90fa09086a9be09dac83fa66542232c7269d8</Sha>
    </Dependency>
    <Dependency Name="System.CodeDom" Version="9.0.8">
      <Uri>https://dev.azure.com/dnceng/internal/_git/dotnet-runtime</Uri>
      <Sha>aae90fa09086a9be09dac83fa66542232c7269d8</Sha>
    </Dependency>
    <Dependency Name="System.Formats.Asn1" Version="9.0.8">
      <Uri>https://dev.azure.com/dnceng/internal/_git/dotnet-runtime</Uri>
      <Sha>aae90fa09086a9be09dac83fa66542232c7269d8</Sha>
    </Dependency>
    <Dependency Name="System.Security.Cryptography.ProtectedData" Version="9.0.8">
      <Uri>https://dev.azure.com/dnceng/internal/_git/dotnet-runtime</Uri>
      <Sha>aae90fa09086a9be09dac83fa66542232c7269d8</Sha>
    </Dependency>
    <Dependency Name="System.Text.Encoding.CodePages" Version="9.0.8">
      <Uri>https://dev.azure.com/dnceng/internal/_git/dotnet-runtime</Uri>
      <Sha>aae90fa09086a9be09dac83fa66542232c7269d8</Sha>
    </Dependency>
    <Dependency Name="System.Resources.Extensions" Version="9.0.8">
      <Uri>https://dev.azure.com/dnceng/internal/_git/dotnet-runtime</Uri>
      <Sha>aae90fa09086a9be09dac83fa66542232c7269d8</Sha>
    </Dependency>
    <Dependency Name="Microsoft.WindowsDesktop.App.Runtime.win-x64" Version="9.0.8">
      <Uri>https://dev.azure.com/dnceng/internal/_git/dotnet-windowsdesktop</Uri>
      <Sha>1d6033e36c17c6c496302306563689885e416f48</Sha>
      <SourceBuildTarball RepoName="windowsdesktop" ManagedOnly="true" />
    </Dependency>
    <Dependency Name="VS.Redist.Common.WindowsDesktop.SharedFramework.x64.9.0" Version="9.0.8-servicing.25368.1">
      <Uri>https://dev.azure.com/dnceng/internal/_git/dotnet-windowsdesktop</Uri>
      <Sha>1d6033e36c17c6c496302306563689885e416f48</Sha>
    </Dependency>
    <Dependency Name="Microsoft.WindowsDesktop.App.Ref" Version="9.0.8">
      <Uri>https://dev.azure.com/dnceng/internal/_git/dotnet-windowsdesktop</Uri>
      <Sha>1d6033e36c17c6c496302306563689885e416f48</Sha>
    </Dependency>
    <Dependency Name="VS.Redist.Common.WindowsDesktop.TargetingPack.x64.9.0" Version="9.0.8-servicing.25368.1">
      <Uri>https://dev.azure.com/dnceng/internal/_git/dotnet-windowsdesktop</Uri>
      <Sha>1d6033e36c17c6c496302306563689885e416f48</Sha>
    </Dependency>
    <Dependency Name="Microsoft.NET.Sdk.WindowsDesktop" Version="9.0.8-rtm.25368.9" CoherentParentDependency="Microsoft.WindowsDesktop.App.Ref">
      <Uri>https://dev.azure.com/dnceng/internal/_git/dotnet-wpf</Uri>
      <Sha>c83d78f58cbe40d4f5cd847461a233e5c85f5300</Sha>
    </Dependency>
    <Dependency Name="Microsoft.AspNetCore.App.Ref" Version="9.0.8">
      <Uri>https://dev.azure.com/dnceng/internal/_git/dotnet-aspnetcore</Uri>
      <Sha>215a587e52efa710de84138b0a3374b860b924d8</Sha>
    </Dependency>
    <Dependency Name="Microsoft.AspNetCore.App.Ref.Internal" Version="9.0.8-servicing.25368.8">
      <Uri>https://dev.azure.com/dnceng/internal/_git/dotnet-aspnetcore</Uri>
      <Sha>215a587e52efa710de84138b0a3374b860b924d8</Sha>
    </Dependency>
    <Dependency Name="Microsoft.AspNetCore.App.Runtime.win-x64" Version="9.0.8">
      <Uri>https://dev.azure.com/dnceng/internal/_git/dotnet-aspnetcore</Uri>
      <Sha>215a587e52efa710de84138b0a3374b860b924d8</Sha>
    </Dependency>
    <Dependency Name="VS.Redist.Common.AspNetCore.SharedFramework.x64.9.0" Version="9.0.8-servicing.25368.8">
      <Uri>https://dev.azure.com/dnceng/internal/_git/dotnet-aspnetcore</Uri>
      <Sha>215a587e52efa710de84138b0a3374b860b924d8</Sha>
    </Dependency>
    <Dependency Name="dotnet-dev-certs" Version="9.0.8-servicing.25368.8">
      <Uri>https://dev.azure.com/dnceng/internal/_git/dotnet-aspnetcore</Uri>
      <Sha>215a587e52efa710de84138b0a3374b860b924d8</Sha>
    </Dependency>
    <Dependency Name="dotnet-user-jwts" Version="9.0.8-servicing.25368.8">
      <Uri>https://dev.azure.com/dnceng/internal/_git/dotnet-aspnetcore</Uri>
      <Sha>215a587e52efa710de84138b0a3374b860b924d8</Sha>
    </Dependency>
    <Dependency Name="dotnet-user-secrets" Version="9.0.8-servicing.25368.8">
      <Uri>https://dev.azure.com/dnceng/internal/_git/dotnet-aspnetcore</Uri>
      <Sha>215a587e52efa710de84138b0a3374b860b924d8</Sha>
    </Dependency>
    <Dependency Name="Microsoft.AspNetCore.Analyzers" Version="9.0.8-servicing.25368.8">
      <Uri>https://dev.azure.com/dnceng/internal/_git/dotnet-aspnetcore</Uri>
      <Sha>215a587e52efa710de84138b0a3374b860b924d8</Sha>
    </Dependency>
    <Dependency Name="Microsoft.AspNetCore.Components.SdkAnalyzers" Version="9.0.8-servicing.25368.8">
      <Uri>https://dev.azure.com/dnceng/internal/_git/dotnet-aspnetcore</Uri>
      <Sha>215a587e52efa710de84138b0a3374b860b924d8</Sha>
    </Dependency>
    <Dependency Name="Microsoft.AspNetCore.Mvc.Analyzers" Version="9.0.8-servicing.25368.8">
      <Uri>https://dev.azure.com/dnceng/internal/_git/dotnet-aspnetcore</Uri>
      <Sha>215a587e52efa710de84138b0a3374b860b924d8</Sha>
    </Dependency>
    <Dependency Name="Microsoft.AspNetCore.Mvc.Api.Analyzers" Version="9.0.8-servicing.25368.8">
      <Uri>https://dev.azure.com/dnceng/internal/_git/dotnet-aspnetcore</Uri>
      <Sha>215a587e52efa710de84138b0a3374b860b924d8</Sha>
    </Dependency>
    <!-- Intermediate is necessary for source build. -->
    <Dependency Name="Microsoft.SourceBuild.Intermediate.aspnetcore" Version="9.0.8-servicing.25368.8">
      <Uri>https://dev.azure.com/dnceng/internal/_git/dotnet-aspnetcore</Uri>
      <Sha>215a587e52efa710de84138b0a3374b860b924d8</Sha>
      <SourceBuild RepoName="aspnetcore" ManagedOnly="true" />
    </Dependency>
    <Dependency Name="Microsoft.CodeAnalysis.Razor.Tooling.Internal" Version="9.0.0-preview.25377.2">
      <Uri>https://github.com/dotnet/razor</Uri>
      <Sha>3372435431977e91904a23ceb1eab689badc1bd9</Sha>
    </Dependency>
    <Dependency Name="Microsoft.AspNetCore.Mvc.Razor.Extensions.Tooling.Internal" Version="9.0.0-preview.25377.2">
      <Uri>https://github.com/dotnet/razor</Uri>
      <Sha>3372435431977e91904a23ceb1eab689badc1bd9</Sha>
    </Dependency>
    <Dependency Name="Microsoft.NET.Sdk.Razor.SourceGenerators.Transport" Version="9.0.0-preview.25377.2">
      <Uri>https://github.com/dotnet/razor</Uri>
      <Sha>3372435431977e91904a23ceb1eab689badc1bd9</Sha>
    </Dependency>
    <!-- Intermediate is necessary for source build. -->
    <Dependency Name="Microsoft.SourceBuild.Intermediate.razor" Version="9.0.0-preview.25377.2">
      <Uri>https://github.com/dotnet/razor</Uri>
      <Sha>3372435431977e91904a23ceb1eab689badc1bd9</Sha>
      <SourceBuild RepoName="razor" ManagedOnly="true" />
    </Dependency>
    <Dependency Name="Microsoft.Extensions.FileProviders.Embedded" Version="9.0.8">
      <Uri>https://dev.azure.com/dnceng/internal/_git/dotnet-aspnetcore</Uri>
      <Sha>215a587e52efa710de84138b0a3374b860b924d8</Sha>
    </Dependency>
    <Dependency Name="Microsoft.AspNetCore.Authorization" Version="9.0.8">
      <Uri>https://dev.azure.com/dnceng/internal/_git/dotnet-aspnetcore</Uri>
      <Sha>215a587e52efa710de84138b0a3374b860b924d8</Sha>
    </Dependency>
    <Dependency Name="Microsoft.AspNetCore.Components.Web" Version="9.0.8">
      <Uri>https://dev.azure.com/dnceng/internal/_git/dotnet-aspnetcore</Uri>
      <Sha>215a587e52efa710de84138b0a3374b860b924d8</Sha>
    </Dependency>
    <Dependency Name="Microsoft.JSInterop" Version="9.0.8">
      <Uri>https://dev.azure.com/dnceng/internal/_git/dotnet-aspnetcore</Uri>
      <Sha>215a587e52efa710de84138b0a3374b860b924d8</Sha>
    </Dependency>
    <!-- For coherency purposes, these versions should be gated by the versions of winforms and wpf routed via windowsdesktop -->
    <Dependency Name="Microsoft.Dotnet.WinForms.ProjectTemplates" Version="9.0.8-servicing.25368.1" CoherentParentDependency="Microsoft.WindowsDesktop.App.Runtime.win-x64">
      <Uri>https://dev.azure.com/dnceng/internal/_git/dotnet-winforms</Uri>
      <Sha>dfa9922eb72e517011ad36ed7318242bbe9f9005</Sha>
    </Dependency>
    <Dependency Name="Microsoft.DotNet.Wpf.ProjectTemplates" Version="9.0.8-rtm.25368.9" CoherentParentDependency="Microsoft.WindowsDesktop.App.Runtime.win-x64">
      <Uri>https://dev.azure.com/dnceng/internal/_git/dotnet-wpf</Uri>
      <Sha>c83d78f58cbe40d4f5cd847461a233e5c85f5300</Sha>
    </Dependency>
    <Dependency Name="Microsoft.Web.Xdt" Version="10.0.0-preview.24609.2">
      <Uri>https://github.com/dotnet/xdt</Uri>
      <Sha>63ae81154c50a1cf9287cc47d8351d55b4289e6d</Sha>
    </Dependency>
    <!-- Intermediate is necessary for source build. -->
    <Dependency Name="Microsoft.SourceBuild.Intermediate.xdt" Version="10.0.0-preview.24609.2">
      <Uri>https://github.com/dotnet/xdt</Uri>
      <Sha>63ae81154c50a1cf9287cc47d8351d55b4289e6d</Sha>
      <SourceBuild RepoName="xdt" ManagedOnly="true" />
    </Dependency>
    <Dependency Name="Microsoft.CodeAnalysis.NetAnalyzers" Version="9.0.0-preview.25329.4">
      <Uri>https://github.com/dotnet/roslyn-analyzers</Uri>
      <Sha>433fa3e4a54010fcac6e8843460e29d33ba07eb7</Sha>
    </Dependency>
    <Dependency Name="Microsoft.CodeAnalysis.PublicApiAnalyzers" Version="3.12.0-beta1.25411.5">
      <Uri>https://github.com/dotnet/roslyn</Uri>
      <Sha>e7629a643c9f36df4a8aae72eecf1abf56e0cc42</Sha>
    </Dependency>
    <!-- Intermediate is necessary for source build. -->
    <Dependency Name="Microsoft.SourceBuild.Intermediate.roslyn-analyzers" Version="9.0.0-preview.25329.4">
      <Uri>https://github.com/dotnet/roslyn-analyzers</Uri>
      <Sha>433fa3e4a54010fcac6e8843460e29d33ba07eb7</Sha>
      <SourceBuild RepoName="roslyn-analyzers" ManagedOnly="true" />
    </Dependency>
    <Dependency Name="System.CommandLine" Version="2.0.0-beta4.24324.3">
      <Uri>https://github.com/dotnet/command-line-api</Uri>
      <Sha>803d8598f98fb4efd94604b32627ee9407f246db</Sha>
    </Dependency>
    <Dependency Name="System.CommandLine.Rendering" Version="0.4.0-alpha.24324.3">
      <Uri>https://github.com/dotnet/command-line-api</Uri>
      <Sha>803d8598f98fb4efd94604b32627ee9407f246db</Sha>
    </Dependency>
    <!-- Microsoft.CodeAnalysis.Workspaces.MSBuild transitively references M.Bcl.AsyncInterfaces.
         Adding an explicit dependency to make sure the latest version is used instead of the SBRP
         one under source build. -->
    <!-- Intermediate is necessary for source build. -->
    <Dependency Name="Microsoft.DiaSymReader" Version="2.2.0-beta.24327.2">
      <Uri>https://github.com/dotnet/symreader</Uri>
      <Sha>0710a7892d89999956e8808c28e9dd0512bd53f3</Sha>
    </Dependency>
    <!-- Intermediate is necessary for source build. -->
    <Dependency Name="Microsoft.SourceBuild.Intermediate.command-line-api" Version="0.1.532403">
      <Uri>https://github.com/dotnet/command-line-api</Uri>
      <Sha>803d8598f98fb4efd94604b32627ee9407f246db</Sha>
      <SourceBuild RepoName="command-line-api" ManagedOnly="true" />
    </Dependency>
    <!-- Intermediate is necessary for source build. -->
    <Dependency Name="Microsoft.SourceBuild.Intermediate.source-build-externals" Version="9.0.0-alpha.1.25157.1">
      <Uri>https://github.com/dotnet/source-build-externals</Uri>
      <Sha>71dbdccd13f28cfd1a35649263b55ebbeab26ee7</Sha>
      <SourceBuild RepoName="source-build-externals" ManagedOnly="true" />
    </Dependency>
    <!-- Intermediate is necessary for source build. -->
    <Dependency Name="Microsoft.SourceBuild.Intermediate.source-build-reference-packages" Version="9.0.0-alpha.1.24511.3">
      <Uri>https://github.com/dotnet/source-build-reference-packages</Uri>
      <Sha>c43ee853e96528e2f2eb0f6d8c151ddc07b6a844</Sha>
      <SourceBuild RepoName="source-build-reference-packages" ManagedOnly="true" />
    </Dependency>
    <Dependency Name="Microsoft.Deployment.DotNet.Releases" Version="2.0.0-rtm.1.25059.4">
      <Uri>https://github.com/dotnet/deployment-tools</Uri>
      <Sha>b2d5c0c5841de4bc036ef4c84b5db3532504e5f3</Sha>
    </Dependency>
    <Dependency Name="Microsoft.Build.Tasks.Git" Version="9.0.0-beta.24617.1">
      <Uri>https://github.com/dotnet/sourcelink</Uri>
      <Sha>4e176206614b345352885b55491aeb51bf77526b</Sha>
    </Dependency>
    <Dependency Name="Microsoft.SourceLink.Common" Version="9.0.0-beta.24617.1">
      <Uri>https://github.com/dotnet/sourcelink</Uri>
      <Sha>4e176206614b345352885b55491aeb51bf77526b</Sha>
    </Dependency>
    <Dependency Name="Microsoft.SourceLink.AzureRepos.Git" Version="9.0.0-beta.24617.1">
      <Uri>https://github.com/dotnet/sourcelink</Uri>
      <Sha>4e176206614b345352885b55491aeb51bf77526b</Sha>
    </Dependency>
    <Dependency Name="Microsoft.SourceLink.GitHub" Version="9.0.0-beta.24617.1">
      <Uri>https://github.com/dotnet/sourcelink</Uri>
      <Sha>4e176206614b345352885b55491aeb51bf77526b</Sha>
    </Dependency>
    <Dependency Name="Microsoft.SourceLink.GitLab" Version="9.0.0-beta.24617.1">
      <Uri>https://github.com/dotnet/sourcelink</Uri>
      <Sha>4e176206614b345352885b55491aeb51bf77526b</Sha>
    </Dependency>
    <Dependency Name="Microsoft.SourceLink.Bitbucket.Git" Version="9.0.0-beta.24617.1">
      <Uri>https://github.com/dotnet/sourcelink</Uri>
      <Sha>4e176206614b345352885b55491aeb51bf77526b</Sha>
    </Dependency>
    <!-- Intermediate is necessary for source build. -->
    <Dependency Name="Microsoft.SourceBuild.Intermediate.sourcelink" Version="9.0.0-beta.24617.1">
      <Uri>https://github.com/dotnet/sourcelink</Uri>
      <Sha>4e176206614b345352885b55491aeb51bf77526b</Sha>
      <SourceBuild RepoName="sourcelink" ManagedOnly="true" />
    </Dependency>
    <!-- Intermediate is necessary for source build. -->
    <Dependency Name="Microsoft.SourceBuild.Intermediate.deployment-tools" Version="9.0.0-rtm.25059.4">
      <Uri>https://github.com/dotnet/deployment-tools</Uri>
      <Sha>b2d5c0c5841de4bc036ef4c84b5db3532504e5f3</Sha>
      <SourceBuild RepoName="deployment-tools" ManagedOnly="true" />
    </Dependency>
    <!-- Intermediate is necessary for source build. -->
    <Dependency Name="Microsoft.SourceBuild.Intermediate.symreader" Version="2.2.0-beta.24327.2">
      <Uri>https://github.com/dotnet/symreader</Uri>
      <Sha>0710a7892d89999956e8808c28e9dd0512bd53f3</Sha>
      <SourceBuild RepoName="symreader" ManagedOnly="true" />
    </Dependency>
    <!-- Dependency required for flowing correct package version in source-build, using PVP flow. -->
    <Dependency Name="Microsoft.Extensions.Logging" Version="9.0.8">
      <Uri>https://dev.azure.com/dnceng/internal/_git/dotnet-runtime</Uri>
      <Sha>aae90fa09086a9be09dac83fa66542232c7269d8</Sha>
    </Dependency>
    <!-- Dependency required for flowing correct package version in source-build, using PVP flow. -->
    <Dependency Name="Microsoft.Extensions.Logging.Abstractions" Version="9.0.8">
      <Uri>https://dev.azure.com/dnceng/internal/_git/dotnet-runtime</Uri>
      <Sha>aae90fa09086a9be09dac83fa66542232c7269d8</Sha>
    </Dependency>
    <!-- Dependency required for flowing correct package version in source-build, using PVP flow. -->
    <Dependency Name="Microsoft.Extensions.Logging.Console" Version="9.0.8">
      <Uri>https://dev.azure.com/dnceng/internal/_git/dotnet-runtime</Uri>
      <Sha>aae90fa09086a9be09dac83fa66542232c7269d8</Sha>
    </Dependency>
    <!-- Dependency required for flowing correct package version in source-build, using PVP flow. -->
    <Dependency Name="Microsoft.Extensions.FileSystemGlobbing" Version="9.0.8">
      <Uri>https://dev.azure.com/dnceng/internal/_git/dotnet-runtime</Uri>
      <Sha>aae90fa09086a9be09dac83fa66542232c7269d8</Sha>
    </Dependency>
    <!-- Dependency required for flowing correct package version in source-build, using PVP flow. -->
    <Dependency Name="System.ServiceProcess.ServiceController" Version="9.0.8">
      <Uri>https://dev.azure.com/dnceng/internal/_git/dotnet-runtime</Uri>
      <Sha>aae90fa09086a9be09dac83fa66542232c7269d8</Sha>
    </Dependency>
    <Dependency Name="System.Text.Json" Version="9.0.8">
      <Uri>https://dev.azure.com/dnceng/internal/_git/dotnet-runtime</Uri>
      <Sha>aae90fa09086a9be09dac83fa66542232c7269d8</Sha>
    </Dependency>
    <Dependency Name="Microsoft.Bcl.AsyncInterfaces" Version="9.0.8">
      <Uri>https://dev.azure.com/dnceng/internal/_git/dotnet-runtime</Uri>
      <Sha>aae90fa09086a9be09dac83fa66542232c7269d8</Sha>
    </Dependency>
    <Dependency Name="Microsoft.Extensions.FileProviders.Abstractions" Version="9.0.8">
      <Uri>https://dev.azure.com/dnceng/internal/_git/dotnet-runtime</Uri>
      <Sha>aae90fa09086a9be09dac83fa66542232c7269d8</Sha>
    </Dependency>
    <Dependency Name="Microsoft.Extensions.ObjectPool" Version="9.0.8">
      <Uri>https://dev.azure.com/dnceng/internal/_git/dotnet-aspnetcore</Uri>
      <Sha>215a587e52efa710de84138b0a3374b860b924d8</Sha>
    </Dependency>
    <Dependency Name="Microsoft.Win32.SystemEvents" Version="9.0.8">
      <Uri>https://dev.azure.com/dnceng/internal/_git/dotnet-runtime</Uri>
      <Sha>aae90fa09086a9be09dac83fa66542232c7269d8</Sha>
    </Dependency>
    <Dependency Name="System.Composition.AttributedModel" Version="9.0.8">
      <Uri>https://dev.azure.com/dnceng/internal/_git/dotnet-runtime</Uri>
      <Sha>aae90fa09086a9be09dac83fa66542232c7269d8</Sha>
    </Dependency>
    <Dependency Name="System.Composition.Convention" Version="9.0.8">
      <Uri>https://dev.azure.com/dnceng/internal/_git/dotnet-runtime</Uri>
      <Sha>aae90fa09086a9be09dac83fa66542232c7269d8</Sha>
    </Dependency>
    <Dependency Name="System.Composition.Hosting" Version="9.0.8">
      <Uri>https://dev.azure.com/dnceng/internal/_git/dotnet-runtime</Uri>
      <Sha>aae90fa09086a9be09dac83fa66542232c7269d8</Sha>
    </Dependency>
    <Dependency Name="System.Composition.Runtime" Version="9.0.8">
      <Uri>https://dev.azure.com/dnceng/internal/_git/dotnet-runtime</Uri>
      <Sha>aae90fa09086a9be09dac83fa66542232c7269d8</Sha>
    </Dependency>
    <Dependency Name="System.Composition.TypedParts" Version="9.0.8">
      <Uri>https://dev.azure.com/dnceng/internal/_git/dotnet-runtime</Uri>
      <Sha>aae90fa09086a9be09dac83fa66542232c7269d8</Sha>
    </Dependency>
    <Dependency Name="System.Configuration.ConfigurationManager" Version="9.0.8">
      <Uri>https://dev.azure.com/dnceng/internal/_git/dotnet-runtime</Uri>
      <Sha>aae90fa09086a9be09dac83fa66542232c7269d8</Sha>
    </Dependency>
    <Dependency Name="System.Security.Cryptography.Pkcs" Version="9.0.8">
      <Uri>https://dev.azure.com/dnceng/internal/_git/dotnet-runtime</Uri>
      <Sha>aae90fa09086a9be09dac83fa66542232c7269d8</Sha>
    </Dependency>
    <Dependency Name="System.Security.Cryptography.Xml" Version="9.0.8">
      <Uri>https://dev.azure.com/dnceng/internal/_git/dotnet-runtime</Uri>
      <Sha>aae90fa09086a9be09dac83fa66542232c7269d8</Sha>
    </Dependency>
    <Dependency Name="System.Security.Permissions" Version="9.0.8">
      <Uri>https://dev.azure.com/dnceng/internal/_git/dotnet-runtime</Uri>
      <Sha>aae90fa09086a9be09dac83fa66542232c7269d8</Sha>
    </Dependency>
    <Dependency Name="System.Windows.Extensions" Version="9.0.8">
      <Uri>https://dev.azure.com/dnceng/internal/_git/dotnet-runtime</Uri>
      <Sha>aae90fa09086a9be09dac83fa66542232c7269d8</Sha>
    </Dependency>
  </ProductDependencies>
  <ToolsetDependencies>
    <Dependency Name="Microsoft.DotNet.Arcade.Sdk" Version="9.0.0-beta.25407.2">
      <Uri>https://github.com/dotnet/arcade</Uri>
      <Sha>e29823691315ed6b3acff20d5bdf3b0be7628283</Sha>
    </Dependency>
    <Dependency Name="Microsoft.DotNet.Build.Tasks.Installers" Version="9.0.0-beta.25407.2">
      <Uri>https://github.com/dotnet/arcade</Uri>
      <Sha>e29823691315ed6b3acff20d5bdf3b0be7628283</Sha>
    </Dependency>
    <Dependency Name="Microsoft.DotNet.Helix.Sdk" Version="9.0.0-beta.25407.2">
      <Uri>https://github.com/dotnet/arcade</Uri>
      <Sha>e29823691315ed6b3acff20d5bdf3b0be7628283</Sha>
    </Dependency>
    <Dependency Name="Microsoft.DotNet.SignTool" Version="9.0.0-beta.25407.2">
      <Uri>https://github.com/dotnet/arcade</Uri>
      <Sha>e29823691315ed6b3acff20d5bdf3b0be7628283</Sha>
    </Dependency>
    <Dependency Name="Microsoft.DotNet.XUnitExtensions" Version="9.0.0-beta.25407.2">
      <Uri>https://github.com/dotnet/arcade</Uri>
      <Sha>e29823691315ed6b3acff20d5bdf3b0be7628283</Sha>
    </Dependency>
    <Dependency Name="Microsoft.DotNet.XliffTasks" Version="9.0.0-beta.25407.2">
      <Uri>https://github.com/dotnet/arcade</Uri>
      <Sha>e29823691315ed6b3acff20d5bdf3b0be7628283</Sha>
    </Dependency>
    <!-- Intermediate is necessary for source build. -->
    <Dependency Name="Microsoft.SourceBuild.Intermediate.arcade" Version="9.0.0-beta.25407.2">
      <Uri>https://github.com/dotnet/arcade</Uri>
      <Sha>e29823691315ed6b3acff20d5bdf3b0be7628283</Sha>
      <SourceBuild RepoName="arcade" ManagedOnly="true" />
    </Dependency>
    <Dependency Name="System.Reflection.MetadataLoadContext" Version="9.0.8">
      <Uri>https://dev.azure.com/dnceng/internal/_git/dotnet-runtime</Uri>
      <Sha>aae90fa09086a9be09dac83fa66542232c7269d8</Sha>
    </Dependency>
    <Dependency Name="Microsoft.DotNet.Darc" Version="1.1.0-beta.25317.4">
      <Uri>https://github.com/dotnet/arcade-services</Uri>
      <Sha>e156e649f28395d9d0ee1e848225a689b59e0fd3</Sha>
    </Dependency>
    <Dependency Name="Microsoft.DotNet.DarcLib" Version="1.1.0-beta.25317.4">
      <Uri>https://github.com/dotnet/arcade-services</Uri>
      <Sha>e156e649f28395d9d0ee1e848225a689b59e0fd3</Sha>
    </Dependency>
    <Dependency Name="Microsoft.DotNet.ScenarioTests.SdkTemplateTests" Version="9.0.0-preview.25381.1">
      <Uri>https://github.com/dotnet/scenario-tests</Uri>
      <Sha>0898abbb5899ef400b8372913c2320295798a687</Sha>
    </Dependency>
    <!-- Intermediate is necessary for source build. -->
    <Dependency Name="Microsoft.SourceBuild.Intermediate.scenario-tests" Version="9.0.0-preview.25381.1">
      <Uri>https://github.com/dotnet/scenario-tests</Uri>
      <Sha>0898abbb5899ef400b8372913c2320295798a687</Sha>
      <SourceBuild RepoName="scenario-tests" ManagedOnly="true" />
    </Dependency>
    <!--
      Aspire isn't really a toolset dependency. However, it only inserts a baseline manifest in sdk,
      and if you squint at it, this means we can say that its specific dependency versions don't matter to sdk.
      It also doesn't currently ship 9.0 preview versions, meaning the version is locked to the latest shipped from 8.0 era.
      Avoiding this as a product dependency avoids a long coherency path (aspnetcore->extensions->aspire->sdk).
      **It is** of course possible that an incoherent aspire means that aspire depends on versions of extensions that
      aren't shipping, or those extensions packages depend on aspnetcore packages that won't ship. However, given the cost
      of maintaining this coherency path is high. This being toolset means that aspire is responsible for its own coherency.
    -->
    <Dependency Name="Microsoft.NET.Sdk.Aspire.Manifest-8.0.100" Version="8.2.2">
      <Uri>https://github.com/dotnet/aspire</Uri>
      <Sha>5fa9337a84a52e9bd185d04d156eccbdcf592f74</Sha>
    </Dependency>
    <!-- Intermediate is necessary for source build. -->
    <Dependency Name="Microsoft.SourceBuild.Intermediate.aspire" Version="8.2.2-preview.1.24521.5">
      <Uri>https://github.com/dotnet/aspire</Uri>
      <Sha>5fa9337a84a52e9bd185d04d156eccbdcf592f74</Sha>
      <SourceBuild RepoName="aspire" ManagedOnly="true" />
    </Dependency>
    <Dependency Name="Microsoft.IO.Redist" Version="6.0.1">
      <Uri>https://github.com/dotnet/runtime</Uri>
      <Sha>e77011b31a3e5c47d931248a64b47f9b2d47853d</Sha>
    </Dependency>
  </ToolsetDependencies>
</Dependencies><|MERGE_RESOLUTION|>--- conflicted
+++ resolved
@@ -69,20 +69,6 @@
       <Sha>0bcc3e67026ea44a16fb018a50e4e134c06ab3d6</Sha>
       <SourceBuild RepoName="emsdk" ManagedOnly="true" />
     </Dependency>
-<<<<<<< HEAD
-    <Dependency Name="Microsoft.Build" Version="17.12.44">
-      <Uri>https://github.com/dotnet/msbuild</Uri>
-      <Sha>db5c766a7b07e0d1bb073757f8893c4e02200644</Sha>
-    </Dependency>
-    <Dependency Name="Microsoft.Build.Localization" Version="17.12.44-preview-25411-07">
-      <Uri>https://github.com/dotnet/msbuild</Uri>
-      <Sha>db5c766a7b07e0d1bb073757f8893c4e02200644</Sha>
-    </Dependency>
-    <!-- Intermediate is necessary for source build. -->
-    <Dependency Name="Microsoft.SourceBuild.Intermediate.msbuild" Version="17.12.44-preview-25411-07">
-      <Uri>https://github.com/dotnet/msbuild</Uri>
-      <Sha>db5c766a7b07e0d1bb073757f8893c4e02200644</Sha>
-=======
     <Dependency Name="Microsoft.Build" Version="17.14.21">
       <Uri>https://github.com/dotnet/msbuild</Uri>
       <Sha>8929ca9e34d7643e05f10739daf87fe70ae42ae7</Sha>
@@ -95,7 +81,6 @@
     <Dependency Name="Microsoft.SourceBuild.Intermediate.msbuild" Version="17.14.21-servicing-25411-08">
       <Uri>https://github.com/dotnet/msbuild</Uri>
       <Sha>8929ca9e34d7643e05f10739daf87fe70ae42ae7</Sha>
->>>>>>> 5f6723b8
       <SourceBuild RepoName="msbuild" ManagedOnly="true" />
     </Dependency>
     <Dependency Name="Microsoft.FSharp.Compiler" Version="13.9.303-beta.25361.1">
