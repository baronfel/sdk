--- conflicted
+++ resolved
@@ -1,61 +1,11 @@
 <?xml version="1.0" encoding="utf-8"?>
 <Dependencies>
   <ProductDependencies>
-<<<<<<< HEAD
-    <Dependency Name="Microsoft.TemplateEngine.Cli" Version="6.0.414-rtm.23425.6">
-      <Uri>https://dev.azure.com/dnceng/internal/_git/dotnet-templating</Uri>
-      <Sha>ce2a08ace580a06ac3ea0291222f5e550c9f32b4</Sha>
+    <Dependency Name="Microsoft.TemplateEngine.Cli" Version="6.0.415-rtm.23480.5">
+      <Uri>https://dev.azure.com/dnceng/internal/_git/dotnet-templating</Uri>
+      <Sha>c2eaaa1ff778461cf69f1386b1f2b37d674a0ab0</Sha>
       <SourceBuild RepoName="templating" ManagedOnly="true" />
     </Dependency>
-    <Dependency Name="Microsoft.TemplateEngine.Abstractions" Version="6.0.414">
-      <Uri>https://dev.azure.com/dnceng/internal/_git/dotnet-templating</Uri>
-      <Sha>ce2a08ace580a06ac3ea0291222f5e550c9f32b4</Sha>
-    </Dependency>
-    <Dependency Name="Microsoft.TemplateEngine.Orchestrator.RunnableProjects" Version="6.0.414">
-      <Uri>https://dev.azure.com/dnceng/internal/_git/dotnet-templating</Uri>
-      <Sha>ce2a08ace580a06ac3ea0291222f5e550c9f32b4</Sha>
-    </Dependency>
-    <Dependency Name="Microsoft.TemplateEngine.Utils" Version="6.0.414">
-      <Uri>https://dev.azure.com/dnceng/internal/_git/dotnet-templating</Uri>
-      <Sha>ce2a08ace580a06ac3ea0291222f5e550c9f32b4</Sha>
-    </Dependency>
-    <Dependency Name="Microsoft.TemplateSearch.Common" Version="6.0.414">
-      <Uri>https://dev.azure.com/dnceng/internal/_git/dotnet-templating</Uri>
-      <Sha>ce2a08ace580a06ac3ea0291222f5e550c9f32b4</Sha>
-    </Dependency>
-    <Dependency Name="Microsoft.DotNet.Common.ItemTemplates" Version="6.0.414">
-      <Uri>https://dev.azure.com/dnceng/internal/_git/dotnet-templating</Uri>
-      <Sha>ce2a08ace580a06ac3ea0291222f5e550c9f32b4</Sha>
-    </Dependency>
-    <Dependency Name="Microsoft.DotNet.Common.ProjectTemplates.6.0" Version="6.0.414">
-      <Uri>https://dev.azure.com/dnceng/internal/_git/dotnet-templating</Uri>
-      <Sha>ce2a08ace580a06ac3ea0291222f5e550c9f32b4</Sha>
-    </Dependency>
-    <Dependency Name="Microsoft.NETCore.App.Ref" Version="6.0.22">
-      <Uri>https://dev.azure.com/dnceng/internal/_git/dotnet-runtime</Uri>
-      <Sha>4bb6dc195c0a3bc4c7e24ff54a8925b98db4fecd</Sha>
-    </Dependency>
-    <Dependency Name="VS.Redist.Common.NetCore.SharedFramework.x64.6.0" Version="6.0.22-servicing.23424.25">
-      <Uri>https://dev.azure.com/dnceng/internal/_git/dotnet-runtime</Uri>
-      <Sha>4bb6dc195c0a3bc4c7e24ff54a8925b98db4fecd</Sha>
-    </Dependency>
-    <Dependency Name="VS.Redist.Common.NetCore.TargetingPack.x64.6.0" Version="6.0.22-servicing.23424.25">
-      <Uri>https://dev.azure.com/dnceng/internal/_git/dotnet-runtime</Uri>
-      <Sha>4bb6dc195c0a3bc4c7e24ff54a8925b98db4fecd</Sha>
-    </Dependency>
-    <Dependency Name="Microsoft.NETCore.App.Runtime.win-x64" Version="6.0.22">
-      <Uri>https://dev.azure.com/dnceng/internal/_git/dotnet-runtime</Uri>
-      <Sha>4bb6dc195c0a3bc4c7e24ff54a8925b98db4fecd</Sha>
-    </Dependency>
-    <Dependency Name="Microsoft.NETCore.App.Host.win-x64" Version="6.0.22">
-      <Uri>https://dev.azure.com/dnceng/internal/_git/dotnet-runtime</Uri>
-      <Sha>4bb6dc195c0a3bc4c7e24ff54a8925b98db4fecd</Sha>
-=======
-    <Dependency Name="Microsoft.TemplateEngine.Cli" Version="6.0.415-rtm.23480.5">
-      <Uri>https://dev.azure.com/dnceng/internal/_git/dotnet-templating</Uri>
-      <Sha>c2eaaa1ff778461cf69f1386b1f2b37d674a0ab0</Sha>
-      <SourceBuild RepoName="templating" ManagedOnly="true" />
-    </Dependency>
     <Dependency Name="Microsoft.TemplateEngine.Abstractions" Version="6.0.415">
       <Uri>https://dev.azure.com/dnceng/internal/_git/dotnet-templating</Uri>
       <Sha>c2eaaa1ff778461cf69f1386b1f2b37d674a0ab0</Sha>
@@ -99,35 +49,22 @@
     <Dependency Name="Microsoft.NETCore.App.Host.win-x64" Version="6.0.23">
       <Uri>https://dev.azure.com/dnceng/internal/_git/dotnet-runtime</Uri>
       <Sha>e0f0de876a67755a2c6cd2dc730c13f5959bdea8</Sha>
->>>>>>> bb5ae482
     </Dependency>
     <Dependency Name="Microsoft.NETCore.Platforms" Version="6.0.11">
       <Uri>https://dev.azure.com/dnceng/internal/_git/dotnet-runtime</Uri>
       <Sha>a08d9ce2caf02455c0b825bcdc32974bdf769a80</Sha>
     </Dependency>
-<<<<<<< HEAD
-    <Dependency Name="Microsoft.NET.HostModel" Version="6.0.22-servicing.23424.25">
-      <Uri>https://dev.azure.com/dnceng/internal/_git/dotnet-runtime</Uri>
-      <Sha>4bb6dc195c0a3bc4c7e24ff54a8925b98db4fecd</Sha>
-=======
     <Dependency Name="Microsoft.NET.HostModel" Version="6.0.23-servicing.23480.2">
       <Uri>https://dev.azure.com/dnceng/internal/_git/dotnet-runtime</Uri>
       <Sha>e0f0de876a67755a2c6cd2dc730c13f5959bdea8</Sha>
->>>>>>> bb5ae482
     </Dependency>
     <Dependency Name="Microsoft.Extensions.DependencyModel" Version="6.0.0">
       <Uri>https://github.com/dotnet/runtime</Uri>
       <Sha>4822e3c3aa77eb82b2fb33c9321f923cf11ddde6</Sha>
     </Dependency>
-<<<<<<< HEAD
-    <Dependency Name="Microsoft.NETCore.DotNetHostResolver" Version="6.0.22">
-      <Uri>https://dev.azure.com/dnceng/internal/_git/dotnet-runtime</Uri>
-      <Sha>4bb6dc195c0a3bc4c7e24ff54a8925b98db4fecd</Sha>
-=======
     <Dependency Name="Microsoft.NETCore.DotNetHostResolver" Version="6.0.23">
       <Uri>https://dev.azure.com/dnceng/internal/_git/dotnet-runtime</Uri>
       <Sha>e0f0de876a67755a2c6cd2dc730c13f5959bdea8</Sha>
->>>>>>> bb5ae482
     </Dependency>
     <Dependency Name="Microsoft.Build" Version="17.3.2">
       <Uri>https://dev.azure.com/devdiv/DevDiv/_git/DotNet-msbuild-Trusted</Uri>
@@ -176,15 +113,6 @@
       <Uri>https://github.com/dotnet/roslyn</Uri>
       <Sha>41a5af9d2c459a06c0795bf21a1c046200f375bf</Sha>
     </Dependency>
-<<<<<<< HEAD
-    <Dependency Name="Microsoft.AspNetCore.DeveloperCertificates.XPlat" Version="6.0.22-servicing.23424.15">
-      <Uri>https://dev.azure.com/dnceng/internal/_git/dotnet-aspnetcore</Uri>
-      <Sha>564969bca155b40432d101ec35f24a0e81e6afa0</Sha>
-    </Dependency>
-    <Dependency Name="Microsoft.AspNetCore.TestHost" Version="6.0.22">
-      <Uri>https://dev.azure.com/dnceng/internal/_git/dotnet-aspnetcore</Uri>
-      <Sha>564969bca155b40432d101ec35f24a0e81e6afa0</Sha>
-=======
     <Dependency Name="Microsoft.AspNetCore.DeveloperCertificates.XPlat" Version="6.0.23-servicing.23480.7">
       <Uri>https://dev.azure.com/dnceng/internal/_git/dotnet-aspnetcore</Uri>
       <Sha>bc25dd5d39fd057f7cb28acb5ad4d9e925a375de</Sha>
@@ -192,7 +120,6 @@
     <Dependency Name="Microsoft.AspNetCore.TestHost" Version="6.0.23">
       <Uri>https://dev.azure.com/dnceng/internal/_git/dotnet-aspnetcore</Uri>
       <Sha>bc25dd5d39fd057f7cb28acb5ad4d9e925a375de</Sha>
->>>>>>> bb5ae482
     </Dependency>
     <Dependency Name="NuGet.Build.Tasks" Version="6.3.3-rc.3">
       <Uri>https://dev.azure.com/devdiv/DevDiv/_git/NuGet-NuGet.Client-Trusted</Uri>
@@ -239,68 +166,6 @@
       <Uri>https://dev.azure.com/dnceng/internal/_git/dotnet-runtime</Uri>
       <Sha>70ae3df4a6f3c92fb6b315afc405edd10ff38579</Sha>
     </Dependency>
-<<<<<<< HEAD
-    <Dependency Name="Microsoft.WindowsDesktop.App.Runtime.win-x64" Version="6.0.22">
-      <Uri>https://dev.azure.com/dnceng/internal/_git/dotnet-windowsdesktop</Uri>
-      <Sha>017f84465cd8eb56c666ad1e6872d4fc23cec288</Sha>
-    </Dependency>
-    <Dependency Name="VS.Redist.Common.WindowsDesktop.SharedFramework.x64.6.0" Version="6.0.22-servicing.23425.2">
-      <Uri>https://dev.azure.com/dnceng/internal/_git/dotnet-windowsdesktop</Uri>
-      <Sha>017f84465cd8eb56c666ad1e6872d4fc23cec288</Sha>
-    </Dependency>
-    <Dependency Name="VS.Redist.Common.WindowsDesktop.TargetingPack.x64.6.0" Version="6.0.22-servicing.23425.2">
-      <Uri>https://dev.azure.com/dnceng/internal/_git/dotnet-windowsdesktop</Uri>
-      <Sha>017f84465cd8eb56c666ad1e6872d4fc23cec288</Sha>
-    </Dependency>
-    <Dependency Name="Microsoft.WindowsDesktop.App.Ref" Version="6.0.22">
-      <Uri>https://dev.azure.com/dnceng/internal/_git/dotnet-windowsdesktop</Uri>
-      <Sha>017f84465cd8eb56c666ad1e6872d4fc23cec288</Sha>
-    </Dependency>
-    <Dependency Name="Microsoft.NET.Sdk.WindowsDesktop" Version="6.0.22-servicing.23425.2" CoherentParentDependency="Microsoft.WindowsDesktop.App.Runtime.win-x64">
-      <Uri>https://dev.azure.com/dnceng/internal/_git/dotnet-wpf</Uri>
-      <Sha>f501934867fd4723518c1c7b03c6033c2e52ecad</Sha>
-    </Dependency>
-    <Dependency Name="Microsoft.AspNetCore.App.Ref" Version="6.0.22">
-      <Uri>https://dev.azure.com/dnceng/internal/_git/dotnet-aspnetcore</Uri>
-      <Sha>564969bca155b40432d101ec35f24a0e81e6afa0</Sha>
-    </Dependency>
-    <Dependency Name="Microsoft.AspNetCore.App.Ref.Internal" Version="6.0.22-servicing.23424.15">
-      <Uri>https://dev.azure.com/dnceng/internal/_git/dotnet-aspnetcore</Uri>
-      <Sha>564969bca155b40432d101ec35f24a0e81e6afa0</Sha>
-    </Dependency>
-    <Dependency Name="Microsoft.AspNetCore.App.Runtime.win-x64" Version="6.0.22">
-      <Uri>https://dev.azure.com/dnceng/internal/_git/dotnet-aspnetcore</Uri>
-      <Sha>564969bca155b40432d101ec35f24a0e81e6afa0</Sha>
-    </Dependency>
-    <Dependency Name="VS.Redist.Common.AspNetCore.SharedFramework.x64.6.0" Version="6.0.22-servicing.23424.15">
-      <Uri>https://dev.azure.com/dnceng/internal/_git/dotnet-aspnetcore</Uri>
-      <Sha>564969bca155b40432d101ec35f24a0e81e6afa0</Sha>
-      <SourceBuild RepoName="aspnetcore" ManagedOnly="true" />
-    </Dependency>
-    <Dependency Name="dotnet-dev-certs" Version="6.0.22-servicing.23424.15">
-      <Uri>https://dev.azure.com/dnceng/internal/_git/dotnet-aspnetcore</Uri>
-      <Sha>564969bca155b40432d101ec35f24a0e81e6afa0</Sha>
-    </Dependency>
-    <Dependency Name="dotnet-user-secrets" Version="6.0.22-servicing.23424.15">
-      <Uri>https://dev.azure.com/dnceng/internal/_git/dotnet-aspnetcore</Uri>
-      <Sha>564969bca155b40432d101ec35f24a0e81e6afa0</Sha>
-    </Dependency>
-    <Dependency Name="Microsoft.AspNetCore.Analyzers" Version="6.0.22-servicing.23424.15">
-      <Uri>https://dev.azure.com/dnceng/internal/_git/dotnet-aspnetcore</Uri>
-      <Sha>564969bca155b40432d101ec35f24a0e81e6afa0</Sha>
-    </Dependency>
-    <Dependency Name="Microsoft.AspNetCore.Components.Analyzers" Version="6.0.22">
-      <Uri>https://dev.azure.com/dnceng/internal/_git/dotnet-aspnetcore</Uri>
-      <Sha>564969bca155b40432d101ec35f24a0e81e6afa0</Sha>
-    </Dependency>
-    <Dependency Name="Microsoft.AspNetCore.Mvc.Analyzers" Version="6.0.22-servicing.23424.15">
-      <Uri>https://dev.azure.com/dnceng/internal/_git/dotnet-aspnetcore</Uri>
-      <Sha>564969bca155b40432d101ec35f24a0e81e6afa0</Sha>
-    </Dependency>
-    <Dependency Name="Microsoft.AspNetCore.Mvc.Api.Analyzers" Version="6.0.22-servicing.23424.15">
-      <Uri>https://dev.azure.com/dnceng/internal/_git/dotnet-aspnetcore</Uri>
-      <Sha>564969bca155b40432d101ec35f24a0e81e6afa0</Sha>
-=======
     <Dependency Name="Microsoft.WindowsDesktop.App.Runtime.win-x64" Version="6.0.23">
       <Uri>https://dev.azure.com/dnceng/internal/_git/dotnet-windowsdesktop</Uri>
       <Sha>5bb01c1a3fcf97da46862c28d5cca36b0e5142f6</Sha>
@@ -361,7 +226,6 @@
     <Dependency Name="Microsoft.AspNetCore.Mvc.Api.Analyzers" Version="6.0.23-servicing.23480.7">
       <Uri>https://dev.azure.com/dnceng/internal/_git/dotnet-aspnetcore</Uri>
       <Sha>bc25dd5d39fd057f7cb28acb5ad4d9e925a375de</Sha>
->>>>>>> bb5ae482
     </Dependency>
     <Dependency Name="Microsoft.CodeAnalysis.Razor.Tooling.Internal" Version="6.0.3-1.22181.2">
       <Uri>https://github.com/dotnet/razor-compiler</Uri>
@@ -378,23 +242,6 @@
       <Sha>503deb302b09bbd0ee3cb64e46117fa2d31af442</Sha>
       <SourceBuild RepoName="razor-compiler" ManagedOnly="true" />
     </Dependency>
-<<<<<<< HEAD
-    <Dependency Name="Microsoft.Extensions.FileProviders.Embedded" Version="6.0.22">
-      <Uri>https://dev.azure.com/dnceng/internal/_git/dotnet-aspnetcore</Uri>
-      <Sha>564969bca155b40432d101ec35f24a0e81e6afa0</Sha>
-    </Dependency>
-    <Dependency Name="Microsoft.AspNetCore.Authorization" Version="6.0.22">
-      <Uri>https://dev.azure.com/dnceng/internal/_git/dotnet-aspnetcore</Uri>
-      <Sha>564969bca155b40432d101ec35f24a0e81e6afa0</Sha>
-    </Dependency>
-    <Dependency Name="Microsoft.AspNetCore.Components.Web" Version="6.0.22">
-      <Uri>https://dev.azure.com/dnceng/internal/_git/dotnet-aspnetcore</Uri>
-      <Sha>564969bca155b40432d101ec35f24a0e81e6afa0</Sha>
-    </Dependency>
-    <Dependency Name="Microsoft.JSInterop" Version="6.0.22">
-      <Uri>https://dev.azure.com/dnceng/internal/_git/dotnet-aspnetcore</Uri>
-      <Sha>564969bca155b40432d101ec35f24a0e81e6afa0</Sha>
-=======
     <Dependency Name="Microsoft.Extensions.FileProviders.Embedded" Version="6.0.23">
       <Uri>https://dev.azure.com/dnceng/internal/_git/dotnet-aspnetcore</Uri>
       <Sha>bc25dd5d39fd057f7cb28acb5ad4d9e925a375de</Sha>
@@ -410,7 +257,6 @@
     <Dependency Name="Microsoft.JSInterop" Version="6.0.23">
       <Uri>https://dev.azure.com/dnceng/internal/_git/dotnet-aspnetcore</Uri>
       <Sha>bc25dd5d39fd057f7cb28acb5ad4d9e925a375de</Sha>
->>>>>>> bb5ae482
     </Dependency>
     <Dependency Name="Microsoft.Web.Xdt" Version="3.1.0" Pinned="true">
       <Uri>https://github.com/aspnet/xdt</Uri>
