--- conflicted
+++ resolved
@@ -1,19 +1,6 @@
 <?xml version="1.0" encoding="utf-8"?>
 <Dependencies>
   <ProductDependencies>
-<<<<<<< HEAD
-    <Dependency Name="Microsoft.TemplateEngine.Abstractions" Version="8.0.317">
-      <Uri>https://github.com/dotnet/templating</Uri>
-      <Sha>774ec0649c4f62160b4728944c97897d6fb4ac9c</Sha>
-    </Dependency>
-    <Dependency Name="Microsoft.TemplateEngine.Mocks" Version="8.0.317-servicing.25404.11">
-      <Uri>https://github.com/dotnet/templating</Uri>
-      <Sha>774ec0649c4f62160b4728944c97897d6fb4ac9c</Sha>
-    </Dependency>
-    <Dependency Name="Microsoft.SourceBuild.Intermediate.templating" Version="8.0.317-servicing.25404.11">
-      <Uri>https://github.com/dotnet/templating</Uri>
-      <Sha>774ec0649c4f62160b4728944c97897d6fb4ac9c</Sha>
-=======
     <Dependency Name="Microsoft.TemplateEngine.Abstractions" Version="8.0.414">
       <Uri>https://github.com/dotnet/templating</Uri>
       <Sha>99c37009221081cb8ba4edc41411f81532cf6554</Sha>
@@ -25,7 +12,6 @@
     <Dependency Name="Microsoft.SourceBuild.Intermediate.templating" Version="8.0.414-servicing.25404.12">
       <Uri>https://github.com/dotnet/templating</Uri>
       <Sha>99c37009221081cb8ba4edc41411f81532cf6554</Sha>
->>>>>>> ff9f2268
       <SourceBuild RepoName="templating" ManagedOnly="true" />
     </Dependency>
     <Dependency Name="Microsoft.NETCore.App.Ref" Version="8.0.18">
@@ -69,19 +55,6 @@
       <Uri>https://github.com/dotnet/emsdk</Uri>
       <Sha>976b101e5539557c20e2ac39885ac879531bcf82</Sha>
     </Dependency>
-<<<<<<< HEAD
-    <Dependency Name="Microsoft.Build" Version="17.10.35">
-      <Uri>https://github.com/dotnet/msbuild</Uri>
-      <Sha>cac01d670cd054af080c4b696a8e8261549146e1</Sha>
-    </Dependency>
-    <Dependency Name="Microsoft.Build.Localization" Version="17.10.35-servicing-25404-02">
-      <Uri>https://github.com/dotnet/msbuild</Uri>
-      <Sha>cac01d670cd054af080c4b696a8e8261549146e1</Sha>
-    </Dependency>
-    <Dependency Name="Microsoft.SourceBuild.Intermediate.msbuild" Version="17.10.35-servicing-25404-02">
-      <Uri>https://github.com/dotnet/msbuild</Uri>
-      <Sha>cac01d670cd054af080c4b696a8e8261549146e1</Sha>
-=======
     <Dependency Name="Microsoft.Build" Version="17.11.40">
       <Uri>https://github.com/dotnet/msbuild</Uri>
       <Sha>286d1713528913f2d14de72a5824c6b79eba1655</Sha>
@@ -93,7 +66,6 @@
     <Dependency Name="Microsoft.SourceBuild.Intermediate.msbuild" Version="17.11.40-servicing-25405-01">
       <Uri>https://github.com/dotnet/msbuild</Uri>
       <Sha>286d1713528913f2d14de72a5824c6b79eba1655</Sha>
->>>>>>> ff9f2268
       <SourceBuild RepoName="msbuild" ManagedOnly="true" />
     </Dependency>
     <Dependency Name="Microsoft.FSharp.Compiler" Version="12.8.403-beta.24526.2">
@@ -321,28 +293,16 @@
       <Uri>https://dev.azure.com/dnceng/internal/_git/dotnet-aspnetcore</Uri>
       <Sha>cea5fa610dba4e0c024727f4c528a66018b820a3</Sha>
     </Dependency>
-<<<<<<< HEAD
-    <Dependency Name="Microsoft.CodeAnalysis.Razor.Tooling.Internal" Version="7.0.0-preview.25377.7">
-=======
     <Dependency Name="Microsoft.CodeAnalysis.Razor.Tooling.Internal" Version="9.0.0-preview.24577.3">
->>>>>>> ff9f2268
       <Uri>https://github.com/dotnet/razor</Uri>
       <Sha>c937db618f8c8739c6fa66ab4ca541344a468fdc</Sha>
       <SourceBuild RepoName="razor" ManagedOnly="true" />
     </Dependency>
-<<<<<<< HEAD
-    <Dependency Name="Microsoft.AspNetCore.Mvc.Razor.Extensions.Tooling.Internal" Version="7.0.0-preview.25377.7">
-=======
     <Dependency Name="Microsoft.AspNetCore.Mvc.Razor.Extensions.Tooling.Internal" Version="9.0.0-preview.24577.3">
->>>>>>> ff9f2268
       <Uri>https://github.com/dotnet/razor</Uri>
       <Sha>c937db618f8c8739c6fa66ab4ca541344a468fdc</Sha>
     </Dependency>
-<<<<<<< HEAD
-    <Dependency Name="Microsoft.NET.Sdk.Razor.SourceGenerators.Transport" Version="7.0.0-preview.25377.7">
-=======
     <Dependency Name="Microsoft.NET.Sdk.Razor.SourceGenerators.Transport" Version="9.0.0-preview.24577.3">
->>>>>>> ff9f2268
       <Uri>https://github.com/dotnet/razor</Uri>
       <Sha>c937db618f8c8739c6fa66ab4ca541344a468fdc</Sha>
     </Dependency>
