<?xml version="1.0" encoding="utf-8"?>
<Dependencies>
  <ProductDependencies>
<<<<<<< HEAD
    <Dependency Name="Microsoft.Net.Compilers.Toolset" Version="4.7.0-2.23268.17">
      <Uri>https://github.com/dotnet/roslyn</Uri>
      <Sha>32b915695fcc2ab975cd91fdfd294c5451785c26</Sha>
=======
    <Dependency Name="Microsoft.CodeAnalysis" Version="4.7.0-1.23259.11">
      <Uri>https://github.com/dotnet/roslyn</Uri>
      <Sha>1d3e90428043f6b18f517e89b8e21328dca99e56</Sha>
      <SourceBuild RepoName="roslyn" ManagedOnly="true" />
>>>>>>> 2408e5c1
    </Dependency>
    <Dependency Name="Microsoft.SourceBuild.Intermediate.source-build-externals" Version="8.0.0-alpha.1.23221.1">
      <Uri>https://github.com/dotnet/source-build-externals</Uri>
      <Sha>834923aef31d157aec19a2b99d5494cea29dcc9e</Sha>
      <SourceBuild RepoName="source-build-externals" ManagedOnly="true" />
    </Dependency>
    <Dependency Name="Microsoft.SourceBuild.Intermediate.source-build-reference-packages" Version="8.0.0-alpha.1.23253.2">
      <Uri>https://github.com/dotnet/source-build-reference-packages</Uri>
      <Sha>c65b02aef21850de618d37a5304d3bbd829c2733</Sha>
      <SourceBuild RepoName="source-build-reference-packages" ManagedOnly="true" />
    </Dependency>
    <Dependency Name="Microsoft.DiaSymReader" Version="2.0.0-beta-22503-02">
      <Uri>https://github.com/dotnet/symreader</Uri>
      <Sha>0c29b7109c054bdc578e917515ae7e8635b9cb9d</Sha>
      <SourceBuild RepoName="symreader" ManagedOnly="true" />
    </Dependency>
    <Dependency Name="Microsoft.SourceBuild.Intermediate.command-line-api" Version="0.1.356401">
      <Uri>https://github.com/dotnet/command-line-api</Uri>
      <Sha>8374d5fca634a93458c84414b1604c12f765d1ab</Sha>
      <SourceBuild RepoName="command-line-api" ManagedOnly="true" />
    </Dependency>
    <Dependency Name="System.CommandLine" Version="2.0.0-beta4.22564.1">
      <Uri>https://github.com/dotnet/command-line-api</Uri>
      <Sha>8374d5fca634a93458c84414b1604c12f765d1ab</Sha>
    </Dependency>
    <Dependency Name="System.CommandLine.Rendering" Version="0.4.0-alpha.22564.1">
      <Uri>https://github.com/dotnet/command-line-api</Uri>
      <Sha>8374d5fca634a93458c84414b1604c12f765d1ab</Sha>
    </Dependency>
  </ProductDependencies>
  <ToolsetDependencies>
<<<<<<< HEAD
    <Dependency Name="Microsoft.DotNet.Arcade.Sdk" Version="7.0.0-beta.23254.2">
      <Uri>https://github.com/dotnet/arcade</Uri>
      <Sha>23a23b5025d64557329b638329c136ebbc20989b</Sha>
=======
    <Dependency Name="Microsoft.DotNet.Arcade.Sdk" Version="8.0.0-beta.23269.1">
      <Uri>https://github.com/dotnet/arcade</Uri>
      <Sha>fb6291b40fa4334dbd167e2071953e83cc8b9fdc</Sha>
      <SourceBuild RepoName="arcade" ManagedOnly="true" />
    </Dependency>
    <Dependency Name="Microsoft.SourceLink.GitHub" Version="8.0.0-beta.23252.2" CoherentParentDependency="Microsoft.DotNet.Arcade.Sdk">
      <Uri>https://github.com/dotnet/sourcelink</Uri>
      <Sha>54eb3b811c57f5e94617d31a102fc9cb664ccdd5</Sha>
      <SourceBuild RepoName="sourcelink" ManagedOnly="true" />
    </Dependency>
    <Dependency Name="Microsoft.DotNet.XliffTasks" Version="1.0.0-beta.23266.1" CoherentParentDependency="Microsoft.DotNet.Arcade.Sdk">
      <Uri>https://github.com/dotnet/xliff-tasks</Uri>
      <Sha>9e7fbcab4e5275f63c0cd37553ba426de9194309</Sha>
      <SourceBuild RepoName="xliff-tasks" ManagedOnly="true" />
>>>>>>> 2408e5c1
    </Dependency>
  </ToolsetDependencies>
</Dependencies><|MERGE_RESOLUTION|>--- conflicted
+++ resolved
@@ -1,16 +1,10 @@
 <?xml version="1.0" encoding="utf-8"?>
 <Dependencies>
   <ProductDependencies>
-<<<<<<< HEAD
-    <Dependency Name="Microsoft.Net.Compilers.Toolset" Version="4.7.0-2.23268.17">
+    <Dependency Name="Microsoft.CodeAnalysis" Version="4.7.0-2.23268.17">
       <Uri>https://github.com/dotnet/roslyn</Uri>
       <Sha>32b915695fcc2ab975cd91fdfd294c5451785c26</Sha>
-=======
-    <Dependency Name="Microsoft.CodeAnalysis" Version="4.7.0-1.23259.11">
-      <Uri>https://github.com/dotnet/roslyn</Uri>
-      <Sha>1d3e90428043f6b18f517e89b8e21328dca99e56</Sha>
       <SourceBuild RepoName="roslyn" ManagedOnly="true" />
->>>>>>> 2408e5c1
     </Dependency>
     <Dependency Name="Microsoft.SourceBuild.Intermediate.source-build-externals" Version="8.0.0-alpha.1.23221.1">
       <Uri>https://github.com/dotnet/source-build-externals</Uri>
@@ -42,11 +36,6 @@
     </Dependency>
   </ProductDependencies>
   <ToolsetDependencies>
-<<<<<<< HEAD
-    <Dependency Name="Microsoft.DotNet.Arcade.Sdk" Version="7.0.0-beta.23254.2">
-      <Uri>https://github.com/dotnet/arcade</Uri>
-      <Sha>23a23b5025d64557329b638329c136ebbc20989b</Sha>
-=======
     <Dependency Name="Microsoft.DotNet.Arcade.Sdk" Version="8.0.0-beta.23269.1">
       <Uri>https://github.com/dotnet/arcade</Uri>
       <Sha>fb6291b40fa4334dbd167e2071953e83cc8b9fdc</Sha>
@@ -61,7 +50,6 @@
       <Uri>https://github.com/dotnet/xliff-tasks</Uri>
       <Sha>9e7fbcab4e5275f63c0cd37553ba426de9194309</Sha>
       <SourceBuild RepoName="xliff-tasks" ManagedOnly="true" />
->>>>>>> 2408e5c1
     </Dependency>
   </ToolsetDependencies>
 </Dependencies>