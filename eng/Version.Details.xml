--- conflicted
+++ resolved
@@ -77,17 +77,10 @@
       <Sha>fc5e9eda234e2b69aa479f4f83faddc31fdd4da7</Sha>
       <SourceBuild RepoName="fsharp" ManagedOnly="true" />
     </Dependency>
-<<<<<<< HEAD
-    <Dependency Name="dotnet-format" Version="6.4.545403">
-      <Uri>https://github.com/dotnet/format</Uri>
-      <Sha>0003cd7bf1ef4a96105e47accb90daaff189d2e2</Sha>
-      <SourceBuildTarball RepoName="format" ManagedOnly="true" />
-=======
     <Dependency Name="dotnet-format" Version="8.1.536001">
       <Uri>https://github.com/dotnet/format</Uri>
       <Sha>b252c608794019761c3f0eb50d142db1ff1b6a2e</Sha>
       <SourceBuild RepoName="format" ManagedOnly="true" />
->>>>>>> 3f6b2607
     </Dependency>
     <Dependency Name="Microsoft.Net.Compilers.Toolset" Version="4.8.0-7.24423.6">
       <Uri>https://github.com/dotnet/roslyn</Uri>
@@ -494,24 +487,6 @@
     </Dependency>
   </ProductDependencies>
   <ToolsetDependencies>
-<<<<<<< HEAD
-    <Dependency Name="Microsoft.DotNet.Arcade.Sdk" Version="6.0.0-beta.24459.5">
-      <Uri>https://github.com/dotnet/arcade</Uri>
-      <Sha>685008547318b269dbbb82cfc9ca968126301bbe</Sha>
-      <SourceBuild RepoName="arcade" ManagedOnly="true" />
-    </Dependency>
-    <Dependency Name="Microsoft.DotNet.Helix.Sdk" Version="6.0.0-beta.24459.5">
-      <Uri>https://github.com/dotnet/arcade</Uri>
-      <Sha>685008547318b269dbbb82cfc9ca968126301bbe</Sha>
-    </Dependency>
-    <Dependency Name="Microsoft.DotNet.SignTool" Version="6.0.0-beta.24459.5">
-      <Uri>https://github.com/dotnet/arcade</Uri>
-      <Sha>685008547318b269dbbb82cfc9ca968126301bbe</Sha>
-    </Dependency>
-    <Dependency Name="Microsoft.DotNet.XUnitExtensions" Version="6.0.0-beta.24459.5">
-      <Uri>https://github.com/dotnet/arcade</Uri>
-      <Sha>685008547318b269dbbb82cfc9ca968126301bbe</Sha>
-=======
     <Dependency Name="Microsoft.DotNet.Arcade.Sdk" Version="8.0.0-beta.24360.5">
       <Uri>https://github.com/dotnet/arcade</Uri>
       <Sha>c9efa535175049eb9cba06cae1f8c3d5dbe768a9</Sha>
@@ -528,7 +503,6 @@
     <Dependency Name="Microsoft.DotNet.XUnitExtensions" Version="8.0.0-beta.24360.5">
       <Uri>https://github.com/dotnet/arcade</Uri>
       <Sha>c9efa535175049eb9cba06cae1f8c3d5dbe768a9</Sha>
->>>>>>> 3f6b2607
     </Dependency>
     <Dependency Name="System.Reflection.MetadataLoadContext" Version="8.0.0">
       <Uri>https://dev.azure.com/dnceng/internal/_git/dotnet-runtime</Uri>
