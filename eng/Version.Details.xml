--- conflicted
+++ resolved
@@ -3,18 +3,6 @@
   <ProductDependencies>
     <Dependency Name="Microsoft.TemplateEngine.Abstractions" Version="9.0.300-preview.25112.6">
       <Uri>https://github.com/dotnet/templating</Uri>
-<<<<<<< HEAD
-      <Sha>a2862fdcaf86b098da8025439e8317417290e610</Sha>
-    </Dependency>
-    <Dependency Name="Microsoft.TemplateEngine.Mocks" Version="9.0.201-servicing.25112.5">
-      <Uri>https://github.com/dotnet/templating</Uri>
-      <Sha>a2862fdcaf86b098da8025439e8317417290e610</Sha>
-    </Dependency>
-    <!-- Intermediate is necessary for source build. -->
-    <Dependency Name="Microsoft.SourceBuild.Intermediate.templating" Version="9.0.201-servicing.25112.5">
-      <Uri>https://github.com/dotnet/templating</Uri>
-      <Sha>a2862fdcaf86b098da8025439e8317417290e610</Sha>
-=======
       <Sha>0c087312e04221b24475c941d3e5d61876cb12b1</Sha>
     </Dependency>
     <Dependency Name="Microsoft.TemplateEngine.Mocks" Version="9.0.300-preview.25112.6">
@@ -25,7 +13,6 @@
     <Dependency Name="Microsoft.SourceBuild.Intermediate.templating" Version="9.0.300-preview.25112.6">
       <Uri>https://github.com/dotnet/templating</Uri>
       <Sha>0c087312e04221b24475c941d3e5d61876cb12b1</Sha>
->>>>>>> 5ada2272
       <SourceBuild RepoName="templating" ManagedOnly="true" />
     </Dependency>
     <Dependency Name="Microsoft.NETCore.App.Ref" Version="9.0.0">
@@ -82,20 +69,6 @@
       <Sha>763d10a1a251be35337ee736832bfde3f9200672</Sha>
       <SourceBuild RepoName="emsdk" ManagedOnly="true" />
     </Dependency>
-<<<<<<< HEAD
-    <Dependency Name="Microsoft.Build" Version="17.13.13">
-      <Uri>https://github.com/dotnet/msbuild</Uri>
-      <Sha>1c202646288e077c489d41e00e67c458cf9245f7</Sha>
-    </Dependency>
-    <Dependency Name="Microsoft.Build.Localization" Version="17.13.13-preview-25112-07">
-      <Uri>https://github.com/dotnet/msbuild</Uri>
-      <Sha>1c202646288e077c489d41e00e67c458cf9245f7</Sha>
-    </Dependency>
-    <!-- Intermediate is necessary for source build. -->
-    <Dependency Name="Microsoft.SourceBuild.Intermediate.msbuild" Version="17.13.13-preview-25112-07">
-      <Uri>https://github.com/dotnet/msbuild</Uri>
-      <Sha>1c202646288e077c489d41e00e67c458cf9245f7</Sha>
-=======
     <Dependency Name="Microsoft.Build" Version="17.14.0-preview-25112-08">
       <Uri>https://github.com/dotnet/msbuild</Uri>
       <Sha>0b44ec8b09d2b53ef021618fb57526ded656a4fc</Sha>
@@ -108,7 +81,6 @@
     <Dependency Name="Microsoft.SourceBuild.Intermediate.msbuild" Version="17.14.0-preview-25112-08">
       <Uri>https://github.com/dotnet/msbuild</Uri>
       <Sha>0b44ec8b09d2b53ef021618fb57526ded656a4fc</Sha>
->>>>>>> 5ada2272
       <SourceBuild RepoName="msbuild" ManagedOnly="true" />
     </Dependency>
     <Dependency Name="Microsoft.FSharp.Compiler" Version="13.9.300-beta.25079.4">
@@ -121,55 +93,16 @@
       <Sha>387f04cb6675c984036a64c9bb768ac6f00e06f9</Sha>
       <SourceBuild RepoName="fsharp" ManagedOnly="true" />
     </Dependency>
-<<<<<<< HEAD
-    <Dependency Name="Microsoft.Net.Compilers.Toolset" Version="4.13.0-3.25112.7">
-      <Uri>https://github.com/dotnet/roslyn</Uri>
-      <Sha>afe5bc4a827030229ab79ec596b3cb91d4e87872</Sha>
-    </Dependency>
-    <!-- Intermediate is necessary for source build. -->
-    <Dependency Name="Microsoft.SourceBuild.Intermediate.roslyn" Version="4.13.0-3.25112.7">
-      <Uri>https://github.com/dotnet/roslyn</Uri>
-      <Sha>afe5bc4a827030229ab79ec596b3cb91d4e87872</Sha>
+    <Dependency Name="Microsoft.Net.Compilers.Toolset" Version="4.14.0-2.25115.2">
+      <Uri>https://github.com/dotnet/roslyn</Uri>
+      <Sha>d862b947d551d420a2363e4c7d457e768b2fa22c</Sha>
+    </Dependency>
+    <!-- Intermediate is necessary for source build. -->
+    <Dependency Name="Microsoft.SourceBuild.Intermediate.roslyn" Version="4.14.0-2.25115.2">
+      <Uri>https://github.com/dotnet/roslyn</Uri>
+      <Sha>d862b947d551d420a2363e4c7d457e768b2fa22c</Sha>
       <SourceBuild RepoName="roslyn" ManagedOnly="true" />
     </Dependency>
-    <Dependency Name="Microsoft.Net.Compilers.Toolset.Framework" Version="4.13.0-3.25112.7">
-      <Uri>https://github.com/dotnet/roslyn</Uri>
-      <Sha>afe5bc4a827030229ab79ec596b3cb91d4e87872</Sha>
-    </Dependency>
-    <Dependency Name="Microsoft.CodeAnalysis" Version="4.13.0-3.25112.7">
-      <Uri>https://github.com/dotnet/roslyn</Uri>
-      <Sha>afe5bc4a827030229ab79ec596b3cb91d4e87872</Sha>
-    </Dependency>
-    <Dependency Name="Microsoft.CodeAnalysis.CSharp" Version="4.13.0-3.25112.7">
-      <Uri>https://github.com/dotnet/roslyn</Uri>
-      <Sha>afe5bc4a827030229ab79ec596b3cb91d4e87872</Sha>
-    </Dependency>
-    <Dependency Name="Microsoft.CodeAnalysis.CSharp.CodeStyle" Version="4.13.0-3.25112.7">
-      <Uri>https://github.com/dotnet/roslyn</Uri>
-      <Sha>afe5bc4a827030229ab79ec596b3cb91d4e87872</Sha>
-    </Dependency>
-    <Dependency Name="Microsoft.CodeAnalysis.CSharp.Features" Version="4.13.0-3.25112.7">
-      <Uri>https://github.com/dotnet/roslyn</Uri>
-      <Sha>afe5bc4a827030229ab79ec596b3cb91d4e87872</Sha>
-    </Dependency>
-    <Dependency Name="Microsoft.CodeAnalysis.CSharp.Workspaces" Version="4.13.0-3.25112.7">
-      <Uri>https://github.com/dotnet/roslyn</Uri>
-      <Sha>afe5bc4a827030229ab79ec596b3cb91d4e87872</Sha>
-    </Dependency>
-    <Dependency Name="Microsoft.CodeAnalysis.Workspaces.MSBuild" Version="4.13.0-3.25112.7">
-      <Uri>https://github.com/dotnet/roslyn</Uri>
-      <Sha>afe5bc4a827030229ab79ec596b3cb91d4e87872</Sha>
-=======
-    <Dependency Name="Microsoft.Net.Compilers.Toolset" Version="4.14.0-2.25115.2">
-      <Uri>https://github.com/dotnet/roslyn</Uri>
-      <Sha>d862b947d551d420a2363e4c7d457e768b2fa22c</Sha>
-    </Dependency>
-    <!-- Intermediate is necessary for source build. -->
-    <Dependency Name="Microsoft.SourceBuild.Intermediate.roslyn" Version="4.14.0-2.25115.2">
-      <Uri>https://github.com/dotnet/roslyn</Uri>
-      <Sha>d862b947d551d420a2363e4c7d457e768b2fa22c</Sha>
-      <SourceBuild RepoName="roslyn" ManagedOnly="true" />
-    </Dependency>
     <Dependency Name="Microsoft.Net.Compilers.Toolset.Framework" Version="4.14.0-2.25115.2">
       <Uri>https://github.com/dotnet/roslyn</Uri>
       <Sha>d862b947d551d420a2363e4c7d457e768b2fa22c</Sha>
@@ -197,7 +130,6 @@
     <Dependency Name="Microsoft.CodeAnalysis.Workspaces.MSBuild" Version="4.14.0-2.25115.2">
       <Uri>https://github.com/dotnet/roslyn</Uri>
       <Sha>d862b947d551d420a2363e4c7d457e768b2fa22c</Sha>
->>>>>>> 5ada2272
     </Dependency>
     <Dependency Name="Microsoft.AspNetCore.DeveloperCertificates.XPlat" Version="9.0.0-rtm.24529.3">
       <Uri>https://dev.azure.com/dnceng/internal/_git/dotnet-aspnetcore</Uri>
