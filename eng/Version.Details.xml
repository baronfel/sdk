--- conflicted
+++ resolved
@@ -597,7 +597,6 @@
     </Dependency>
   </ProductDependencies>
   <ToolsetDependencies>
-<<<<<<< HEAD
     <Dependency Name="Microsoft.DotNet.Arcade.Sdk" Version="10.0.0-beta.24504.4">
       <Uri>https://github.com/dotnet/arcade</Uri>
       <Sha>f209a925b15bc66ecb9a8825bd9595937bbe3aa1</Sha>
@@ -626,36 +625,6 @@
     <Dependency Name="Microsoft.SourceBuild.Intermediate.arcade" Version="10.0.0-beta.24504.4">
       <Uri>https://github.com/dotnet/arcade</Uri>
       <Sha>f209a925b15bc66ecb9a8825bd9595937bbe3aa1</Sha>
-=======
-    <Dependency Name="Microsoft.DotNet.Arcade.Sdk" Version="10.0.0-beta.24476.2">
-      <Uri>https://github.com/dotnet/arcade</Uri>
-      <Sha>7e8b8f4f321c8671aa01b53567d31aaa4950706f</Sha>
-    </Dependency>
-    <Dependency Name="Microsoft.DotNet.Build.Tasks.Installers" Version="10.0.0-beta.24476.2">
-      <Uri>https://github.com/dotnet/arcade</Uri>
-      <Sha>7e8b8f4f321c8671aa01b53567d31aaa4950706f</Sha>
-    </Dependency>
-    <Dependency Name="Microsoft.DotNet.Helix.Sdk" Version="10.0.0-beta.24476.2">
-      <Uri>https://github.com/dotnet/arcade</Uri>
-      <Sha>7e8b8f4f321c8671aa01b53567d31aaa4950706f</Sha>
-    </Dependency>
-    <Dependency Name="Microsoft.DotNet.SignTool" Version="10.0.0-beta.24476.2">
-      <Uri>https://github.com/dotnet/arcade</Uri>
-      <Sha>7e8b8f4f321c8671aa01b53567d31aaa4950706f</Sha>
-    </Dependency>
-    <Dependency Name="Microsoft.DotNet.XUnitExtensions" Version="10.0.0-beta.24476.2">
-      <Uri>https://github.com/dotnet/arcade</Uri>
-      <Sha>7e8b8f4f321c8671aa01b53567d31aaa4950706f</Sha>
-    </Dependency>
-    <Dependency Name="Microsoft.DotNet.XliffTasks" Version="10.0.0-beta.24476.2">
-      <Uri>https://github.com/dotnet/arcade</Uri>
-      <Sha>7e8b8f4f321c8671aa01b53567d31aaa4950706f</Sha>
-    </Dependency>
-    <!-- Intermediate is necessary for source build. -->
-    <Dependency Name="Microsoft.SourceBuild.Intermediate.arcade" Version="10.0.0-beta.24476.2">
-      <Uri>https://github.com/dotnet/arcade</Uri>
-      <Sha>7e8b8f4f321c8671aa01b53567d31aaa4950706f</Sha>
->>>>>>> 619b55dd
       <SourceBuild RepoName="arcade" ManagedOnly="true" />
     </Dependency>
     <!-- Temporarily pinned to a net9 supporting version until the SDK can target net10.
