<?xml version="1.0" encoding="utf-8"?>
<Dependencies>
  <ProductDependencies>
    <Dependency Name="Microsoft.CodeAnalysis" Version="4.7.0-1.23226.15">
      <Uri>https://github.com/dotnet/roslyn</Uri>
      <Sha>56393223b78d294bccec3101e79dc03e1b3cb683</Sha>
      <SourceBuild RepoName="roslyn" ManagedOnly="true" />
    </Dependency>
    <Dependency Name="Microsoft.SourceBuild.Intermediate.source-build-externals" Version="8.0.0-alpha.1.23221.1">
      <Uri>https://github.com/dotnet/source-build-externals</Uri>
      <Sha>834923aef31d157aec19a2b99d5494cea29dcc9e</Sha>
      <SourceBuild RepoName="source-build-externals" ManagedOnly="true" />
    </Dependency>
    <Dependency Name="Microsoft.SourceBuild.Intermediate.source-build-reference-packages" Version="8.0.0-alpha.1.23253.2">
      <Uri>https://github.com/dotnet/source-build-reference-packages</Uri>
      <Sha>c65b02aef21850de618d37a5304d3bbd829c2733</Sha>
      <SourceBuild RepoName="source-build-reference-packages" ManagedOnly="true" />
    </Dependency>
    <Dependency Name="Microsoft.DiaSymReader" Version="2.0.0-beta-22503-02">
      <Uri>https://github.com/dotnet/symreader</Uri>
      <Sha>0c29b7109c054bdc578e917515ae7e8635b9cb9d</Sha>
      <SourceBuild RepoName="symreader" ManagedOnly="true" />
    </Dependency>
    <Dependency Name="Microsoft.SourceBuild.Intermediate.command-line-api" Version="0.1.356401">
      <Uri>https://github.com/dotnet/command-line-api</Uri>
      <Sha>8374d5fca634a93458c84414b1604c12f765d1ab</Sha>
      <SourceBuild RepoName="command-line-api" ManagedOnly="true" />
    </Dependency>
    <Dependency Name="System.CommandLine" Version="2.0.0-beta4.22564.1">
      <Uri>https://github.com/dotnet/command-line-api</Uri>
      <Sha>8374d5fca634a93458c84414b1604c12f765d1ab</Sha>
    </Dependency>
    <Dependency Name="System.CommandLine.Rendering" Version="0.4.0-alpha.22564.1">
      <Uri>https://github.com/dotnet/command-line-api</Uri>
      <Sha>8374d5fca634a93458c84414b1604c12f765d1ab</Sha>
    </Dependency>
  </ProductDependencies>
  <ToolsetDependencies>
    <Dependency Name="Microsoft.DotNet.Arcade.Sdk" Version="8.0.0-beta.23265.1">
      <Uri>https://github.com/dotnet/arcade</Uri>
<<<<<<< HEAD
      <Sha>06faa97f3e5232df0ddad42caaf28eea39d4ad1a</Sha>
      <SourceBuild RepoName="arcade" ManagedOnly="true" />
    </Dependency>
    <Dependency Name="Microsoft.SourceLink.GitHub" Version="8.0.0-beta.23218.3" CoherentParentDependency="Microsoft.DotNet.Arcade.Sdk">
      <Uri>https://github.com/dotnet/sourcelink</Uri>
      <Sha>47c52dd2ebf9edfd40abdcff999c13eb461f6ce2</Sha>
      <SourceBuild RepoName="sourcelink" ManagedOnly="true" />
    </Dependency>
    <Dependency Name="Microsoft.DotNet.XliffTasks" Version="1.0.0-beta.23259.1" CoherentParentDependency="Microsoft.DotNet.Arcade.Sdk">
      <Uri>https://github.com/dotnet/xliff-tasks</Uri>
      <Sha>d1dd46c475ca2599bcbb1637548b0be2513b83c3</Sha>
      <SourceBuild RepoName="xliff-tasks" ManagedOnly="true" />
=======
      <Sha>2d8d59065b5e090584a8e90c4371fc06ed60bdc5</Sha>
>>>>>>> 6689fc64
    </Dependency>
  </ToolsetDependencies>
</Dependencies><|MERGE_RESOLUTION|>--- conflicted
+++ resolved
@@ -38,8 +38,7 @@
   <ToolsetDependencies>
     <Dependency Name="Microsoft.DotNet.Arcade.Sdk" Version="8.0.0-beta.23265.1">
       <Uri>https://github.com/dotnet/arcade</Uri>
-<<<<<<< HEAD
-      <Sha>06faa97f3e5232df0ddad42caaf28eea39d4ad1a</Sha>
+      <Sha>2d8d59065b5e090584a8e90c4371fc06ed60bdc5</Sha>
       <SourceBuild RepoName="arcade" ManagedOnly="true" />
     </Dependency>
     <Dependency Name="Microsoft.SourceLink.GitHub" Version="8.0.0-beta.23218.3" CoherentParentDependency="Microsoft.DotNet.Arcade.Sdk">
@@ -47,13 +46,10 @@
       <Sha>47c52dd2ebf9edfd40abdcff999c13eb461f6ce2</Sha>
       <SourceBuild RepoName="sourcelink" ManagedOnly="true" />
     </Dependency>
-    <Dependency Name="Microsoft.DotNet.XliffTasks" Version="1.0.0-beta.23259.1" CoherentParentDependency="Microsoft.DotNet.Arcade.Sdk">
+    <Dependency Name="Microsoft.DotNet.XliffTasks" Version="1.0.0-beta.23263.1" CoherentParentDependency="Microsoft.DotNet.Arcade.Sdk">
       <Uri>https://github.com/dotnet/xliff-tasks</Uri>
-      <Sha>d1dd46c475ca2599bcbb1637548b0be2513b83c3</Sha>
+      <Sha>3f7d6c7e742012d9437fcb0d04cac63202d37621</Sha>
       <SourceBuild RepoName="xliff-tasks" ManagedOnly="true" />
-=======
-      <Sha>2d8d59065b5e090584a8e90c4371fc06ed60bdc5</Sha>
->>>>>>> 6689fc64
     </Dependency>
   </ToolsetDependencies>
 </Dependencies>