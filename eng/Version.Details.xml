<?xml version="1.0" encoding="utf-8"?>
<Dependencies>
  <ProductDependencies>
<<<<<<< HEAD
    <Dependency Name="Microsoft.TemplateEngine.Abstractions" Version="8.0.415">
      <Uri>https://github.com/dotnet/templating</Uri>
      <Sha>a2c45457884ceb15ab6e368c87571ce1e480fc93</Sha>
    </Dependency>
    <Dependency Name="Microsoft.TemplateEngine.Mocks" Version="8.0.415-servicing.25457.4">
      <Uri>https://github.com/dotnet/templating</Uri>
      <Sha>a2c45457884ceb15ab6e368c87571ce1e480fc93</Sha>
    </Dependency>
    <Dependency Name="Microsoft.SourceBuild.Intermediate.templating" Version="8.0.415-servicing.25457.4">
      <Uri>https://github.com/dotnet/templating</Uri>
      <Sha>a2c45457884ceb15ab6e368c87571ce1e480fc93</Sha>
=======
    <Dependency Name="Microsoft.TemplateEngine.Abstractions" Version="9.0.111">
      <Uri>https://github.com/dotnet/templating</Uri>
      <Sha>1d5306c6190082496f0f34449e47f382f9c9e330</Sha>
    </Dependency>
    <Dependency Name="Microsoft.TemplateEngine.Mocks" Version="9.0.111-servicing.25457.5">
      <Uri>https://github.com/dotnet/templating</Uri>
      <Sha>1d5306c6190082496f0f34449e47f382f9c9e330</Sha>
    </Dependency>
    <!-- Intermediate is necessary for source build. -->
    <Dependency Name="Microsoft.SourceBuild.Intermediate.templating" Version="9.0.111-servicing.25457.5">
      <Uri>https://github.com/dotnet/templating</Uri>
      <Sha>1d5306c6190082496f0f34449e47f382f9c9e330</Sha>
>>>>>>> eebf2c25
      <SourceBuild RepoName="templating" ManagedOnly="true" />
    </Dependency>
    <Dependency Name="Microsoft.NETCore.App.Ref" Version="9.0.9">
      <Uri>https://dev.azure.com/dnceng/internal/_git/dotnet-runtime</Uri>
      <Sha>893c2ebbd49952ca49e93298148af2d95a61a0a4</Sha>
    </Dependency>
    <Dependency Name="VS.Redist.Common.NetCore.SharedFramework.x64.9.0" Version="9.0.9-servicing.25419.16">
      <Uri>https://dev.azure.com/dnceng/internal/_git/dotnet-runtime</Uri>
      <Sha>893c2ebbd49952ca49e93298148af2d95a61a0a4</Sha>
    </Dependency>
    <Dependency Name="VS.Redist.Common.NetCore.TargetingPack.x64.9.0" Version="9.0.9-servicing.25419.16">
      <Uri>https://dev.azure.com/dnceng/internal/_git/dotnet-runtime</Uri>
      <Sha>893c2ebbd49952ca49e93298148af2d95a61a0a4</Sha>
    </Dependency>
    <Dependency Name="Microsoft.NETCore.App.Runtime.win-x64" Version="9.0.9">
      <Uri>https://dev.azure.com/dnceng/internal/_git/dotnet-runtime</Uri>
      <Sha>893c2ebbd49952ca49e93298148af2d95a61a0a4</Sha>
    </Dependency>
    <Dependency Name="Microsoft.NETCore.App.Host.win-x64" Version="9.0.9">
      <Uri>https://dev.azure.com/dnceng/internal/_git/dotnet-runtime</Uri>
      <Sha>893c2ebbd49952ca49e93298148af2d95a61a0a4</Sha>
    </Dependency>
    <Dependency Name="Microsoft.NETCore.Platforms" Version="9.0.9-servicing.25419.16">
      <Uri>https://dev.azure.com/dnceng/internal/_git/dotnet-runtime</Uri>
      <Sha>893c2ebbd49952ca49e93298148af2d95a61a0a4</Sha>
    </Dependency>
    <Dependency Name="Microsoft.NET.HostModel" Version="9.0.9-servicing.25419.16">
      <Uri>https://dev.azure.com/dnceng/internal/_git/dotnet-runtime</Uri>
      <Sha>893c2ebbd49952ca49e93298148af2d95a61a0a4</Sha>
    </Dependency>
    <Dependency Name="Microsoft.Extensions.DependencyModel" Version="9.0.9">
      <Uri>https://dev.azure.com/dnceng/internal/_git/dotnet-runtime</Uri>
      <Sha>893c2ebbd49952ca49e93298148af2d95a61a0a4</Sha>
    </Dependency>
    <!-- Intermediate is necessary for source build. -->
    <Dependency Name="Microsoft.SourceBuild.Intermediate.runtime.linux-x64" Version="9.0.9-servicing.25419.16">
      <Uri>https://dev.azure.com/dnceng/internal/_git/dotnet-runtime</Uri>
      <Sha>893c2ebbd49952ca49e93298148af2d95a61a0a4</Sha>
      <SourceBuild RepoName="runtime" ManagedOnly="false" />
    </Dependency>
    <!-- Change blob version in GenerateLayout.targets if this is unpinned to service targeting pack -->
    <!-- No new netstandard.library planned for 3.1 timeframe at this time. -->
    <Dependency Name="NETStandard.Library.Ref" Version="2.1.0" Pinned="true">
      <Uri>https://github.com/dotnet/core-setup</Uri>
      <Sha>7d57652f33493fa022125b7f63aad0d70c52d810</Sha>
    </Dependency>
    <Dependency Name="Microsoft.NET.Workload.Emscripten.Current.Manifest-9.0.100.Transport" Version="9.0.9-servicing.25418.4" CoherentParentDependency="Microsoft.NETCore.App.Runtime.win-x64">
      <Uri>https://github.com/dotnet/emsdk</Uri>
      <Sha>dc8e3478c4aa5f6a103329333c2bdbcd07a07741</Sha>
    </Dependency>
    <Dependency Name="Microsoft.NET.Workload.Emscripten.Current.Manifest-9.0.100" Version="9.0.9" CoherentParentDependency="Microsoft.NETCore.App.Runtime.win-x64">
      <Uri>https://github.com/dotnet/emsdk</Uri>
      <Sha>dc8e3478c4aa5f6a103329333c2bdbcd07a07741</Sha>
    </Dependency>
    <!-- Intermediate is necessary for source build. -->
    <Dependency Name="Microsoft.SourceBuild.Intermediate.emsdk" Version="9.0.9-servicing.25418.4" CoherentParentDependency="Microsoft.NETCore.App.Runtime.win-x64">
      <Uri>https://github.com/dotnet/emsdk</Uri>
      <Sha>dc8e3478c4aa5f6a103329333c2bdbcd07a07741</Sha>
      <SourceBuild RepoName="emsdk" ManagedOnly="true" />
    </Dependency>
<<<<<<< HEAD
    <Dependency Name="Microsoft.Build" Version="17.11.45">
      <Uri>https://github.com/dotnet/msbuild</Uri>
      <Sha>70f0ec66d526ee9e8c658bc6c6c2cf6498286fb6</Sha>
    </Dependency>
    <Dependency Name="Microsoft.Build.Localization" Version="17.11.45-servicing-25452-07">
      <Uri>https://github.com/dotnet/msbuild</Uri>
      <Sha>70f0ec66d526ee9e8c658bc6c6c2cf6498286fb6</Sha>
    </Dependency>
    <Dependency Name="Microsoft.SourceBuild.Intermediate.msbuild" Version="17.11.45-servicing-25452-07">
      <Uri>https://github.com/dotnet/msbuild</Uri>
      <Sha>70f0ec66d526ee9e8c658bc6c6c2cf6498286fb6</Sha>
=======
    <Dependency Name="Microsoft.Build" Version="17.12.49">
      <Uri>https://github.com/dotnet/msbuild</Uri>
      <Sha>6be995463a50d9dd400ec9ee1218f82f5a7cc209</Sha>
    </Dependency>
    <Dependency Name="Microsoft.Build.Localization" Version="17.12.49-preview-25453-01">
      <Uri>https://github.com/dotnet/msbuild</Uri>
      <Sha>6be995463a50d9dd400ec9ee1218f82f5a7cc209</Sha>
    </Dependency>
    <!-- Intermediate is necessary for source build. -->
    <Dependency Name="Microsoft.SourceBuild.Intermediate.msbuild" Version="17.12.49-preview-25453-01">
      <Uri>https://github.com/dotnet/msbuild</Uri>
      <Sha>6be995463a50d9dd400ec9ee1218f82f5a7cc209</Sha>
>>>>>>> eebf2c25
      <SourceBuild RepoName="msbuild" ManagedOnly="true" />
    </Dependency>
    <Dependency Name="Microsoft.FSharp.Compiler" Version="12.9.101-beta.25070.7">
      <Uri>https://github.com/dotnet/fsharp</Uri>
      <Sha>47d4e3f91e4e5414b6dafbf14288b9c5a798ef99</Sha>
    </Dependency>
    <!-- Intermediate is necessary for source build. -->
    <Dependency Name="Microsoft.SourceBuild.Intermediate.fsharp" Version="9.0.101-beta.25070.7">
      <Uri>https://github.com/dotnet/fsharp</Uri>
      <Sha>47d4e3f91e4e5414b6dafbf14288b9c5a798ef99</Sha>
      <SourceBuild RepoName="fsharp" ManagedOnly="true" />
    </Dependency>
    <Dependency Name="Microsoft.Net.Compilers.Toolset" Version="4.12.0-3.25429.9">
      <Uri>https://github.com/dotnet/roslyn</Uri>
      <Sha>75273243e5beb19c5e2ae8e58999b21b451c22fe</Sha>
    </Dependency>
    <!-- Intermediate is necessary for source build. -->
    <Dependency Name="Microsoft.SourceBuild.Intermediate.roslyn" Version="4.12.0-3.25429.9">
      <Uri>https://github.com/dotnet/roslyn</Uri>
      <Sha>75273243e5beb19c5e2ae8e58999b21b451c22fe</Sha>
      <SourceBuild RepoName="roslyn" ManagedOnly="true" />
    </Dependency>
    <Dependency Name="Microsoft.Net.Compilers.Toolset.Framework" Version="4.12.0-3.25429.9">
      <Uri>https://github.com/dotnet/roslyn</Uri>
      <Sha>75273243e5beb19c5e2ae8e58999b21b451c22fe</Sha>
    </Dependency>
    <Dependency Name="Microsoft.CodeAnalysis" Version="4.12.0-3.25429.9">
      <Uri>https://github.com/dotnet/roslyn</Uri>
      <Sha>75273243e5beb19c5e2ae8e58999b21b451c22fe</Sha>
    </Dependency>
    <Dependency Name="Microsoft.CodeAnalysis.CSharp" Version="4.12.0-3.25429.9">
      <Uri>https://github.com/dotnet/roslyn</Uri>
      <Sha>75273243e5beb19c5e2ae8e58999b21b451c22fe</Sha>
    </Dependency>
    <Dependency Name="Microsoft.CodeAnalysis.CSharp.CodeStyle" Version="4.12.0-3.25429.9">
      <Uri>https://github.com/dotnet/roslyn</Uri>
      <Sha>75273243e5beb19c5e2ae8e58999b21b451c22fe</Sha>
    </Dependency>
    <Dependency Name="Microsoft.CodeAnalysis.CSharp.Features" Version="4.12.0-3.25429.9">
      <Uri>https://github.com/dotnet/roslyn</Uri>
      <Sha>75273243e5beb19c5e2ae8e58999b21b451c22fe</Sha>
    </Dependency>
    <Dependency Name="Microsoft.CodeAnalysis.CSharp.Workspaces" Version="4.12.0-3.25429.9">
      <Uri>https://github.com/dotnet/roslyn</Uri>
      <Sha>75273243e5beb19c5e2ae8e58999b21b451c22fe</Sha>
    </Dependency>
    <Dependency Name="Microsoft.CodeAnalysis.Workspaces.MSBuild" Version="4.12.0-3.25429.9">
      <Uri>https://github.com/dotnet/roslyn</Uri>
      <Sha>75273243e5beb19c5e2ae8e58999b21b451c22fe</Sha>
    </Dependency>
    <Dependency Name="Microsoft.AspNetCore.DeveloperCertificates.XPlat" Version="9.0.9-servicing.25420.3">
      <Uri>https://dev.azure.com/dnceng/internal/_git/dotnet-aspnetcore</Uri>
      <Sha>ff66c263be7ed395794bdaf616322977b8ec897c</Sha>
    </Dependency>
    <Dependency Name="Microsoft.AspNetCore.TestHost" Version="9.0.9">
      <Uri>https://dev.azure.com/dnceng/internal/_git/dotnet-aspnetcore</Uri>
      <Sha>ff66c263be7ed395794bdaf616322977b8ec897c</Sha>
    </Dependency>
    <Dependency Name="Microsoft.Build.NuGetSdkResolver" Version="6.12.4-rc.9">
      <Uri>https://github.com/nuget/nuget.client</Uri>
      <Sha>42bfb4554167e1d2fc2b950728d9bd8164f806c1</Sha>
    </Dependency>
    <Dependency Name="NuGet.Build.Tasks" Version="6.12.4">
      <Uri>https://github.com/nuget/nuget.client</Uri>
      <Sha>42bfb4554167e1d2fc2b950728d9bd8164f806c1</Sha>
      <SourceBuildTarball RepoName="nuget-client" ManagedOnly="true" />
    </Dependency>
    <Dependency Name="NuGet.Build.Tasks.Console" Version="6.12.4">
      <Uri>https://github.com/nuget/nuget.client</Uri>
      <Sha>42bfb4554167e1d2fc2b950728d9bd8164f806c1</Sha>
    </Dependency>
    <Dependency Name="NuGet.Build.Tasks.Pack" Version="6.12.4">
      <Uri>https://github.com/nuget/nuget.client</Uri>
      <Sha>42bfb4554167e1d2fc2b950728d9bd8164f806c1</Sha>
    </Dependency>
    <Dependency Name="NuGet.Commands" Version="6.12.4">
      <Uri>https://github.com/nuget/nuget.client</Uri>
      <Sha>42bfb4554167e1d2fc2b950728d9bd8164f806c1</Sha>
    </Dependency>
    <Dependency Name="NuGet.CommandLine.XPlat" Version="6.12.4">
      <Uri>https://github.com/nuget/nuget.client</Uri>
      <Sha>42bfb4554167e1d2fc2b950728d9bd8164f806c1</Sha>
    </Dependency>
    <Dependency Name="NuGet.Common" Version="6.12.4">
      <Uri>https://github.com/nuget/nuget.client</Uri>
      <Sha>42bfb4554167e1d2fc2b950728d9bd8164f806c1</Sha>
    </Dependency>
    <Dependency Name="NuGet.Configuration" Version="6.12.4">
      <Uri>https://github.com/nuget/nuget.client</Uri>
      <Sha>42bfb4554167e1d2fc2b950728d9bd8164f806c1</Sha>
    </Dependency>
    <Dependency Name="NuGet.Credentials" Version="6.12.4">
      <Uri>https://github.com/nuget/nuget.client</Uri>
      <Sha>42bfb4554167e1d2fc2b950728d9bd8164f806c1</Sha>
    </Dependency>
    <Dependency Name="NuGet.DependencyResolver.Core" Version="6.12.4">
      <Uri>https://github.com/nuget/nuget.client</Uri>
      <Sha>42bfb4554167e1d2fc2b950728d9bd8164f806c1</Sha>
    </Dependency>
    <Dependency Name="NuGet.Frameworks" Version="6.12.4">
      <Uri>https://github.com/nuget/nuget.client</Uri>
      <Sha>42bfb4554167e1d2fc2b950728d9bd8164f806c1</Sha>
    </Dependency>
    <Dependency Name="NuGet.LibraryModel" Version="6.12.4">
      <Uri>https://github.com/nuget/nuget.client</Uri>
      <Sha>42bfb4554167e1d2fc2b950728d9bd8164f806c1</Sha>
    </Dependency>
    <Dependency Name="NuGet.ProjectModel" Version="6.12.4">
      <Uri>https://github.com/nuget/nuget.client</Uri>
      <Sha>42bfb4554167e1d2fc2b950728d9bd8164f806c1</Sha>
    </Dependency>
    <Dependency Name="NuGet.Protocol" Version="6.12.4">
      <Uri>https://github.com/nuget/nuget.client</Uri>
      <Sha>42bfb4554167e1d2fc2b950728d9bd8164f806c1</Sha>
    </Dependency>
    <Dependency Name="NuGet.Packaging" Version="6.12.4">
      <Uri>https://github.com/nuget/nuget.client</Uri>
      <Sha>42bfb4554167e1d2fc2b950728d9bd8164f806c1</Sha>
    </Dependency>
    <Dependency Name="NuGet.Versioning" Version="6.12.4">
      <Uri>https://github.com/nuget/nuget.client</Uri>
      <Sha>42bfb4554167e1d2fc2b950728d9bd8164f806c1</Sha>
    </Dependency>
    <Dependency Name="NuGet.Localization" Version="6.12.4">
      <Uri>https://github.com/nuget/nuget.client</Uri>
      <Sha>42bfb4554167e1d2fc2b950728d9bd8164f806c1</Sha>
    </Dependency>
    <Dependency Name="Microsoft.NET.Test.Sdk" Version="17.12.0-release-24508-01">
      <Uri>https://github.com/microsoft/vstest</Uri>
      <Sha>bc9161306b23641b0364b8f93d546da4d48da1eb</Sha>
    </Dependency>
    <Dependency Name="Microsoft.TestPlatform.CLI" Version="17.12.0-release-24508-01">
      <Uri>https://github.com/microsoft/vstest</Uri>
      <Sha>bc9161306b23641b0364b8f93d546da4d48da1eb</Sha>
    </Dependency>
    <Dependency Name="Microsoft.TestPlatform.Build" Version="17.12.0-release-24508-01">
      <Uri>https://github.com/microsoft/vstest</Uri>
      <Sha>bc9161306b23641b0364b8f93d546da4d48da1eb</Sha>
    </Dependency>
    <!-- Intermediate is necessary for source build. -->
    <Dependency Name="Microsoft.SourceBuild.Intermediate.vstest" Version="17.12.0-release-24508-01">
      <Uri>https://github.com/microsoft/vstest</Uri>
      <Sha>bc9161306b23641b0364b8f93d546da4d48da1eb</Sha>
      <SourceBuild RepoName="vstest" ManagedOnly="true" />
    </Dependency>
    <Dependency Name="Microsoft.NET.ILLink.Tasks" Version="9.0.9">
      <Uri>https://dev.azure.com/dnceng/internal/_git/dotnet-runtime</Uri>
      <Sha>893c2ebbd49952ca49e93298148af2d95a61a0a4</Sha>
    </Dependency>
    <Dependency Name="System.CodeDom" Version="9.0.9">
      <Uri>https://dev.azure.com/dnceng/internal/_git/dotnet-runtime</Uri>
      <Sha>893c2ebbd49952ca49e93298148af2d95a61a0a4</Sha>
    </Dependency>
    <Dependency Name="System.Formats.Asn1" Version="9.0.9">
      <Uri>https://dev.azure.com/dnceng/internal/_git/dotnet-runtime</Uri>
      <Sha>893c2ebbd49952ca49e93298148af2d95a61a0a4</Sha>
    </Dependency>
    <Dependency Name="System.Security.Cryptography.ProtectedData" Version="9.0.9">
      <Uri>https://dev.azure.com/dnceng/internal/_git/dotnet-runtime</Uri>
      <Sha>893c2ebbd49952ca49e93298148af2d95a61a0a4</Sha>
    </Dependency>
    <Dependency Name="System.Text.Encoding.CodePages" Version="9.0.9">
      <Uri>https://dev.azure.com/dnceng/internal/_git/dotnet-runtime</Uri>
      <Sha>893c2ebbd49952ca49e93298148af2d95a61a0a4</Sha>
    </Dependency>
    <Dependency Name="System.Resources.Extensions" Version="9.0.9">
      <Uri>https://dev.azure.com/dnceng/internal/_git/dotnet-runtime</Uri>
      <Sha>893c2ebbd49952ca49e93298148af2d95a61a0a4</Sha>
    </Dependency>
    <Dependency Name="Microsoft.WindowsDesktop.App.Runtime.win-x64" Version="9.0.9">
      <Uri>https://dev.azure.com/dnceng/internal/_git/dotnet-windowsdesktop</Uri>
      <Sha>36322cf85c30a14acb5da40397df03216c44bced</Sha>
      <SourceBuildTarball RepoName="windowsdesktop" ManagedOnly="true" />
    </Dependency>
    <Dependency Name="VS.Redist.Common.WindowsDesktop.SharedFramework.x64.9.0" Version="9.0.9-servicing.25421.5">
      <Uri>https://dev.azure.com/dnceng/internal/_git/dotnet-windowsdesktop</Uri>
      <Sha>36322cf85c30a14acb5da40397df03216c44bced</Sha>
    </Dependency>
    <Dependency Name="Microsoft.WindowsDesktop.App.Ref" Version="9.0.9">
      <Uri>https://dev.azure.com/dnceng/internal/_git/dotnet-windowsdesktop</Uri>
      <Sha>36322cf85c30a14acb5da40397df03216c44bced</Sha>
    </Dependency>
    <Dependency Name="VS.Redist.Common.WindowsDesktop.TargetingPack.x64.9.0" Version="9.0.9-servicing.25421.5">
      <Uri>https://dev.azure.com/dnceng/internal/_git/dotnet-windowsdesktop</Uri>
      <Sha>36322cf85c30a14acb5da40397df03216c44bced</Sha>
    </Dependency>
    <Dependency Name="Microsoft.NET.Sdk.WindowsDesktop" Version="9.0.9-rtm.25421.1" CoherentParentDependency="Microsoft.WindowsDesktop.App.Ref">
      <Uri>https://dev.azure.com/dnceng/internal/_git/dotnet-wpf</Uri>
      <Sha>56176690719670a63582850619ed7d33e13083e3</Sha>
    </Dependency>
    <Dependency Name="Microsoft.AspNetCore.App.Ref" Version="9.0.9">
      <Uri>https://dev.azure.com/dnceng/internal/_git/dotnet-aspnetcore</Uri>
      <Sha>ff66c263be7ed395794bdaf616322977b8ec897c</Sha>
    </Dependency>
    <Dependency Name="Microsoft.AspNetCore.App.Ref.Internal" Version="9.0.9-servicing.25420.3">
      <Uri>https://dev.azure.com/dnceng/internal/_git/dotnet-aspnetcore</Uri>
      <Sha>ff66c263be7ed395794bdaf616322977b8ec897c</Sha>
    </Dependency>
    <Dependency Name="Microsoft.AspNetCore.App.Runtime.win-x64" Version="9.0.9">
      <Uri>https://dev.azure.com/dnceng/internal/_git/dotnet-aspnetcore</Uri>
      <Sha>ff66c263be7ed395794bdaf616322977b8ec897c</Sha>
    </Dependency>
    <Dependency Name="VS.Redist.Common.AspNetCore.SharedFramework.x64.9.0" Version="9.0.9-servicing.25420.3">
      <Uri>https://dev.azure.com/dnceng/internal/_git/dotnet-aspnetcore</Uri>
      <Sha>ff66c263be7ed395794bdaf616322977b8ec897c</Sha>
    </Dependency>
    <Dependency Name="dotnet-dev-certs" Version="9.0.9-servicing.25420.3">
      <Uri>https://dev.azure.com/dnceng/internal/_git/dotnet-aspnetcore</Uri>
      <Sha>ff66c263be7ed395794bdaf616322977b8ec897c</Sha>
    </Dependency>
    <Dependency Name="dotnet-user-jwts" Version="9.0.9-servicing.25420.3">
      <Uri>https://dev.azure.com/dnceng/internal/_git/dotnet-aspnetcore</Uri>
      <Sha>ff66c263be7ed395794bdaf616322977b8ec897c</Sha>
    </Dependency>
    <Dependency Name="dotnet-user-secrets" Version="9.0.9-servicing.25420.3">
      <Uri>https://dev.azure.com/dnceng/internal/_git/dotnet-aspnetcore</Uri>
      <Sha>ff66c263be7ed395794bdaf616322977b8ec897c</Sha>
    </Dependency>
    <Dependency Name="Microsoft.AspNetCore.Analyzers" Version="9.0.9-servicing.25420.3">
      <Uri>https://dev.azure.com/dnceng/internal/_git/dotnet-aspnetcore</Uri>
      <Sha>ff66c263be7ed395794bdaf616322977b8ec897c</Sha>
    </Dependency>
    <Dependency Name="Microsoft.AspNetCore.Components.SdkAnalyzers" Version="9.0.9-servicing.25420.3">
      <Uri>https://dev.azure.com/dnceng/internal/_git/dotnet-aspnetcore</Uri>
      <Sha>ff66c263be7ed395794bdaf616322977b8ec897c</Sha>
    </Dependency>
    <Dependency Name="Microsoft.AspNetCore.Mvc.Analyzers" Version="9.0.9-servicing.25420.3">
      <Uri>https://dev.azure.com/dnceng/internal/_git/dotnet-aspnetcore</Uri>
      <Sha>ff66c263be7ed395794bdaf616322977b8ec897c</Sha>
    </Dependency>
    <Dependency Name="Microsoft.AspNetCore.Mvc.Api.Analyzers" Version="9.0.9-servicing.25420.3">
      <Uri>https://dev.azure.com/dnceng/internal/_git/dotnet-aspnetcore</Uri>
      <Sha>ff66c263be7ed395794bdaf616322977b8ec897c</Sha>
    </Dependency>
    <!-- Intermediate is necessary for source build. -->
    <Dependency Name="Microsoft.SourceBuild.Intermediate.aspnetcore" Version="9.0.9-servicing.25420.3">
      <Uri>https://dev.azure.com/dnceng/internal/_git/dotnet-aspnetcore</Uri>
      <Sha>ff66c263be7ed395794bdaf616322977b8ec897c</Sha>
      <SourceBuild RepoName="aspnetcore" ManagedOnly="true" />
    </Dependency>
    <Dependency Name="Microsoft.CodeAnalysis.Razor.Tooling.Internal" Version="9.0.0-preview.25425.4">
      <Uri>https://github.com/dotnet/razor</Uri>
      <Sha>9eef0a67b89b9223e93779570da6a56c95d1e097</Sha>
    </Dependency>
    <Dependency Name="Microsoft.AspNetCore.Mvc.Razor.Extensions.Tooling.Internal" Version="9.0.0-preview.25425.4">
      <Uri>https://github.com/dotnet/razor</Uri>
      <Sha>9eef0a67b89b9223e93779570da6a56c95d1e097</Sha>
    </Dependency>
    <Dependency Name="Microsoft.NET.Sdk.Razor.SourceGenerators.Transport" Version="9.0.0-preview.25425.4">
      <Uri>https://github.com/dotnet/razor</Uri>
      <Sha>9eef0a67b89b9223e93779570da6a56c95d1e097</Sha>
    </Dependency>
    <!-- Intermediate is necessary for source build. -->
    <Dependency Name="Microsoft.SourceBuild.Intermediate.razor" Version="9.0.0-preview.25425.4">
      <Uri>https://github.com/dotnet/razor</Uri>
      <Sha>9eef0a67b89b9223e93779570da6a56c95d1e097</Sha>
      <SourceBuild RepoName="razor" ManagedOnly="true" />
    </Dependency>
    <Dependency Name="Microsoft.Extensions.FileProviders.Embedded" Version="9.0.9">
      <Uri>https://dev.azure.com/dnceng/internal/_git/dotnet-aspnetcore</Uri>
      <Sha>ff66c263be7ed395794bdaf616322977b8ec897c</Sha>
    </Dependency>
    <Dependency Name="Microsoft.AspNetCore.Authorization" Version="9.0.9">
      <Uri>https://dev.azure.com/dnceng/internal/_git/dotnet-aspnetcore</Uri>
      <Sha>ff66c263be7ed395794bdaf616322977b8ec897c</Sha>
    </Dependency>
    <Dependency Name="Microsoft.AspNetCore.Components.Web" Version="9.0.9">
      <Uri>https://dev.azure.com/dnceng/internal/_git/dotnet-aspnetcore</Uri>
      <Sha>ff66c263be7ed395794bdaf616322977b8ec897c</Sha>
    </Dependency>
    <Dependency Name="Microsoft.JSInterop" Version="9.0.9">
      <Uri>https://dev.azure.com/dnceng/internal/_git/dotnet-aspnetcore</Uri>
      <Sha>ff66c263be7ed395794bdaf616322977b8ec897c</Sha>
    </Dependency>
    <Dependency Name="Microsoft.DotNet.Test.ProjectTemplates.2.1" Version="1.0.2-beta4.22406.1">
      <Uri>https://github.com/dotnet/test-templates</Uri>
      <Sha>0385265f4d0b6413d64aea0223172366a9b9858c</Sha>
    </Dependency>
    <Dependency Name="Microsoft.DotNet.Test.ProjectTemplates.5.0" Version="1.1.0-rc.23558.1">
      <Uri>https://github.com/dotnet/test-templates</Uri>
      <Sha>307b8f538d83a955d8f6dd909eee41a5555f2f4d</Sha>
    </Dependency>
    <Dependency Name="Microsoft.DotNet.Test.ProjectTemplates.6.0" Version="1.1.0-rc.24069.1">
      <Uri>https://github.com/dotnet/test-templates</Uri>
      <Sha>becc4bd157cd6608b51a5ffe414a5d2de6330272</Sha>
    </Dependency>
    <Dependency Name="Microsoft.DotNet.Test.ProjectTemplates.7.0" Version="1.1.0-rc.24069.1">
      <Uri>https://github.com/dotnet/test-templates</Uri>
      <Sha>becc4bd157cd6608b51a5ffe414a5d2de6330272</Sha>
    </Dependency>
    <Dependency Name="Microsoft.DotNet.Test.ProjectTemplates.8.0" Version="1.1.0-rc.24202.1">
      <Uri>https://github.com/dotnet/test-templates</Uri>
      <Sha>49c9ad01f057b3c6352bbec12b117acc2224493c</Sha>
    </Dependency>
    <Dependency Name="Microsoft.DotNet.Test.ProjectTemplates.9.0" Version="1.1.0-rtm.25262.1">
      <Uri>https://github.com/dotnet/test-templates</Uri>
      <Sha>47c90e140b027225b799ca8413af10ee3d5f1126</Sha>
    </Dependency>
    <!-- Intermediate is necessary for source build. -->
    <Dependency Name="Microsoft.SourceBuild.Intermediate.test-templates" Version="1.1.0-rtm.25262.1">
      <Uri>https://github.com/dotnet/test-templates</Uri>
      <Sha>47c90e140b027225b799ca8413af10ee3d5f1126</Sha>
      <SourceBuild RepoName="test-templates" ManagedOnly="true" />
    </Dependency>
    <!-- For coherency purposes, these versions should be gated by the versions of winforms and wpf routed via windowsdesktop -->
    <Dependency Name="Microsoft.Dotnet.WinForms.ProjectTemplates" Version="9.0.9-servicing.25419.3" CoherentParentDependency="Microsoft.WindowsDesktop.App.Runtime.win-x64">
      <Uri>https://dev.azure.com/dnceng/internal/_git/dotnet-winforms</Uri>
      <Sha>9dc841c74ab937e3a19c3d81590136067b3a15ed</Sha>
    </Dependency>
    <Dependency Name="Microsoft.DotNet.Wpf.ProjectTemplates" Version="9.0.9-rtm.25421.1" CoherentParentDependency="Microsoft.WindowsDesktop.App.Runtime.win-x64">
      <Uri>https://dev.azure.com/dnceng/internal/_git/dotnet-wpf</Uri>
      <Sha>56176690719670a63582850619ed7d33e13083e3</Sha>
    </Dependency>
    <Dependency Name="Microsoft.Web.Xdt" Version="10.0.0-preview.24609.2">
      <Uri>https://github.com/dotnet/xdt</Uri>
      <Sha>63ae81154c50a1cf9287cc47d8351d55b4289e6d</Sha>
    </Dependency>
    <!-- Intermediate is necessary for source build. -->
    <Dependency Name="Microsoft.SourceBuild.Intermediate.xdt" Version="10.0.0-preview.24609.2">
      <Uri>https://github.com/dotnet/xdt</Uri>
      <Sha>63ae81154c50a1cf9287cc47d8351d55b4289e6d</Sha>
      <SourceBuild RepoName="xdt" ManagedOnly="true" />
    </Dependency>
    <Dependency Name="Microsoft.CodeAnalysis.NetAnalyzers" Version="9.0.0-preview.25173.3">
      <Uri>https://github.com/dotnet/roslyn-analyzers</Uri>
      <Sha>16865ea61910500f1022ad2b96c499e5df02c228</Sha>
    </Dependency>
    <Dependency Name="Microsoft.CodeAnalysis.PublicApiAnalyzers" Version="3.11.0-beta1.25173.3">
      <Uri>https://github.com/dotnet/roslyn-analyzers</Uri>
      <Sha>16865ea61910500f1022ad2b96c499e5df02c228</Sha>
    </Dependency>
    <!-- Intermediate is necessary for source build. -->
    <Dependency Name="Microsoft.SourceBuild.Intermediate.roslyn-analyzers" Version="3.11.0-beta1.25173.3">
      <Uri>https://github.com/dotnet/roslyn-analyzers</Uri>
      <Sha>16865ea61910500f1022ad2b96c499e5df02c228</Sha>
      <SourceBuild RepoName="roslyn-analyzers" ManagedOnly="true" />
    </Dependency>
    <Dependency Name="System.CommandLine" Version="2.0.0-beta4.24324.3">
      <Uri>https://github.com/dotnet/command-line-api</Uri>
      <Sha>803d8598f98fb4efd94604b32627ee9407f246db</Sha>
    </Dependency>
    <Dependency Name="System.CommandLine.Rendering" Version="0.4.0-alpha.24324.3">
      <Uri>https://github.com/dotnet/command-line-api</Uri>
      <Sha>803d8598f98fb4efd94604b32627ee9407f246db</Sha>
    </Dependency>
    <!-- Microsoft.CodeAnalysis.Workspaces.MSBuild transitively references M.Bcl.AsyncInterfaces.
         Adding an explicit dependency to make sure the latest version is used instead of the SBRP
         one under source build. -->
    <!-- Intermediate is necessary for source build. -->
    <Dependency Name="Microsoft.DiaSymReader" Version="2.2.0-beta.24327.2">
      <Uri>https://github.com/dotnet/symreader</Uri>
      <Sha>0710a7892d89999956e8808c28e9dd0512bd53f3</Sha>
    </Dependency>
    <!-- Intermediate is necessary for source build. -->
    <Dependency Name="Microsoft.SourceBuild.Intermediate.command-line-api" Version="0.1.532403">
      <Uri>https://github.com/dotnet/command-line-api</Uri>
      <Sha>803d8598f98fb4efd94604b32627ee9407f246db</Sha>
      <SourceBuild RepoName="command-line-api" ManagedOnly="true" />
    </Dependency>
    <!-- Intermediate is necessary for source build. -->
    <Dependency Name="Microsoft.SourceBuild.Intermediate.source-build-externals" Version="9.0.0-alpha.1.25157.1">
      <Uri>https://github.com/dotnet/source-build-externals</Uri>
      <Sha>71dbdccd13f28cfd1a35649263b55ebbeab26ee7</Sha>
      <SourceBuild RepoName="source-build-externals" ManagedOnly="true" />
    </Dependency>
    <!-- Intermediate is necessary for source build. -->
    <Dependency Name="Microsoft.SourceBuild.Intermediate.source-build-reference-packages" Version="9.0.0-alpha.1.25452.2">
      <Uri>https://github.com/dotnet/source-build-reference-packages</Uri>
      <Sha>745de7d839fdd3b5884d72e953badcfb15493d13</Sha>
      <SourceBuild RepoName="source-build-reference-packages" ManagedOnly="true" />
    </Dependency>
    <Dependency Name="Microsoft.Deployment.DotNet.Releases" Version="2.0.0-rtm.1.25059.4">
      <Uri>https://github.com/dotnet/deployment-tools</Uri>
      <Sha>b2d5c0c5841de4bc036ef4c84b5db3532504e5f3</Sha>
    </Dependency>
    <Dependency Name="Microsoft.Build.Tasks.Git" Version="9.0.0-beta.24617.1">
      <Uri>https://github.com/dotnet/sourcelink</Uri>
      <Sha>4e176206614b345352885b55491aeb51bf77526b</Sha>
    </Dependency>
    <Dependency Name="Microsoft.SourceLink.Common" Version="9.0.0-beta.24617.1">
      <Uri>https://github.com/dotnet/sourcelink</Uri>
      <Sha>4e176206614b345352885b55491aeb51bf77526b</Sha>
    </Dependency>
    <Dependency Name="Microsoft.SourceLink.AzureRepos.Git" Version="9.0.0-beta.24617.1">
      <Uri>https://github.com/dotnet/sourcelink</Uri>
      <Sha>4e176206614b345352885b55491aeb51bf77526b</Sha>
    </Dependency>
    <Dependency Name="Microsoft.SourceLink.GitHub" Version="9.0.0-beta.24617.1">
      <Uri>https://github.com/dotnet/sourcelink</Uri>
      <Sha>4e176206614b345352885b55491aeb51bf77526b</Sha>
    </Dependency>
    <Dependency Name="Microsoft.SourceLink.GitLab" Version="9.0.0-beta.24617.1">
      <Uri>https://github.com/dotnet/sourcelink</Uri>
      <Sha>4e176206614b345352885b55491aeb51bf77526b</Sha>
    </Dependency>
    <Dependency Name="Microsoft.SourceLink.Bitbucket.Git" Version="9.0.0-beta.24617.1">
      <Uri>https://github.com/dotnet/sourcelink</Uri>
      <Sha>4e176206614b345352885b55491aeb51bf77526b</Sha>
    </Dependency>
    <!-- Intermediate is necessary for source build. -->
    <Dependency Name="Microsoft.SourceBuild.Intermediate.sourcelink" Version="9.0.0-beta.24617.1">
      <Uri>https://github.com/dotnet/sourcelink</Uri>
      <Sha>4e176206614b345352885b55491aeb51bf77526b</Sha>
      <SourceBuild RepoName="sourcelink" ManagedOnly="true" />
    </Dependency>
    <!-- Intermediate is necessary for source build. -->
    <Dependency Name="Microsoft.SourceBuild.Intermediate.deployment-tools" Version="9.0.0-rtm.25059.4">
      <Uri>https://github.com/dotnet/deployment-tools</Uri>
      <Sha>b2d5c0c5841de4bc036ef4c84b5db3532504e5f3</Sha>
      <SourceBuild RepoName="deployment-tools" ManagedOnly="true" />
    </Dependency>
    <!-- Intermediate is necessary for source build. -->
    <Dependency Name="Microsoft.SourceBuild.Intermediate.symreader" Version="2.2.0-beta.24327.2">
      <Uri>https://github.com/dotnet/symreader</Uri>
      <Sha>0710a7892d89999956e8808c28e9dd0512bd53f3</Sha>
      <SourceBuild RepoName="symreader" ManagedOnly="true" />
    </Dependency>
    <!-- Dependency required for flowing correct package version in source-build, using PVP flow. -->
    <Dependency Name="Microsoft.Extensions.Logging" Version="9.0.9">
      <Uri>https://dev.azure.com/dnceng/internal/_git/dotnet-runtime</Uri>
      <Sha>893c2ebbd49952ca49e93298148af2d95a61a0a4</Sha>
    </Dependency>
    <!-- Dependency required for flowing correct package version in source-build, using PVP flow. -->
    <Dependency Name="Microsoft.Extensions.Logging.Abstractions" Version="9.0.9">
      <Uri>https://dev.azure.com/dnceng/internal/_git/dotnet-runtime</Uri>
      <Sha>893c2ebbd49952ca49e93298148af2d95a61a0a4</Sha>
    </Dependency>
    <!-- Dependency required for flowing correct package version in source-build, using PVP flow. -->
    <Dependency Name="Microsoft.Extensions.Logging.Console" Version="9.0.9">
      <Uri>https://dev.azure.com/dnceng/internal/_git/dotnet-runtime</Uri>
      <Sha>893c2ebbd49952ca49e93298148af2d95a61a0a4</Sha>
    </Dependency>
    <!-- Dependency required for flowing correct package version in source-build, using PVP flow. -->
    <Dependency Name="Microsoft.Extensions.FileSystemGlobbing" Version="9.0.9">
      <Uri>https://dev.azure.com/dnceng/internal/_git/dotnet-runtime</Uri>
      <Sha>893c2ebbd49952ca49e93298148af2d95a61a0a4</Sha>
    </Dependency>
    <!-- Dependency required for flowing correct package version in source-build, using PVP flow. -->
    <Dependency Name="System.ServiceProcess.ServiceController" Version="9.0.9">
      <Uri>https://dev.azure.com/dnceng/internal/_git/dotnet-runtime</Uri>
      <Sha>893c2ebbd49952ca49e93298148af2d95a61a0a4</Sha>
    </Dependency>
    <Dependency Name="System.Text.Json" Version="9.0.9">
      <Uri>https://dev.azure.com/dnceng/internal/_git/dotnet-runtime</Uri>
      <Sha>893c2ebbd49952ca49e93298148af2d95a61a0a4</Sha>
    </Dependency>
    <Dependency Name="Microsoft.Bcl.AsyncInterfaces" Version="9.0.9">
      <Uri>https://dev.azure.com/dnceng/internal/_git/dotnet-runtime</Uri>
      <Sha>893c2ebbd49952ca49e93298148af2d95a61a0a4</Sha>
    </Dependency>
    <Dependency Name="Microsoft.Extensions.FileProviders.Abstractions" Version="9.0.9">
      <Uri>https://dev.azure.com/dnceng/internal/_git/dotnet-runtime</Uri>
      <Sha>893c2ebbd49952ca49e93298148af2d95a61a0a4</Sha>
    </Dependency>
    <Dependency Name="Microsoft.Extensions.ObjectPool" Version="9.0.9">
      <Uri>https://dev.azure.com/dnceng/internal/_git/dotnet-aspnetcore</Uri>
      <Sha>ff66c263be7ed395794bdaf616322977b8ec897c</Sha>
    </Dependency>
    <Dependency Name="Microsoft.Win32.SystemEvents" Version="9.0.9">
      <Uri>https://dev.azure.com/dnceng/internal/_git/dotnet-runtime</Uri>
      <Sha>893c2ebbd49952ca49e93298148af2d95a61a0a4</Sha>
    </Dependency>
    <Dependency Name="System.Composition.AttributedModel" Version="9.0.9">
      <Uri>https://dev.azure.com/dnceng/internal/_git/dotnet-runtime</Uri>
      <Sha>893c2ebbd49952ca49e93298148af2d95a61a0a4</Sha>
    </Dependency>
    <Dependency Name="System.Composition.Convention" Version="9.0.9">
      <Uri>https://dev.azure.com/dnceng/internal/_git/dotnet-runtime</Uri>
      <Sha>893c2ebbd49952ca49e93298148af2d95a61a0a4</Sha>
    </Dependency>
    <Dependency Name="System.Composition.Hosting" Version="9.0.9">
      <Uri>https://dev.azure.com/dnceng/internal/_git/dotnet-runtime</Uri>
      <Sha>893c2ebbd49952ca49e93298148af2d95a61a0a4</Sha>
    </Dependency>
    <Dependency Name="System.Composition.Runtime" Version="9.0.9">
      <Uri>https://dev.azure.com/dnceng/internal/_git/dotnet-runtime</Uri>
      <Sha>893c2ebbd49952ca49e93298148af2d95a61a0a4</Sha>
    </Dependency>
    <Dependency Name="System.Composition.TypedParts" Version="9.0.9">
      <Uri>https://dev.azure.com/dnceng/internal/_git/dotnet-runtime</Uri>
      <Sha>893c2ebbd49952ca49e93298148af2d95a61a0a4</Sha>
    </Dependency>
    <Dependency Name="System.Configuration.ConfigurationManager" Version="9.0.9">
      <Uri>https://dev.azure.com/dnceng/internal/_git/dotnet-runtime</Uri>
      <Sha>893c2ebbd49952ca49e93298148af2d95a61a0a4</Sha>
    </Dependency>
    <Dependency Name="System.Security.Cryptography.Pkcs" Version="9.0.9">
      <Uri>https://dev.azure.com/dnceng/internal/_git/dotnet-runtime</Uri>
      <Sha>893c2ebbd49952ca49e93298148af2d95a61a0a4</Sha>
    </Dependency>
    <Dependency Name="System.Security.Cryptography.Xml" Version="9.0.9">
      <Uri>https://dev.azure.com/dnceng/internal/_git/dotnet-runtime</Uri>
      <Sha>893c2ebbd49952ca49e93298148af2d95a61a0a4</Sha>
    </Dependency>
    <Dependency Name="System.Security.Permissions" Version="9.0.9">
      <Uri>https://dev.azure.com/dnceng/internal/_git/dotnet-runtime</Uri>
      <Sha>893c2ebbd49952ca49e93298148af2d95a61a0a4</Sha>
    </Dependency>
    <Dependency Name="System.Windows.Extensions" Version="9.0.9">
      <Uri>https://dev.azure.com/dnceng/internal/_git/dotnet-runtime</Uri>
      <Sha>893c2ebbd49952ca49e93298148af2d95a61a0a4</Sha>
    </Dependency>
  </ProductDependencies>
  <ToolsetDependencies>
    <Dependency Name="Microsoft.DotNet.Arcade.Sdk" Version="9.0.0-beta.25460.1">
      <Uri>https://github.com/dotnet/arcade</Uri>
      <Sha>43df065432cbc74c0fa44d7569a0c31f64883f03</Sha>
    </Dependency>
    <Dependency Name="Microsoft.DotNet.Build.Tasks.Installers" Version="9.0.0-beta.25460.1">
      <Uri>https://github.com/dotnet/arcade</Uri>
      <Sha>43df065432cbc74c0fa44d7569a0c31f64883f03</Sha>
    </Dependency>
    <Dependency Name="Microsoft.DotNet.Helix.Sdk" Version="9.0.0-beta.25460.1">
      <Uri>https://github.com/dotnet/arcade</Uri>
      <Sha>43df065432cbc74c0fa44d7569a0c31f64883f03</Sha>
    </Dependency>
    <Dependency Name="Microsoft.DotNet.SignTool" Version="9.0.0-beta.25460.1">
      <Uri>https://github.com/dotnet/arcade</Uri>
      <Sha>43df065432cbc74c0fa44d7569a0c31f64883f03</Sha>
    </Dependency>
    <Dependency Name="Microsoft.DotNet.XUnitExtensions" Version="9.0.0-beta.25460.1">
      <Uri>https://github.com/dotnet/arcade</Uri>
      <Sha>43df065432cbc74c0fa44d7569a0c31f64883f03</Sha>
    </Dependency>
    <Dependency Name="Microsoft.DotNet.XliffTasks" Version="9.0.0-beta.25460.1">
      <Uri>https://github.com/dotnet/arcade</Uri>
      <Sha>43df065432cbc74c0fa44d7569a0c31f64883f03</Sha>
    </Dependency>
    <!-- Intermediate is necessary for source build. -->
    <Dependency Name="Microsoft.SourceBuild.Intermediate.arcade" Version="9.0.0-beta.25460.1">
      <Uri>https://github.com/dotnet/arcade</Uri>
      <Sha>43df065432cbc74c0fa44d7569a0c31f64883f03</Sha>
      <SourceBuild RepoName="arcade" ManagedOnly="true" />
    </Dependency>
    <Dependency Name="System.Reflection.MetadataLoadContext" Version="9.0.9">
      <Uri>https://dev.azure.com/dnceng/internal/_git/dotnet-runtime</Uri>
      <Sha>893c2ebbd49952ca49e93298148af2d95a61a0a4</Sha>
    </Dependency>
    <Dependency Name="Microsoft.DotNet.Darc" Version="1.1.0-beta.25317.4">
      <Uri>https://github.com/dotnet/arcade-services</Uri>
      <Sha>e156e649f28395d9d0ee1e848225a689b59e0fd3</Sha>
    </Dependency>
    <Dependency Name="Microsoft.DotNet.DarcLib" Version="1.1.0-beta.25317.4">
      <Uri>https://github.com/dotnet/arcade-services</Uri>
      <Sha>e156e649f28395d9d0ee1e848225a689b59e0fd3</Sha>
    </Dependency>
    <Dependency Name="Microsoft.DotNet.ScenarioTests.SdkTemplateTests" Version="9.0.0-preview.25381.1">
      <Uri>https://github.com/dotnet/scenario-tests</Uri>
      <Sha>0898abbb5899ef400b8372913c2320295798a687</Sha>
    </Dependency>
    <!-- Intermediate is necessary for source build. -->
    <Dependency Name="Microsoft.SourceBuild.Intermediate.scenario-tests" Version="9.0.0-preview.25381.1">
      <Uri>https://github.com/dotnet/scenario-tests</Uri>
      <Sha>0898abbb5899ef400b8372913c2320295798a687</Sha>
      <SourceBuild RepoName="scenario-tests" ManagedOnly="true" />
    </Dependency>
    <!--
      Aspire isn't really a toolset dependency. However, it only inserts a baseline manifest in sdk,
      and if you squint at it, this means we can say that its specific dependency versions don't matter to sdk.
      It also doesn't currently ship 9.0 preview versions, meaning the version is locked to the latest shipped from 8.0 era.
      Avoiding this as a product dependency avoids a long coherency path (aspnetcore->extensions->aspire->sdk).
      **It is** of course possible that an incoherent aspire means that aspire depends on versions of extensions that
      aren't shipping, or those extensions packages depend on aspnetcore packages that won't ship. However, given the cost
      of maintaining this coherency path is high. This being toolset means that aspire is responsible for its own coherency.
    -->
    <Dependency Name="Microsoft.NET.Sdk.Aspire.Manifest-8.0.100" Version="8.2.2">
      <Uri>https://github.com/dotnet/aspire</Uri>
      <Sha>5fa9337a84a52e9bd185d04d156eccbdcf592f74</Sha>
    </Dependency>
    <!-- Intermediate is necessary for source build. -->
    <Dependency Name="Microsoft.SourceBuild.Intermediate.aspire" Version="8.2.2-preview.1.24521.5">
      <Uri>https://github.com/dotnet/aspire</Uri>
      <Sha>5fa9337a84a52e9bd185d04d156eccbdcf592f74</Sha>
      <SourceBuild RepoName="aspire" ManagedOnly="true" />
    </Dependency>
    <Dependency Name="Microsoft.IO.Redist" Version="6.0.1">
      <Uri>https://github.com/dotnet/runtime</Uri>
      <Sha>e77011b31a3e5c47d931248a64b47f9b2d47853d</Sha>
    </Dependency>
  </ToolsetDependencies>
</Dependencies><|MERGE_RESOLUTION|>--- conflicted
+++ resolved
@@ -1,19 +1,6 @@
 <?xml version="1.0" encoding="utf-8"?>
 <Dependencies>
   <ProductDependencies>
-<<<<<<< HEAD
-    <Dependency Name="Microsoft.TemplateEngine.Abstractions" Version="8.0.415">
-      <Uri>https://github.com/dotnet/templating</Uri>
-      <Sha>a2c45457884ceb15ab6e368c87571ce1e480fc93</Sha>
-    </Dependency>
-    <Dependency Name="Microsoft.TemplateEngine.Mocks" Version="8.0.415-servicing.25457.4">
-      <Uri>https://github.com/dotnet/templating</Uri>
-      <Sha>a2c45457884ceb15ab6e368c87571ce1e480fc93</Sha>
-    </Dependency>
-    <Dependency Name="Microsoft.SourceBuild.Intermediate.templating" Version="8.0.415-servicing.25457.4">
-      <Uri>https://github.com/dotnet/templating</Uri>
-      <Sha>a2c45457884ceb15ab6e368c87571ce1e480fc93</Sha>
-=======
     <Dependency Name="Microsoft.TemplateEngine.Abstractions" Version="9.0.111">
       <Uri>https://github.com/dotnet/templating</Uri>
       <Sha>1d5306c6190082496f0f34449e47f382f9c9e330</Sha>
@@ -26,7 +13,6 @@
     <Dependency Name="Microsoft.SourceBuild.Intermediate.templating" Version="9.0.111-servicing.25457.5">
       <Uri>https://github.com/dotnet/templating</Uri>
       <Sha>1d5306c6190082496f0f34449e47f382f9c9e330</Sha>
->>>>>>> eebf2c25
       <SourceBuild RepoName="templating" ManagedOnly="true" />
     </Dependency>
     <Dependency Name="Microsoft.NETCore.App.Ref" Version="9.0.9">
@@ -87,19 +73,6 @@
       <Sha>dc8e3478c4aa5f6a103329333c2bdbcd07a07741</Sha>
       <SourceBuild RepoName="emsdk" ManagedOnly="true" />
     </Dependency>
-<<<<<<< HEAD
-    <Dependency Name="Microsoft.Build" Version="17.11.45">
-      <Uri>https://github.com/dotnet/msbuild</Uri>
-      <Sha>70f0ec66d526ee9e8c658bc6c6c2cf6498286fb6</Sha>
-    </Dependency>
-    <Dependency Name="Microsoft.Build.Localization" Version="17.11.45-servicing-25452-07">
-      <Uri>https://github.com/dotnet/msbuild</Uri>
-      <Sha>70f0ec66d526ee9e8c658bc6c6c2cf6498286fb6</Sha>
-    </Dependency>
-    <Dependency Name="Microsoft.SourceBuild.Intermediate.msbuild" Version="17.11.45-servicing-25452-07">
-      <Uri>https://github.com/dotnet/msbuild</Uri>
-      <Sha>70f0ec66d526ee9e8c658bc6c6c2cf6498286fb6</Sha>
-=======
     <Dependency Name="Microsoft.Build" Version="17.12.49">
       <Uri>https://github.com/dotnet/msbuild</Uri>
       <Sha>6be995463a50d9dd400ec9ee1218f82f5a7cc209</Sha>
@@ -112,7 +85,6 @@
     <Dependency Name="Microsoft.SourceBuild.Intermediate.msbuild" Version="17.12.49-preview-25453-01">
       <Uri>https://github.com/dotnet/msbuild</Uri>
       <Sha>6be995463a50d9dd400ec9ee1218f82f5a7cc209</Sha>
->>>>>>> eebf2c25
       <SourceBuild RepoName="msbuild" ManagedOnly="true" />
     </Dependency>
     <Dependency Name="Microsoft.FSharp.Compiler" Version="12.9.101-beta.25070.7">
