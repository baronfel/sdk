<?xml version="1.0" encoding="utf-8"?>
<Dependencies>
  <ProductDependencies>
<<<<<<< HEAD
    <Dependency Name="Microsoft.TemplateEngine.Abstractions" Version="8.0.417">
      <Uri>https://github.com/dotnet/templating</Uri>
      <Sha>c3c91ebe67d2d7c002cabc03efd14a450b11979b</Sha>
    </Dependency>
    <Dependency Name="Microsoft.TemplateEngine.Mocks" Version="8.0.417-servicing.25559.2">
      <Uri>https://github.com/dotnet/templating</Uri>
      <Sha>c3c91ebe67d2d7c002cabc03efd14a450b11979b</Sha>
    </Dependency>
    <Dependency Name="Microsoft.SourceBuild.Intermediate.templating" Version="8.0.417-servicing.25559.2">
      <Uri>https://github.com/dotnet/templating</Uri>
      <Sha>c3c91ebe67d2d7c002cabc03efd14a450b11979b</Sha>
=======
    <Dependency Name="Microsoft.TemplateEngine.Abstractions" Version="9.0.113">
      <Uri>https://github.com/dotnet/templating</Uri>
      <Sha>e784f3d6d4dc06ae806a254dd14b0979248aa83a</Sha>
    </Dependency>
    <Dependency Name="Microsoft.TemplateEngine.Mocks" Version="9.0.113-servicing.25562.8">
      <Uri>https://github.com/dotnet/templating</Uri>
      <Sha>e784f3d6d4dc06ae806a254dd14b0979248aa83a</Sha>
    </Dependency>
    <!-- Intermediate is necessary for source build. -->
    <Dependency Name="Microsoft.SourceBuild.Intermediate.templating" Version="9.0.113-servicing.25562.8">
      <Uri>https://github.com/dotnet/templating</Uri>
      <Sha>e784f3d6d4dc06ae806a254dd14b0979248aa83a</Sha>
>>>>>>> 06f40fb6
      <SourceBuild RepoName="templating" ManagedOnly="true" />
    </Dependency>
    <Dependency Name="Microsoft.NETCore.App.Ref" Version="9.0.10">
      <Uri>https://dev.azure.com/dnceng/internal/_git/dotnet-runtime</Uri>
      <Sha>e1f19886fe3354963a4a790c896b3f99689fd7a5</Sha>
    </Dependency>
    <Dependency Name="VS.Redist.Common.NetCore.SharedFramework.x64.9.0" Version="9.0.10-servicing.25475.15">
      <Uri>https://dev.azure.com/dnceng/internal/_git/dotnet-runtime</Uri>
      <Sha>e1f19886fe3354963a4a790c896b3f99689fd7a5</Sha>
    </Dependency>
    <Dependency Name="VS.Redist.Common.NetCore.TargetingPack.x64.9.0" Version="9.0.10-servicing.25475.15">
      <Uri>https://dev.azure.com/dnceng/internal/_git/dotnet-runtime</Uri>
      <Sha>e1f19886fe3354963a4a790c896b3f99689fd7a5</Sha>
    </Dependency>
    <Dependency Name="Microsoft.NETCore.App.Runtime.win-x64" Version="9.0.10">
      <Uri>https://dev.azure.com/dnceng/internal/_git/dotnet-runtime</Uri>
      <Sha>e1f19886fe3354963a4a790c896b3f99689fd7a5</Sha>
    </Dependency>
    <Dependency Name="Microsoft.NETCore.App.Host.win-x64" Version="9.0.10">
      <Uri>https://dev.azure.com/dnceng/internal/_git/dotnet-runtime</Uri>
      <Sha>e1f19886fe3354963a4a790c896b3f99689fd7a5</Sha>
    </Dependency>
    <Dependency Name="Microsoft.NETCore.Platforms" Version="9.0.10-servicing.25475.15">
      <Uri>https://dev.azure.com/dnceng/internal/_git/dotnet-runtime</Uri>
      <Sha>e1f19886fe3354963a4a790c896b3f99689fd7a5</Sha>
    </Dependency>
    <Dependency Name="Microsoft.NET.HostModel" Version="9.0.10-servicing.25475.15">
      <Uri>https://dev.azure.com/dnceng/internal/_git/dotnet-runtime</Uri>
      <Sha>e1f19886fe3354963a4a790c896b3f99689fd7a5</Sha>
    </Dependency>
    <Dependency Name="Microsoft.Extensions.DependencyModel" Version="9.0.10">
      <Uri>https://dev.azure.com/dnceng/internal/_git/dotnet-runtime</Uri>
      <Sha>e1f19886fe3354963a4a790c896b3f99689fd7a5</Sha>
    </Dependency>
    <!-- Intermediate is necessary for source build. -->
    <Dependency Name="Microsoft.SourceBuild.Intermediate.runtime.linux-x64" Version="9.0.10-servicing.25475.15">
      <Uri>https://dev.azure.com/dnceng/internal/_git/dotnet-runtime</Uri>
      <Sha>e1f19886fe3354963a4a790c896b3f99689fd7a5</Sha>
      <SourceBuild RepoName="runtime" ManagedOnly="false" />
    </Dependency>
    <!-- Change blob version in GenerateLayout.targets if this is unpinned to service targeting pack -->
    <!-- No new netstandard.library planned for 3.1 timeframe at this time. -->
    <Dependency Name="NETStandard.Library.Ref" Version="2.1.0" Pinned="true">
      <Uri>https://github.com/dotnet/core-setup</Uri>
      <Sha>7d57652f33493fa022125b7f63aad0d70c52d810</Sha>
    </Dependency>
    <Dependency Name="Microsoft.NET.Workload.Emscripten.Current.Manifest-9.0.100.Transport" Version="9.0.10-servicing.25469.4" CoherentParentDependency="Microsoft.NETCore.App.Runtime.win-x64">
      <Uri>https://github.com/dotnet/emsdk</Uri>
      <Sha>f70927a13648c24660c79ff19a6eb2aac100f0ab</Sha>
    </Dependency>
    <Dependency Name="Microsoft.NET.Workload.Emscripten.Current.Manifest-9.0.100" Version="9.0.10" CoherentParentDependency="Microsoft.NETCore.App.Runtime.win-x64">
      <Uri>https://github.com/dotnet/emsdk</Uri>
      <Sha>f70927a13648c24660c79ff19a6eb2aac100f0ab</Sha>
    </Dependency>
    <!-- Intermediate is necessary for source build. -->
    <Dependency Name="Microsoft.SourceBuild.Intermediate.emsdk" Version="9.0.10-servicing.25469.4" CoherentParentDependency="Microsoft.NETCore.App.Runtime.win-x64">
      <Uri>https://github.com/dotnet/emsdk</Uri>
      <Sha>f70927a13648c24660c79ff19a6eb2aac100f0ab</Sha>
      <SourceBuild RepoName="emsdk" ManagedOnly="true" />
    </Dependency>
    <Dependency Name="Microsoft.Build" Version="17.12.52">
      <Uri>https://github.com/dotnet/msbuild</Uri>
      <Sha>2681ee4bc1172eb7bc551555f3e46ddc7381c2ae</Sha>
    </Dependency>
    <Dependency Name="Microsoft.Build.Localization" Version="17.12.52-preview-25520-14">
      <Uri>https://github.com/dotnet/msbuild</Uri>
      <Sha>2681ee4bc1172eb7bc551555f3e46ddc7381c2ae</Sha>
    </Dependency>
    <!-- Intermediate is necessary for source build. -->
    <Dependency Name="Microsoft.SourceBuild.Intermediate.msbuild" Version="17.12.52-preview-25520-14">
      <Uri>https://github.com/dotnet/msbuild</Uri>
      <Sha>2681ee4bc1172eb7bc551555f3e46ddc7381c2ae</Sha>
      <SourceBuild RepoName="msbuild" ManagedOnly="true" />
    </Dependency>
    <Dependency Name="Microsoft.FSharp.Compiler" Version="12.9.101-beta.25070.7">
      <Uri>https://github.com/dotnet/fsharp</Uri>
      <Sha>47d4e3f91e4e5414b6dafbf14288b9c5a798ef99</Sha>
    </Dependency>
    <!-- Intermediate is necessary for source build. -->
    <Dependency Name="Microsoft.SourceBuild.Intermediate.fsharp" Version="9.0.101-beta.25070.7">
      <Uri>https://github.com/dotnet/fsharp</Uri>
      <Sha>47d4e3f91e4e5414b6dafbf14288b9c5a798ef99</Sha>
      <SourceBuild RepoName="fsharp" ManagedOnly="true" />
    </Dependency>
    <Dependency Name="Microsoft.Net.Compilers.Toolset" Version="4.12.0-3.25467.18">
      <Uri>https://github.com/dotnet/roslyn</Uri>
      <Sha>dcf9af2b54e4469b94697b1b92d31354ce698f66</Sha>
    </Dependency>
    <!-- Intermediate is necessary for source build. -->
    <Dependency Name="Microsoft.SourceBuild.Intermediate.roslyn" Version="4.12.0-3.25467.18">
      <Uri>https://github.com/dotnet/roslyn</Uri>
      <Sha>dcf9af2b54e4469b94697b1b92d31354ce698f66</Sha>
      <SourceBuild RepoName="roslyn" ManagedOnly="true" />
    </Dependency>
    <Dependency Name="Microsoft.Net.Compilers.Toolset.Framework" Version="4.12.0-3.25467.18">
      <Uri>https://github.com/dotnet/roslyn</Uri>
      <Sha>dcf9af2b54e4469b94697b1b92d31354ce698f66</Sha>
    </Dependency>
    <Dependency Name="Microsoft.CodeAnalysis" Version="4.12.0-3.25467.18">
      <Uri>https://github.com/dotnet/roslyn</Uri>
      <Sha>dcf9af2b54e4469b94697b1b92d31354ce698f66</Sha>
    </Dependency>
    <Dependency Name="Microsoft.CodeAnalysis.CSharp" Version="4.12.0-3.25467.18">
      <Uri>https://github.com/dotnet/roslyn</Uri>
      <Sha>dcf9af2b54e4469b94697b1b92d31354ce698f66</Sha>
    </Dependency>
    <Dependency Name="Microsoft.CodeAnalysis.CSharp.CodeStyle" Version="4.12.0-3.25467.18">
      <Uri>https://github.com/dotnet/roslyn</Uri>
      <Sha>dcf9af2b54e4469b94697b1b92d31354ce698f66</Sha>
    </Dependency>
    <Dependency Name="Microsoft.CodeAnalysis.CSharp.Features" Version="4.12.0-3.25467.18">
      <Uri>https://github.com/dotnet/roslyn</Uri>
      <Sha>dcf9af2b54e4469b94697b1b92d31354ce698f66</Sha>
    </Dependency>
    <Dependency Name="Microsoft.CodeAnalysis.CSharp.Workspaces" Version="4.12.0-3.25467.18">
      <Uri>https://github.com/dotnet/roslyn</Uri>
      <Sha>dcf9af2b54e4469b94697b1b92d31354ce698f66</Sha>
    </Dependency>
    <Dependency Name="Microsoft.CodeAnalysis.Workspaces.MSBuild" Version="4.12.0-3.25467.18">
      <Uri>https://github.com/dotnet/roslyn</Uri>
      <Sha>dcf9af2b54e4469b94697b1b92d31354ce698f66</Sha>
    </Dependency>
    <Dependency Name="Microsoft.AspNetCore.DeveloperCertificates.XPlat" Version="9.0.10-servicing.25475.17">
      <Uri>https://dev.azure.com/dnceng/internal/_git/dotnet-aspnetcore</Uri>
      <Sha>5bae930797f60d2d04f3b1df6a33eaca85fc5f28</Sha>
    </Dependency>
    <Dependency Name="Microsoft.AspNetCore.TestHost" Version="9.0.10">
      <Uri>https://dev.azure.com/dnceng/internal/_git/dotnet-aspnetcore</Uri>
      <Sha>5bae930797f60d2d04f3b1df6a33eaca85fc5f28</Sha>
    </Dependency>
    <Dependency Name="Microsoft.Build.NuGetSdkResolver" Version="6.12.4-rc.9">
      <Uri>https://github.com/nuget/nuget.client</Uri>
      <Sha>42bfb4554167e1d2fc2b950728d9bd8164f806c1</Sha>
    </Dependency>
    <Dependency Name="NuGet.Build.Tasks" Version="6.12.4">
      <Uri>https://github.com/nuget/nuget.client</Uri>
      <Sha>42bfb4554167e1d2fc2b950728d9bd8164f806c1</Sha>
      <SourceBuildTarball RepoName="nuget-client" ManagedOnly="true" />
    </Dependency>
    <Dependency Name="NuGet.Build.Tasks.Console" Version="6.12.4">
      <Uri>https://github.com/nuget/nuget.client</Uri>
      <Sha>42bfb4554167e1d2fc2b950728d9bd8164f806c1</Sha>
    </Dependency>
    <Dependency Name="NuGet.Build.Tasks.Pack" Version="6.12.4">
      <Uri>https://github.com/nuget/nuget.client</Uri>
      <Sha>42bfb4554167e1d2fc2b950728d9bd8164f806c1</Sha>
    </Dependency>
    <Dependency Name="NuGet.Commands" Version="6.12.4">
      <Uri>https://github.com/nuget/nuget.client</Uri>
      <Sha>42bfb4554167e1d2fc2b950728d9bd8164f806c1</Sha>
    </Dependency>
    <Dependency Name="NuGet.CommandLine.XPlat" Version="6.12.4">
      <Uri>https://github.com/nuget/nuget.client</Uri>
      <Sha>42bfb4554167e1d2fc2b950728d9bd8164f806c1</Sha>
    </Dependency>
    <Dependency Name="NuGet.Common" Version="6.12.4">
      <Uri>https://github.com/nuget/nuget.client</Uri>
      <Sha>42bfb4554167e1d2fc2b950728d9bd8164f806c1</Sha>
    </Dependency>
    <Dependency Name="NuGet.Configuration" Version="6.12.4">
      <Uri>https://github.com/nuget/nuget.client</Uri>
      <Sha>42bfb4554167e1d2fc2b950728d9bd8164f806c1</Sha>
    </Dependency>
    <Dependency Name="NuGet.Credentials" Version="6.12.4">
      <Uri>https://github.com/nuget/nuget.client</Uri>
      <Sha>42bfb4554167e1d2fc2b950728d9bd8164f806c1</Sha>
    </Dependency>
    <Dependency Name="NuGet.DependencyResolver.Core" Version="6.12.4">
      <Uri>https://github.com/nuget/nuget.client</Uri>
      <Sha>42bfb4554167e1d2fc2b950728d9bd8164f806c1</Sha>
    </Dependency>
    <Dependency Name="NuGet.Frameworks" Version="6.12.4">
      <Uri>https://github.com/nuget/nuget.client</Uri>
      <Sha>42bfb4554167e1d2fc2b950728d9bd8164f806c1</Sha>
    </Dependency>
    <Dependency Name="NuGet.LibraryModel" Version="6.12.4">
      <Uri>https://github.com/nuget/nuget.client</Uri>
      <Sha>42bfb4554167e1d2fc2b950728d9bd8164f806c1</Sha>
    </Dependency>
    <Dependency Name="NuGet.ProjectModel" Version="6.12.4">
      <Uri>https://github.com/nuget/nuget.client</Uri>
      <Sha>42bfb4554167e1d2fc2b950728d9bd8164f806c1</Sha>
    </Dependency>
    <Dependency Name="NuGet.Protocol" Version="6.12.4">
      <Uri>https://github.com/nuget/nuget.client</Uri>
      <Sha>42bfb4554167e1d2fc2b950728d9bd8164f806c1</Sha>
    </Dependency>
    <Dependency Name="NuGet.Packaging" Version="6.12.4">
      <Uri>https://github.com/nuget/nuget.client</Uri>
      <Sha>42bfb4554167e1d2fc2b950728d9bd8164f806c1</Sha>
    </Dependency>
    <Dependency Name="NuGet.Versioning" Version="6.12.4">
      <Uri>https://github.com/nuget/nuget.client</Uri>
      <Sha>42bfb4554167e1d2fc2b950728d9bd8164f806c1</Sha>
    </Dependency>
    <Dependency Name="NuGet.Localization" Version="6.12.4">
      <Uri>https://github.com/nuget/nuget.client</Uri>
      <Sha>42bfb4554167e1d2fc2b950728d9bd8164f806c1</Sha>
    </Dependency>
    <Dependency Name="Microsoft.NET.Test.Sdk" Version="17.12.0-release-24508-01">
      <Uri>https://github.com/microsoft/vstest</Uri>
      <Sha>bc9161306b23641b0364b8f93d546da4d48da1eb</Sha>
    </Dependency>
    <Dependency Name="Microsoft.TestPlatform.CLI" Version="17.12.0-release-24508-01">
      <Uri>https://github.com/microsoft/vstest</Uri>
      <Sha>bc9161306b23641b0364b8f93d546da4d48da1eb</Sha>
    </Dependency>
    <Dependency Name="Microsoft.TestPlatform.Build" Version="17.12.0-release-24508-01">
      <Uri>https://github.com/microsoft/vstest</Uri>
      <Sha>bc9161306b23641b0364b8f93d546da4d48da1eb</Sha>
    </Dependency>
    <!-- Intermediate is necessary for source build. -->
    <Dependency Name="Microsoft.SourceBuild.Intermediate.vstest" Version="17.12.0-release-24508-01">
      <Uri>https://github.com/microsoft/vstest</Uri>
      <Sha>bc9161306b23641b0364b8f93d546da4d48da1eb</Sha>
      <SourceBuild RepoName="vstest" ManagedOnly="true" />
    </Dependency>
    <Dependency Name="Microsoft.NET.ILLink.Tasks" Version="9.0.10">
      <Uri>https://dev.azure.com/dnceng/internal/_git/dotnet-runtime</Uri>
      <Sha>e1f19886fe3354963a4a790c896b3f99689fd7a5</Sha>
    </Dependency>
    <Dependency Name="System.CodeDom" Version="9.0.10">
      <Uri>https://dev.azure.com/dnceng/internal/_git/dotnet-runtime</Uri>
      <Sha>e1f19886fe3354963a4a790c896b3f99689fd7a5</Sha>
    </Dependency>
    <Dependency Name="System.Formats.Asn1" Version="9.0.10">
      <Uri>https://dev.azure.com/dnceng/internal/_git/dotnet-runtime</Uri>
      <Sha>e1f19886fe3354963a4a790c896b3f99689fd7a5</Sha>
    </Dependency>
    <Dependency Name="System.Security.Cryptography.ProtectedData" Version="9.0.10">
      <Uri>https://dev.azure.com/dnceng/internal/_git/dotnet-runtime</Uri>
      <Sha>e1f19886fe3354963a4a790c896b3f99689fd7a5</Sha>
    </Dependency>
    <Dependency Name="System.Text.Encoding.CodePages" Version="9.0.10">
      <Uri>https://dev.azure.com/dnceng/internal/_git/dotnet-runtime</Uri>
      <Sha>e1f19886fe3354963a4a790c896b3f99689fd7a5</Sha>
    </Dependency>
    <Dependency Name="System.Resources.Extensions" Version="9.0.10">
      <Uri>https://dev.azure.com/dnceng/internal/_git/dotnet-runtime</Uri>
      <Sha>e1f19886fe3354963a4a790c896b3f99689fd7a5</Sha>
    </Dependency>
    <Dependency Name="Microsoft.WindowsDesktop.App.Runtime.win-x64" Version="9.0.10">
      <Uri>https://dev.azure.com/dnceng/internal/_git/dotnet-windowsdesktop</Uri>
      <Sha>9ff62aa845e3dc8c9f9d8679b847277cd7276c48</Sha>
      <SourceBuildTarball RepoName="windowsdesktop" ManagedOnly="true" />
    </Dependency>
    <Dependency Name="VS.Redist.Common.WindowsDesktop.SharedFramework.x64.9.0" Version="9.0.10-servicing.25475.9">
      <Uri>https://dev.azure.com/dnceng/internal/_git/dotnet-windowsdesktop</Uri>
      <Sha>9ff62aa845e3dc8c9f9d8679b847277cd7276c48</Sha>
    </Dependency>
    <Dependency Name="Microsoft.WindowsDesktop.App.Ref" Version="9.0.10">
      <Uri>https://dev.azure.com/dnceng/internal/_git/dotnet-windowsdesktop</Uri>
      <Sha>9ff62aa845e3dc8c9f9d8679b847277cd7276c48</Sha>
    </Dependency>
    <Dependency Name="VS.Redist.Common.WindowsDesktop.TargetingPack.x64.9.0" Version="9.0.10-servicing.25475.9">
      <Uri>https://dev.azure.com/dnceng/internal/_git/dotnet-windowsdesktop</Uri>
      <Sha>9ff62aa845e3dc8c9f9d8679b847277cd7276c48</Sha>
    </Dependency>
    <Dependency Name="Microsoft.NET.Sdk.WindowsDesktop" Version="9.0.10-rtm.25475.8" CoherentParentDependency="Microsoft.WindowsDesktop.App.Ref">
      <Uri>https://dev.azure.com/dnceng/internal/_git/dotnet-wpf</Uri>
      <Sha>09278a9ca122a401bf0a8637973509f2bc0007ec</Sha>
    </Dependency>
    <Dependency Name="Microsoft.AspNetCore.App.Ref" Version="9.0.10">
      <Uri>https://dev.azure.com/dnceng/internal/_git/dotnet-aspnetcore</Uri>
      <Sha>5bae930797f60d2d04f3b1df6a33eaca85fc5f28</Sha>
    </Dependency>
    <Dependency Name="Microsoft.AspNetCore.App.Ref.Internal" Version="9.0.10-servicing.25475.17">
      <Uri>https://dev.azure.com/dnceng/internal/_git/dotnet-aspnetcore</Uri>
      <Sha>5bae930797f60d2d04f3b1df6a33eaca85fc5f28</Sha>
    </Dependency>
    <Dependency Name="Microsoft.AspNetCore.App.Runtime.win-x64" Version="9.0.10">
      <Uri>https://dev.azure.com/dnceng/internal/_git/dotnet-aspnetcore</Uri>
      <Sha>5bae930797f60d2d04f3b1df6a33eaca85fc5f28</Sha>
    </Dependency>
    <Dependency Name="VS.Redist.Common.AspNetCore.SharedFramework.x64.9.0" Version="9.0.10-servicing.25475.17">
      <Uri>https://dev.azure.com/dnceng/internal/_git/dotnet-aspnetcore</Uri>
      <Sha>5bae930797f60d2d04f3b1df6a33eaca85fc5f28</Sha>
    </Dependency>
    <Dependency Name="dotnet-dev-certs" Version="9.0.10-servicing.25475.17">
      <Uri>https://dev.azure.com/dnceng/internal/_git/dotnet-aspnetcore</Uri>
      <Sha>5bae930797f60d2d04f3b1df6a33eaca85fc5f28</Sha>
    </Dependency>
    <Dependency Name="dotnet-user-jwts" Version="9.0.10-servicing.25475.17">
      <Uri>https://dev.azure.com/dnceng/internal/_git/dotnet-aspnetcore</Uri>
      <Sha>5bae930797f60d2d04f3b1df6a33eaca85fc5f28</Sha>
    </Dependency>
    <Dependency Name="dotnet-user-secrets" Version="9.0.10-servicing.25475.17">
      <Uri>https://dev.azure.com/dnceng/internal/_git/dotnet-aspnetcore</Uri>
      <Sha>5bae930797f60d2d04f3b1df6a33eaca85fc5f28</Sha>
    </Dependency>
    <Dependency Name="Microsoft.AspNetCore.Analyzers" Version="9.0.10-servicing.25475.17">
      <Uri>https://dev.azure.com/dnceng/internal/_git/dotnet-aspnetcore</Uri>
      <Sha>5bae930797f60d2d04f3b1df6a33eaca85fc5f28</Sha>
    </Dependency>
    <Dependency Name="Microsoft.AspNetCore.Components.SdkAnalyzers" Version="9.0.10-servicing.25475.17">
      <Uri>https://dev.azure.com/dnceng/internal/_git/dotnet-aspnetcore</Uri>
      <Sha>5bae930797f60d2d04f3b1df6a33eaca85fc5f28</Sha>
    </Dependency>
    <Dependency Name="Microsoft.AspNetCore.Mvc.Analyzers" Version="9.0.10-servicing.25475.17">
      <Uri>https://dev.azure.com/dnceng/internal/_git/dotnet-aspnetcore</Uri>
      <Sha>5bae930797f60d2d04f3b1df6a33eaca85fc5f28</Sha>
    </Dependency>
    <Dependency Name="Microsoft.AspNetCore.Mvc.Api.Analyzers" Version="9.0.10-servicing.25475.17">
      <Uri>https://dev.azure.com/dnceng/internal/_git/dotnet-aspnetcore</Uri>
      <Sha>5bae930797f60d2d04f3b1df6a33eaca85fc5f28</Sha>
    </Dependency>
    <!-- Intermediate is necessary for source build. -->
    <Dependency Name="Microsoft.SourceBuild.Intermediate.aspnetcore" Version="9.0.10-servicing.25475.17">
      <Uri>https://dev.azure.com/dnceng/internal/_git/dotnet-aspnetcore</Uri>
      <Sha>5bae930797f60d2d04f3b1df6a33eaca85fc5f28</Sha>
      <SourceBuild RepoName="aspnetcore" ManagedOnly="true" />
    </Dependency>
    <Dependency Name="Microsoft.CodeAnalysis.Razor.Tooling.Internal" Version="9.0.0-preview.25526.9">
      <Uri>https://github.com/dotnet/razor</Uri>
      <Sha>2120c57cad2f9bedc66a5dcea6eecddfafc954ba</Sha>
    </Dependency>
    <Dependency Name="Microsoft.AspNetCore.Mvc.Razor.Extensions.Tooling.Internal" Version="9.0.0-preview.25526.9">
      <Uri>https://github.com/dotnet/razor</Uri>
      <Sha>2120c57cad2f9bedc66a5dcea6eecddfafc954ba</Sha>
    </Dependency>
    <Dependency Name="Microsoft.NET.Sdk.Razor.SourceGenerators.Transport" Version="9.0.0-preview.25526.9">
      <Uri>https://github.com/dotnet/razor</Uri>
      <Sha>2120c57cad2f9bedc66a5dcea6eecddfafc954ba</Sha>
    </Dependency>
    <!-- Intermediate is necessary for source build. -->
    <Dependency Name="Microsoft.SourceBuild.Intermediate.razor" Version="9.0.0-preview.25526.9">
      <Uri>https://github.com/dotnet/razor</Uri>
      <Sha>2120c57cad2f9bedc66a5dcea6eecddfafc954ba</Sha>
      <SourceBuild RepoName="razor" ManagedOnly="true" />
    </Dependency>
    <Dependency Name="Microsoft.Extensions.FileProviders.Embedded" Version="9.0.10">
      <Uri>https://dev.azure.com/dnceng/internal/_git/dotnet-aspnetcore</Uri>
      <Sha>5bae930797f60d2d04f3b1df6a33eaca85fc5f28</Sha>
    </Dependency>
    <Dependency Name="Microsoft.AspNetCore.Authorization" Version="9.0.10">
      <Uri>https://dev.azure.com/dnceng/internal/_git/dotnet-aspnetcore</Uri>
      <Sha>5bae930797f60d2d04f3b1df6a33eaca85fc5f28</Sha>
    </Dependency>
    <Dependency Name="Microsoft.AspNetCore.Components.Web" Version="9.0.10">
      <Uri>https://dev.azure.com/dnceng/internal/_git/dotnet-aspnetcore</Uri>
      <Sha>5bae930797f60d2d04f3b1df6a33eaca85fc5f28</Sha>
    </Dependency>
    <Dependency Name="Microsoft.JSInterop" Version="9.0.10">
      <Uri>https://dev.azure.com/dnceng/internal/_git/dotnet-aspnetcore</Uri>
      <Sha>5bae930797f60d2d04f3b1df6a33eaca85fc5f28</Sha>
    </Dependency>
    <Dependency Name="Microsoft.DotNet.Test.ProjectTemplates.2.1" Version="1.0.2-beta4.22406.1">
      <Uri>https://github.com/dotnet/test-templates</Uri>
      <Sha>0385265f4d0b6413d64aea0223172366a9b9858c</Sha>
    </Dependency>
    <Dependency Name="Microsoft.DotNet.Test.ProjectTemplates.5.0" Version="1.1.0-rc.23558.1">
      <Uri>https://github.com/dotnet/test-templates</Uri>
      <Sha>307b8f538d83a955d8f6dd909eee41a5555f2f4d</Sha>
    </Dependency>
    <Dependency Name="Microsoft.DotNet.Test.ProjectTemplates.6.0" Version="1.1.0-rc.24069.1">
      <Uri>https://github.com/dotnet/test-templates</Uri>
      <Sha>becc4bd157cd6608b51a5ffe414a5d2de6330272</Sha>
    </Dependency>
    <Dependency Name="Microsoft.DotNet.Test.ProjectTemplates.7.0" Version="1.1.0-rc.24069.1">
      <Uri>https://github.com/dotnet/test-templates</Uri>
      <Sha>becc4bd157cd6608b51a5ffe414a5d2de6330272</Sha>
    </Dependency>
    <Dependency Name="Microsoft.DotNet.Test.ProjectTemplates.8.0" Version="1.1.0-rc.24202.1">
      <Uri>https://github.com/dotnet/test-templates</Uri>
      <Sha>49c9ad01f057b3c6352bbec12b117acc2224493c</Sha>
    </Dependency>
    <Dependency Name="Microsoft.DotNet.Test.ProjectTemplates.9.0" Version="1.1.0-rtm.25262.1">
      <Uri>https://github.com/dotnet/test-templates</Uri>
      <Sha>47c90e140b027225b799ca8413af10ee3d5f1126</Sha>
    </Dependency>
    <!-- Intermediate is necessary for source build. -->
    <Dependency Name="Microsoft.SourceBuild.Intermediate.test-templates" Version="1.1.0-rtm.25262.1">
      <Uri>https://github.com/dotnet/test-templates</Uri>
      <Sha>47c90e140b027225b799ca8413af10ee3d5f1126</Sha>
      <SourceBuild RepoName="test-templates" ManagedOnly="true" />
    </Dependency>
    <!-- For coherency purposes, these versions should be gated by the versions of winforms and wpf routed via windowsdesktop -->
    <Dependency Name="Microsoft.Dotnet.WinForms.ProjectTemplates" Version="9.0.10-servicing.25475.6" CoherentParentDependency="Microsoft.WindowsDesktop.App.Runtime.win-x64">
      <Uri>https://dev.azure.com/dnceng/internal/_git/dotnet-winforms</Uri>
      <Sha>01b97e23705d3c5dde4e65c493cc87dc93339e65</Sha>
    </Dependency>
    <Dependency Name="Microsoft.DotNet.Wpf.ProjectTemplates" Version="9.0.10-rtm.25475.8" CoherentParentDependency="Microsoft.WindowsDesktop.App.Runtime.win-x64">
      <Uri>https://dev.azure.com/dnceng/internal/_git/dotnet-wpf</Uri>
      <Sha>09278a9ca122a401bf0a8637973509f2bc0007ec</Sha>
    </Dependency>
    <Dependency Name="Microsoft.Web.Xdt" Version="10.0.0-preview.24609.2">
      <Uri>https://github.com/dotnet/xdt</Uri>
      <Sha>63ae81154c50a1cf9287cc47d8351d55b4289e6d</Sha>
    </Dependency>
    <!-- Intermediate is necessary for source build. -->
    <Dependency Name="Microsoft.SourceBuild.Intermediate.xdt" Version="10.0.0-preview.24609.2">
      <Uri>https://github.com/dotnet/xdt</Uri>
      <Sha>63ae81154c50a1cf9287cc47d8351d55b4289e6d</Sha>
      <SourceBuild RepoName="xdt" ManagedOnly="true" />
    </Dependency>
    <Dependency Name="Microsoft.CodeAnalysis.NetAnalyzers" Version="9.0.0-preview.25173.3">
      <Uri>https://github.com/dotnet/roslyn-analyzers</Uri>
      <Sha>16865ea61910500f1022ad2b96c499e5df02c228</Sha>
    </Dependency>
    <Dependency Name="Microsoft.CodeAnalysis.PublicApiAnalyzers" Version="3.11.0-beta1.25173.3">
      <Uri>https://github.com/dotnet/roslyn-analyzers</Uri>
      <Sha>16865ea61910500f1022ad2b96c499e5df02c228</Sha>
    </Dependency>
    <!-- Intermediate is necessary for source build. -->
    <Dependency Name="Microsoft.SourceBuild.Intermediate.roslyn-analyzers" Version="3.11.0-beta1.25173.3">
      <Uri>https://github.com/dotnet/roslyn-analyzers</Uri>
      <Sha>16865ea61910500f1022ad2b96c499e5df02c228</Sha>
      <SourceBuild RepoName="roslyn-analyzers" ManagedOnly="true" />
    </Dependency>
    <Dependency Name="System.CommandLine" Version="2.0.0-beta4.24324.3">
      <Uri>https://github.com/dotnet/command-line-api</Uri>
      <Sha>803d8598f98fb4efd94604b32627ee9407f246db</Sha>
    </Dependency>
    <Dependency Name="System.CommandLine.Rendering" Version="0.4.0-alpha.24324.3">
      <Uri>https://github.com/dotnet/command-line-api</Uri>
      <Sha>803d8598f98fb4efd94604b32627ee9407f246db</Sha>
    </Dependency>
    <!-- Microsoft.CodeAnalysis.Workspaces.MSBuild transitively references M.Bcl.AsyncInterfaces.
         Adding an explicit dependency to make sure the latest version is used instead of the SBRP
         one under source build. -->
    <!-- Intermediate is necessary for source build. -->
    <Dependency Name="Microsoft.DiaSymReader" Version="2.2.0-beta.24327.2">
      <Uri>https://github.com/dotnet/symreader</Uri>
      <Sha>0710a7892d89999956e8808c28e9dd0512bd53f3</Sha>
    </Dependency>
    <!-- Intermediate is necessary for source build. -->
    <Dependency Name="Microsoft.SourceBuild.Intermediate.command-line-api" Version="0.1.532403">
      <Uri>https://github.com/dotnet/command-line-api</Uri>
      <Sha>803d8598f98fb4efd94604b32627ee9407f246db</Sha>
      <SourceBuild RepoName="command-line-api" ManagedOnly="true" />
    </Dependency>
    <!-- Intermediate is necessary for source build. -->
    <Dependency Name="Microsoft.SourceBuild.Intermediate.source-build-externals" Version="9.0.0-alpha.1.25157.1">
      <Uri>https://github.com/dotnet/source-build-externals</Uri>
      <Sha>71dbdccd13f28cfd1a35649263b55ebbeab26ee7</Sha>
      <SourceBuild RepoName="source-build-externals" ManagedOnly="true" />
    </Dependency>
<<<<<<< HEAD
    <Dependency Name="Microsoft.SourceBuild.Intermediate.source-build-reference-packages" Version="8.0.0-alpha.1.25522.3">
      <Uri>https://github.com/dotnet/source-build-reference-packages</Uri>
      <Sha>449148366d9105de8a6470ebc4ba198926e9a30a</Sha>
=======
    <!-- Intermediate is necessary for source build. -->
    <Dependency Name="Microsoft.SourceBuild.Intermediate.source-build-reference-packages" Version="9.0.0-alpha.1.25521.3">
      <Uri>https://github.com/dotnet/source-build-reference-packages</Uri>
      <Sha>a9cadb09ddcc99b1e535efb0648047634f0c4f40</Sha>
>>>>>>> 06f40fb6
      <SourceBuild RepoName="source-build-reference-packages" ManagedOnly="true" />
    </Dependency>
    <Dependency Name="Microsoft.Deployment.DotNet.Releases" Version="2.0.0-rtm.1.25059.4">
      <Uri>https://github.com/dotnet/deployment-tools</Uri>
      <Sha>b2d5c0c5841de4bc036ef4c84b5db3532504e5f3</Sha>
    </Dependency>
    <Dependency Name="Microsoft.Build.Tasks.Git" Version="9.0.0-beta.24617.1">
      <Uri>https://github.com/dotnet/sourcelink</Uri>
      <Sha>4e176206614b345352885b55491aeb51bf77526b</Sha>
    </Dependency>
    <Dependency Name="Microsoft.SourceLink.Common" Version="9.0.0-beta.24617.1">
      <Uri>https://github.com/dotnet/sourcelink</Uri>
      <Sha>4e176206614b345352885b55491aeb51bf77526b</Sha>
    </Dependency>
    <Dependency Name="Microsoft.SourceLink.AzureRepos.Git" Version="9.0.0-beta.24617.1">
      <Uri>https://github.com/dotnet/sourcelink</Uri>
      <Sha>4e176206614b345352885b55491aeb51bf77526b</Sha>
    </Dependency>
    <Dependency Name="Microsoft.SourceLink.GitHub" Version="9.0.0-beta.24617.1">
      <Uri>https://github.com/dotnet/sourcelink</Uri>
      <Sha>4e176206614b345352885b55491aeb51bf77526b</Sha>
    </Dependency>
    <Dependency Name="Microsoft.SourceLink.GitLab" Version="9.0.0-beta.24617.1">
      <Uri>https://github.com/dotnet/sourcelink</Uri>
      <Sha>4e176206614b345352885b55491aeb51bf77526b</Sha>
    </Dependency>
    <Dependency Name="Microsoft.SourceLink.Bitbucket.Git" Version="9.0.0-beta.24617.1">
      <Uri>https://github.com/dotnet/sourcelink</Uri>
      <Sha>4e176206614b345352885b55491aeb51bf77526b</Sha>
    </Dependency>
    <!-- Intermediate is necessary for source build. -->
    <Dependency Name="Microsoft.SourceBuild.Intermediate.sourcelink" Version="9.0.0-beta.24617.1">
      <Uri>https://github.com/dotnet/sourcelink</Uri>
      <Sha>4e176206614b345352885b55491aeb51bf77526b</Sha>
      <SourceBuild RepoName="sourcelink" ManagedOnly="true" />
    </Dependency>
    <!-- Intermediate is necessary for source build. -->
    <Dependency Name="Microsoft.SourceBuild.Intermediate.deployment-tools" Version="9.0.0-rtm.25059.4">
      <Uri>https://github.com/dotnet/deployment-tools</Uri>
      <Sha>b2d5c0c5841de4bc036ef4c84b5db3532504e5f3</Sha>
      <SourceBuild RepoName="deployment-tools" ManagedOnly="true" />
    </Dependency>
    <!-- Intermediate is necessary for source build. -->
    <Dependency Name="Microsoft.SourceBuild.Intermediate.symreader" Version="2.2.0-beta.24327.2">
      <Uri>https://github.com/dotnet/symreader</Uri>
      <Sha>0710a7892d89999956e8808c28e9dd0512bd53f3</Sha>
      <SourceBuild RepoName="symreader" ManagedOnly="true" />
    </Dependency>
    <!-- Dependency required for flowing correct package version in source-build, using PVP flow. -->
    <Dependency Name="Microsoft.Extensions.Logging" Version="9.0.10">
      <Uri>https://dev.azure.com/dnceng/internal/_git/dotnet-runtime</Uri>
      <Sha>e1f19886fe3354963a4a790c896b3f99689fd7a5</Sha>
    </Dependency>
    <!-- Dependency required for flowing correct package version in source-build, using PVP flow. -->
    <Dependency Name="Microsoft.Extensions.Logging.Abstractions" Version="9.0.10">
      <Uri>https://dev.azure.com/dnceng/internal/_git/dotnet-runtime</Uri>
      <Sha>e1f19886fe3354963a4a790c896b3f99689fd7a5</Sha>
    </Dependency>
    <!-- Dependency required for flowing correct package version in source-build, using PVP flow. -->
    <Dependency Name="Microsoft.Extensions.Logging.Console" Version="9.0.10">
      <Uri>https://dev.azure.com/dnceng/internal/_git/dotnet-runtime</Uri>
      <Sha>e1f19886fe3354963a4a790c896b3f99689fd7a5</Sha>
    </Dependency>
    <!-- Dependency required for flowing correct package version in source-build, using PVP flow. -->
    <Dependency Name="Microsoft.Extensions.FileSystemGlobbing" Version="9.0.10">
      <Uri>https://dev.azure.com/dnceng/internal/_git/dotnet-runtime</Uri>
      <Sha>e1f19886fe3354963a4a790c896b3f99689fd7a5</Sha>
    </Dependency>
    <!-- Dependency required for flowing correct package version in source-build, using PVP flow. -->
    <Dependency Name="System.ServiceProcess.ServiceController" Version="9.0.10">
      <Uri>https://dev.azure.com/dnceng/internal/_git/dotnet-runtime</Uri>
      <Sha>e1f19886fe3354963a4a790c896b3f99689fd7a5</Sha>
    </Dependency>
    <Dependency Name="System.Text.Json" Version="9.0.10">
      <Uri>https://dev.azure.com/dnceng/internal/_git/dotnet-runtime</Uri>
      <Sha>e1f19886fe3354963a4a790c896b3f99689fd7a5</Sha>
    </Dependency>
    <Dependency Name="Microsoft.Bcl.AsyncInterfaces" Version="9.0.10">
      <Uri>https://dev.azure.com/dnceng/internal/_git/dotnet-runtime</Uri>
      <Sha>e1f19886fe3354963a4a790c896b3f99689fd7a5</Sha>
    </Dependency>
    <Dependency Name="Microsoft.Extensions.FileProviders.Abstractions" Version="9.0.10">
      <Uri>https://dev.azure.com/dnceng/internal/_git/dotnet-runtime</Uri>
      <Sha>e1f19886fe3354963a4a790c896b3f99689fd7a5</Sha>
    </Dependency>
    <Dependency Name="Microsoft.Extensions.ObjectPool" Version="9.0.10">
      <Uri>https://dev.azure.com/dnceng/internal/_git/dotnet-aspnetcore</Uri>
      <Sha>5bae930797f60d2d04f3b1df6a33eaca85fc5f28</Sha>
    </Dependency>
    <Dependency Name="Microsoft.Win32.SystemEvents" Version="9.0.10">
      <Uri>https://dev.azure.com/dnceng/internal/_git/dotnet-runtime</Uri>
      <Sha>e1f19886fe3354963a4a790c896b3f99689fd7a5</Sha>
    </Dependency>
    <Dependency Name="System.Composition.AttributedModel" Version="9.0.10">
      <Uri>https://dev.azure.com/dnceng/internal/_git/dotnet-runtime</Uri>
      <Sha>e1f19886fe3354963a4a790c896b3f99689fd7a5</Sha>
    </Dependency>
    <Dependency Name="System.Composition.Convention" Version="9.0.10">
      <Uri>https://dev.azure.com/dnceng/internal/_git/dotnet-runtime</Uri>
      <Sha>e1f19886fe3354963a4a790c896b3f99689fd7a5</Sha>
    </Dependency>
    <Dependency Name="System.Composition.Hosting" Version="9.0.10">
      <Uri>https://dev.azure.com/dnceng/internal/_git/dotnet-runtime</Uri>
      <Sha>e1f19886fe3354963a4a790c896b3f99689fd7a5</Sha>
    </Dependency>
    <Dependency Name="System.Composition.Runtime" Version="9.0.10">
      <Uri>https://dev.azure.com/dnceng/internal/_git/dotnet-runtime</Uri>
      <Sha>e1f19886fe3354963a4a790c896b3f99689fd7a5</Sha>
    </Dependency>
    <Dependency Name="System.Composition.TypedParts" Version="9.0.10">
      <Uri>https://dev.azure.com/dnceng/internal/_git/dotnet-runtime</Uri>
      <Sha>e1f19886fe3354963a4a790c896b3f99689fd7a5</Sha>
    </Dependency>
    <Dependency Name="System.Configuration.ConfigurationManager" Version="9.0.10">
      <Uri>https://dev.azure.com/dnceng/internal/_git/dotnet-runtime</Uri>
      <Sha>e1f19886fe3354963a4a790c896b3f99689fd7a5</Sha>
    </Dependency>
    <Dependency Name="System.Security.Cryptography.Pkcs" Version="9.0.10">
      <Uri>https://dev.azure.com/dnceng/internal/_git/dotnet-runtime</Uri>
      <Sha>e1f19886fe3354963a4a790c896b3f99689fd7a5</Sha>
    </Dependency>
    <Dependency Name="System.Security.Cryptography.Xml" Version="9.0.10">
      <Uri>https://dev.azure.com/dnceng/internal/_git/dotnet-runtime</Uri>
      <Sha>e1f19886fe3354963a4a790c896b3f99689fd7a5</Sha>
    </Dependency>
    <Dependency Name="System.Security.Permissions" Version="9.0.10">
      <Uri>https://dev.azure.com/dnceng/internal/_git/dotnet-runtime</Uri>
      <Sha>e1f19886fe3354963a4a790c896b3f99689fd7a5</Sha>
    </Dependency>
    <Dependency Name="System.Windows.Extensions" Version="9.0.10">
      <Uri>https://dev.azure.com/dnceng/internal/_git/dotnet-runtime</Uri>
      <Sha>e1f19886fe3354963a4a790c896b3f99689fd7a5</Sha>
    </Dependency>
  </ProductDependencies>
  <ToolsetDependencies>
    <Dependency Name="Microsoft.DotNet.Arcade.Sdk" Version="9.0.0-beta.25561.1">
      <Uri>https://github.com/dotnet/arcade</Uri>
      <Sha>bcc287603101fa751ff666f17b661c5e40fef60f</Sha>
    </Dependency>
    <Dependency Name="Microsoft.DotNet.Build.Tasks.Installers" Version="9.0.0-beta.25561.1">
      <Uri>https://github.com/dotnet/arcade</Uri>
      <Sha>bcc287603101fa751ff666f17b661c5e40fef60f</Sha>
    </Dependency>
    <Dependency Name="Microsoft.DotNet.Helix.Sdk" Version="9.0.0-beta.25561.1">
      <Uri>https://github.com/dotnet/arcade</Uri>
      <Sha>bcc287603101fa751ff666f17b661c5e40fef60f</Sha>
    </Dependency>
    <Dependency Name="Microsoft.DotNet.SignTool" Version="9.0.0-beta.25561.1">
      <Uri>https://github.com/dotnet/arcade</Uri>
      <Sha>bcc287603101fa751ff666f17b661c5e40fef60f</Sha>
    </Dependency>
    <Dependency Name="Microsoft.DotNet.XUnitExtensions" Version="9.0.0-beta.25561.1">
      <Uri>https://github.com/dotnet/arcade</Uri>
      <Sha>bcc287603101fa751ff666f17b661c5e40fef60f</Sha>
    </Dependency>
    <Dependency Name="Microsoft.DotNet.XliffTasks" Version="9.0.0-beta.25561.1">
      <Uri>https://github.com/dotnet/arcade</Uri>
      <Sha>bcc287603101fa751ff666f17b661c5e40fef60f</Sha>
    </Dependency>
    <!-- Intermediate is necessary for source build. -->
    <Dependency Name="Microsoft.SourceBuild.Intermediate.arcade" Version="9.0.0-beta.25561.1">
      <Uri>https://github.com/dotnet/arcade</Uri>
      <Sha>bcc287603101fa751ff666f17b661c5e40fef60f</Sha>
      <SourceBuild RepoName="arcade" ManagedOnly="true" />
    </Dependency>
    <Dependency Name="System.Reflection.MetadataLoadContext" Version="9.0.10">
      <Uri>https://dev.azure.com/dnceng/internal/_git/dotnet-runtime</Uri>
      <Sha>e1f19886fe3354963a4a790c896b3f99689fd7a5</Sha>
    </Dependency>
    <Dependency Name="Microsoft.DotNet.Darc" Version="1.1.0-beta.25317.4">
      <Uri>https://github.com/dotnet/arcade-services</Uri>
      <Sha>e156e649f28395d9d0ee1e848225a689b59e0fd3</Sha>
    </Dependency>
    <Dependency Name="Microsoft.DotNet.DarcLib" Version="1.1.0-beta.25317.4">
      <Uri>https://github.com/dotnet/arcade-services</Uri>
      <Sha>e156e649f28395d9d0ee1e848225a689b59e0fd3</Sha>
    </Dependency>
    <Dependency Name="Microsoft.DotNet.ScenarioTests.SdkTemplateTests" Version="9.0.0-preview.25381.1">
      <Uri>https://github.com/dotnet/scenario-tests</Uri>
      <Sha>0898abbb5899ef400b8372913c2320295798a687</Sha>
    </Dependency>
    <!-- Intermediate is necessary for source build. -->
    <Dependency Name="Microsoft.SourceBuild.Intermediate.scenario-tests" Version="9.0.0-preview.25381.1">
      <Uri>https://github.com/dotnet/scenario-tests</Uri>
      <Sha>0898abbb5899ef400b8372913c2320295798a687</Sha>
      <SourceBuild RepoName="scenario-tests" ManagedOnly="true" />
    </Dependency>
    <!--
      Aspire isn't really a toolset dependency. However, it only inserts a baseline manifest in sdk,
      and if you squint at it, this means we can say that its specific dependency versions don't matter to sdk.
      It also doesn't currently ship 9.0 preview versions, meaning the version is locked to the latest shipped from 8.0 era.
      Avoiding this as a product dependency avoids a long coherency path (aspnetcore->extensions->aspire->sdk).
      **It is** of course possible that an incoherent aspire means that aspire depends on versions of extensions that
      aren't shipping, or those extensions packages depend on aspnetcore packages that won't ship. However, given the cost
      of maintaining this coherency path is high. This being toolset means that aspire is responsible for its own coherency.
    -->
    <Dependency Name="Microsoft.NET.Sdk.Aspire.Manifest-8.0.100" Version="8.2.2">
      <Uri>https://github.com/dotnet/aspire</Uri>
      <Sha>5fa9337a84a52e9bd185d04d156eccbdcf592f74</Sha>
    </Dependency>
    <!-- Intermediate is necessary for source build. -->
    <Dependency Name="Microsoft.SourceBuild.Intermediate.aspire" Version="8.2.2-preview.1.24521.5">
      <Uri>https://github.com/dotnet/aspire</Uri>
      <Sha>5fa9337a84a52e9bd185d04d156eccbdcf592f74</Sha>
      <SourceBuild RepoName="aspire" ManagedOnly="true" />
    </Dependency>
    <Dependency Name="Microsoft.IO.Redist" Version="6.0.1">
      <Uri>https://github.com/dotnet/runtime</Uri>
      <Sha>e77011b31a3e5c47d931248a64b47f9b2d47853d</Sha>
    </Dependency>
  </ToolsetDependencies>
</Dependencies><|MERGE_RESOLUTION|>--- conflicted
+++ resolved
@@ -1,19 +1,6 @@
 <?xml version="1.0" encoding="utf-8"?>
 <Dependencies>
   <ProductDependencies>
-<<<<<<< HEAD
-    <Dependency Name="Microsoft.TemplateEngine.Abstractions" Version="8.0.417">
-      <Uri>https://github.com/dotnet/templating</Uri>
-      <Sha>c3c91ebe67d2d7c002cabc03efd14a450b11979b</Sha>
-    </Dependency>
-    <Dependency Name="Microsoft.TemplateEngine.Mocks" Version="8.0.417-servicing.25559.2">
-      <Uri>https://github.com/dotnet/templating</Uri>
-      <Sha>c3c91ebe67d2d7c002cabc03efd14a450b11979b</Sha>
-    </Dependency>
-    <Dependency Name="Microsoft.SourceBuild.Intermediate.templating" Version="8.0.417-servicing.25559.2">
-      <Uri>https://github.com/dotnet/templating</Uri>
-      <Sha>c3c91ebe67d2d7c002cabc03efd14a450b11979b</Sha>
-=======
     <Dependency Name="Microsoft.TemplateEngine.Abstractions" Version="9.0.113">
       <Uri>https://github.com/dotnet/templating</Uri>
       <Sha>e784f3d6d4dc06ae806a254dd14b0979248aa83a</Sha>
@@ -26,7 +13,6 @@
     <Dependency Name="Microsoft.SourceBuild.Intermediate.templating" Version="9.0.113-servicing.25562.8">
       <Uri>https://github.com/dotnet/templating</Uri>
       <Sha>e784f3d6d4dc06ae806a254dd14b0979248aa83a</Sha>
->>>>>>> 06f40fb6
       <SourceBuild RepoName="templating" ManagedOnly="true" />
     </Dependency>
     <Dependency Name="Microsoft.NETCore.App.Ref" Version="9.0.10">
@@ -464,16 +450,10 @@
       <Sha>71dbdccd13f28cfd1a35649263b55ebbeab26ee7</Sha>
       <SourceBuild RepoName="source-build-externals" ManagedOnly="true" />
     </Dependency>
-<<<<<<< HEAD
-    <Dependency Name="Microsoft.SourceBuild.Intermediate.source-build-reference-packages" Version="8.0.0-alpha.1.25522.3">
-      <Uri>https://github.com/dotnet/source-build-reference-packages</Uri>
-      <Sha>449148366d9105de8a6470ebc4ba198926e9a30a</Sha>
-=======
     <!-- Intermediate is necessary for source build. -->
     <Dependency Name="Microsoft.SourceBuild.Intermediate.source-build-reference-packages" Version="9.0.0-alpha.1.25521.3">
       <Uri>https://github.com/dotnet/source-build-reference-packages</Uri>
       <Sha>a9cadb09ddcc99b1e535efb0648047634f0c4f40</Sha>
->>>>>>> 06f40fb6
       <SourceBuild RepoName="source-build-reference-packages" ManagedOnly="true" />
     </Dependency>
     <Dependency Name="Microsoft.Deployment.DotNet.Releases" Version="2.0.0-rtm.1.25059.4">
