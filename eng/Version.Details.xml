--- conflicted
+++ resolved
@@ -101,20 +101,6 @@
       <Sha>7619d65bf2534a42257d1d8488552e59790475f6</Sha>
       <SourceBuild RepoName="emsdk" ManagedOnly="true" />
     </Dependency>
-<<<<<<< HEAD
-    <Dependency Name="Microsoft.Build" Version="17.14.0-preview-25167-12">
-      <Uri>https://github.com/dotnet/msbuild</Uri>
-      <Sha>1b376b0e538c4906083d69533dae9a7a95379163</Sha>
-    </Dependency>
-    <Dependency Name="Microsoft.Build.Localization" Version="17.14.0-preview-25167-12">
-      <Uri>https://github.com/dotnet/msbuild</Uri>
-      <Sha>1b376b0e538c4906083d69533dae9a7a95379163</Sha>
-    </Dependency>
-    <!-- Intermediate is necessary for source build. -->
-    <Dependency Name="Microsoft.SourceBuild.Intermediate.msbuild" Version="17.14.0-preview-25167-12">
-      <Uri>https://github.com/dotnet/msbuild</Uri>
-      <Sha>1b376b0e538c4906083d69533dae9a7a95379163</Sha>
-=======
     <Dependency Name="Microsoft.Build" Version="17.15.0-preview-25169-01">
       <Uri>https://github.com/dotnet/msbuild</Uri>
       <Sha>51c57ed6bcc8e88d23a5f5463c9f056cb1c86580</Sha>
@@ -127,7 +113,6 @@
     <Dependency Name="Microsoft.SourceBuild.Intermediate.msbuild" Version="17.15.0-preview-25169-01">
       <Uri>https://github.com/dotnet/msbuild</Uri>
       <Sha>51c57ed6bcc8e88d23a5f5463c9f056cb1c86580</Sha>
->>>>>>> 60c0044b
       <SourceBuild RepoName="msbuild" ManagedOnly="true" />
     </Dependency>
     <Dependency Name="Microsoft.FSharp.Compiler" Version="13.9.300-beta.25160.5">
@@ -174,19 +159,9 @@
       <Uri>https://github.com/dotnet/roslyn</Uri>
       <Sha>86cdbf5c5a7d0052f4170354bce9d1bd65d0352f</Sha>
     </Dependency>
-<<<<<<< HEAD
-    <Dependency Name="Microsoft.CodeAnalysis.Workspaces.MSBuild" Version="4.14.0-3.25169.7">
-      <Uri>https://github.com/dotnet/roslyn</Uri>
-      <Sha>86cdbf5c5a7d0052f4170354bce9d1bd65d0352f</Sha>
-    </Dependency>
-    <Dependency Name="Microsoft.AspNetCore.DeveloperCertificates.XPlat" Version="9.0.3-servicing.25112.20">
-      <Uri>https://dev.azure.com/dnceng/internal/_git/dotnet-aspnetcore</Uri>
-      <Sha>b96167fbfe8bd45d94e4dcda42c7d09eb5745459</Sha>
-=======
     <Dependency Name="Microsoft.CodeAnalysis.Workspaces.Common" Version="4.14.0-3.25169.7">
       <Uri>https://github.com/dotnet/roslyn</Uri>
       <Sha>86cdbf5c5a7d0052f4170354bce9d1bd65d0352f</Sha>
->>>>>>> 60c0044b
     </Dependency>
     <Dependency Name="Microsoft.CodeAnalysis.Workspaces.MSBuild" Version="4.14.0-3.25169.7">
       <Uri>https://github.com/dotnet/roslyn</Uri>
