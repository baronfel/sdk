--- conflicted
+++ resolved
@@ -3,19 +3,11 @@
   <ProductDependencies>
     <Dependency Name="Microsoft.TemplateEngine.Abstractions" Version="9.0.300">
       <Uri>https://github.com/dotnet/templating</Uri>
-<<<<<<< HEAD
-      <Sha>ad75e8e2fb4f2897d5884b60f10ad2e9a59d0554</Sha>
-    </Dependency>
-    <Dependency Name="Microsoft.TemplateEngine.Mocks" Version="9.0.204-servicing.25215.4">
-      <Uri>https://github.com/dotnet/templating</Uri>
-      <Sha>ad75e8e2fb4f2897d5884b60f10ad2e9a59d0554</Sha>
-=======
       <Sha>71d6ad51ee3371153bc7f825bdf6cc26cef7619b</Sha>
     </Dependency>
     <Dependency Name="Microsoft.TemplateEngine.Mocks" Version="9.0.300-rtm.25215.5">
       <Uri>https://github.com/dotnet/templating</Uri>
       <Sha>71d6ad51ee3371153bc7f825bdf6cc26cef7619b</Sha>
->>>>>>> b0eb9cc8
     </Dependency>
     <!-- Intermediate is necessary for source build. -->
     <Dependency Name="Microsoft.SourceBuild.Intermediate.templating" Version="9.0.300-preview.25209.5">
@@ -151,132 +143,68 @@
       <Uri>https://github.com/nuget/nuget.client</Uri>
       <Sha>7f50923823cb8fe4dab9b6565ece9516407de498</Sha>
     </Dependency>
-<<<<<<< HEAD
-    <Dependency Name="NuGet.Build.Tasks" Version="6.13.2">
-=======
     <Dependency Name="NuGet.Build.Tasks" Version="6.14.0-preview.1.102">
->>>>>>> b0eb9cc8
       <Uri>https://github.com/nuget/nuget.client</Uri>
       <Sha>7f50923823cb8fe4dab9b6565ece9516407de498</Sha>
       <SourceBuildTarball RepoName="nuget-client" ManagedOnly="true" />
     </Dependency>
-<<<<<<< HEAD
-    <Dependency Name="NuGet.Build.Tasks.Console" Version="6.13.2">
-=======
     <Dependency Name="NuGet.Build.Tasks.Console" Version="6.14.0-preview.1.102">
->>>>>>> b0eb9cc8
-      <Uri>https://github.com/nuget/nuget.client</Uri>
-      <Sha>7f50923823cb8fe4dab9b6565ece9516407de498</Sha>
-    </Dependency>
-<<<<<<< HEAD
-    <Dependency Name="NuGet.Build.Tasks.Pack" Version="6.13.2">
-=======
+      <Uri>https://github.com/nuget/nuget.client</Uri>
+      <Sha>7f50923823cb8fe4dab9b6565ece9516407de498</Sha>
+    </Dependency>
     <Dependency Name="NuGet.Build.Tasks.Pack" Version="6.14.0-preview.1.102">
->>>>>>> b0eb9cc8
-      <Uri>https://github.com/nuget/nuget.client</Uri>
-      <Sha>7f50923823cb8fe4dab9b6565ece9516407de498</Sha>
-    </Dependency>
-<<<<<<< HEAD
-    <Dependency Name="NuGet.Commands" Version="6.13.2">
-=======
+      <Uri>https://github.com/nuget/nuget.client</Uri>
+      <Sha>7f50923823cb8fe4dab9b6565ece9516407de498</Sha>
+    </Dependency>
     <Dependency Name="NuGet.Commands" Version="6.14.0-preview.1.102">
->>>>>>> b0eb9cc8
-      <Uri>https://github.com/nuget/nuget.client</Uri>
-      <Sha>7f50923823cb8fe4dab9b6565ece9516407de498</Sha>
-    </Dependency>
-<<<<<<< HEAD
-    <Dependency Name="NuGet.CommandLine.XPlat" Version="6.13.2">
-=======
+      <Uri>https://github.com/nuget/nuget.client</Uri>
+      <Sha>7f50923823cb8fe4dab9b6565ece9516407de498</Sha>
+    </Dependency>
     <Dependency Name="NuGet.CommandLine.XPlat" Version="6.14.0-preview.1.102">
->>>>>>> b0eb9cc8
-      <Uri>https://github.com/nuget/nuget.client</Uri>
-      <Sha>7f50923823cb8fe4dab9b6565ece9516407de498</Sha>
-    </Dependency>
-<<<<<<< HEAD
-    <Dependency Name="NuGet.Common" Version="6.13.2">
-=======
+      <Uri>https://github.com/nuget/nuget.client</Uri>
+      <Sha>7f50923823cb8fe4dab9b6565ece9516407de498</Sha>
+    </Dependency>
     <Dependency Name="NuGet.Common" Version="6.14.0-preview.1.102">
->>>>>>> b0eb9cc8
-      <Uri>https://github.com/nuget/nuget.client</Uri>
-      <Sha>7f50923823cb8fe4dab9b6565ece9516407de498</Sha>
-    </Dependency>
-<<<<<<< HEAD
-    <Dependency Name="NuGet.Configuration" Version="6.13.2">
-=======
+      <Uri>https://github.com/nuget/nuget.client</Uri>
+      <Sha>7f50923823cb8fe4dab9b6565ece9516407de498</Sha>
+    </Dependency>
     <Dependency Name="NuGet.Configuration" Version="6.14.0-preview.1.102">
->>>>>>> b0eb9cc8
-      <Uri>https://github.com/nuget/nuget.client</Uri>
-      <Sha>7f50923823cb8fe4dab9b6565ece9516407de498</Sha>
-    </Dependency>
-<<<<<<< HEAD
-    <Dependency Name="NuGet.Credentials" Version="6.13.2">
-=======
+      <Uri>https://github.com/nuget/nuget.client</Uri>
+      <Sha>7f50923823cb8fe4dab9b6565ece9516407de498</Sha>
+    </Dependency>
     <Dependency Name="NuGet.Credentials" Version="6.14.0-preview.1.102">
->>>>>>> b0eb9cc8
-      <Uri>https://github.com/nuget/nuget.client</Uri>
-      <Sha>7f50923823cb8fe4dab9b6565ece9516407de498</Sha>
-    </Dependency>
-<<<<<<< HEAD
-    <Dependency Name="NuGet.DependencyResolver.Core" Version="6.13.2">
-=======
+      <Uri>https://github.com/nuget/nuget.client</Uri>
+      <Sha>7f50923823cb8fe4dab9b6565ece9516407de498</Sha>
+    </Dependency>
     <Dependency Name="NuGet.DependencyResolver.Core" Version="6.14.0-preview.1.102">
->>>>>>> b0eb9cc8
-      <Uri>https://github.com/nuget/nuget.client</Uri>
-      <Sha>7f50923823cb8fe4dab9b6565ece9516407de498</Sha>
-    </Dependency>
-<<<<<<< HEAD
-    <Dependency Name="NuGet.Frameworks" Version="6.13.2">
-=======
+      <Uri>https://github.com/nuget/nuget.client</Uri>
+      <Sha>7f50923823cb8fe4dab9b6565ece9516407de498</Sha>
+    </Dependency>
     <Dependency Name="NuGet.Frameworks" Version="6.14.0-preview.1.102">
->>>>>>> b0eb9cc8
-      <Uri>https://github.com/nuget/nuget.client</Uri>
-      <Sha>7f50923823cb8fe4dab9b6565ece9516407de498</Sha>
-    </Dependency>
-<<<<<<< HEAD
-    <Dependency Name="NuGet.LibraryModel" Version="6.13.2">
-=======
+      <Uri>https://github.com/nuget/nuget.client</Uri>
+      <Sha>7f50923823cb8fe4dab9b6565ece9516407de498</Sha>
+    </Dependency>
     <Dependency Name="NuGet.LibraryModel" Version="6.14.0-preview.1.102">
->>>>>>> b0eb9cc8
-      <Uri>https://github.com/nuget/nuget.client</Uri>
-      <Sha>7f50923823cb8fe4dab9b6565ece9516407de498</Sha>
-    </Dependency>
-<<<<<<< HEAD
-    <Dependency Name="NuGet.ProjectModel" Version="6.13.2">
-=======
+      <Uri>https://github.com/nuget/nuget.client</Uri>
+      <Sha>7f50923823cb8fe4dab9b6565ece9516407de498</Sha>
+    </Dependency>
     <Dependency Name="NuGet.ProjectModel" Version="6.14.0-preview.1.102">
->>>>>>> b0eb9cc8
-      <Uri>https://github.com/nuget/nuget.client</Uri>
-      <Sha>7f50923823cb8fe4dab9b6565ece9516407de498</Sha>
-    </Dependency>
-<<<<<<< HEAD
-    <Dependency Name="NuGet.Protocol" Version="6.13.2">
-=======
+      <Uri>https://github.com/nuget/nuget.client</Uri>
+      <Sha>7f50923823cb8fe4dab9b6565ece9516407de498</Sha>
+    </Dependency>
     <Dependency Name="NuGet.Protocol" Version="6.14.0-preview.1.102">
->>>>>>> b0eb9cc8
-      <Uri>https://github.com/nuget/nuget.client</Uri>
-      <Sha>7f50923823cb8fe4dab9b6565ece9516407de498</Sha>
-    </Dependency>
-<<<<<<< HEAD
-    <Dependency Name="NuGet.Packaging" Version="6.13.2">
-=======
+      <Uri>https://github.com/nuget/nuget.client</Uri>
+      <Sha>7f50923823cb8fe4dab9b6565ece9516407de498</Sha>
+    </Dependency>
     <Dependency Name="NuGet.Packaging" Version="6.14.0-preview.1.102">
->>>>>>> b0eb9cc8
-      <Uri>https://github.com/nuget/nuget.client</Uri>
-      <Sha>7f50923823cb8fe4dab9b6565ece9516407de498</Sha>
-    </Dependency>
-<<<<<<< HEAD
-    <Dependency Name="NuGet.Versioning" Version="6.13.2">
-=======
+      <Uri>https://github.com/nuget/nuget.client</Uri>
+      <Sha>7f50923823cb8fe4dab9b6565ece9516407de498</Sha>
+    </Dependency>
     <Dependency Name="NuGet.Versioning" Version="6.14.0-preview.1.102">
->>>>>>> b0eb9cc8
-      <Uri>https://github.com/nuget/nuget.client</Uri>
-      <Sha>7f50923823cb8fe4dab9b6565ece9516407de498</Sha>
-    </Dependency>
-<<<<<<< HEAD
-    <Dependency Name="NuGet.Localization" Version="6.13.2">
-=======
+      <Uri>https://github.com/nuget/nuget.client</Uri>
+      <Sha>7f50923823cb8fe4dab9b6565ece9516407de498</Sha>
+    </Dependency>
     <Dependency Name="NuGet.Localization" Version="6.14.0-preview.1.102">
->>>>>>> b0eb9cc8
       <Uri>https://github.com/nuget/nuget.client</Uri>
       <Sha>7f50923823cb8fe4dab9b6565ece9516407de498</Sha>
     </Dependency>
