--- conflicted
+++ resolved
@@ -1,19 +1,6 @@
 <?xml version="1.0" encoding="utf-8"?>
 <Dependencies>
   <ProductDependencies>
-<<<<<<< HEAD
-    <Dependency Name="Microsoft.TemplateEngine.Abstractions" Version="8.0.310">
-      <Uri>https://github.com/dotnet/templating</Uri>
-      <Sha>d7198dd0cfdd966baac897418a7147f7758cb10a</Sha>
-    </Dependency>
-    <Dependency Name="Microsoft.TemplateEngine.Mocks" Version="8.0.310-servicing.25106.2">
-      <Uri>https://github.com/dotnet/templating</Uri>
-      <Sha>d7198dd0cfdd966baac897418a7147f7758cb10a</Sha>
-    </Dependency>
-    <Dependency Name="Microsoft.SourceBuild.Intermediate.templating" Version="8.0.310-servicing.25106.2">
-      <Uri>https://github.com/dotnet/templating</Uri>
-      <Sha>d7198dd0cfdd966baac897418a7147f7758cb10a</Sha>
-=======
     <Dependency Name="Microsoft.TemplateEngine.Abstractions" Version="8.0.407">
       <Uri>https://github.com/dotnet/templating</Uri>
       <Sha>5d99405601e2672cd496087efc51611f1fc0d860</Sha>
@@ -25,7 +12,6 @@
     <Dependency Name="Microsoft.SourceBuild.Intermediate.templating" Version="8.0.407-servicing.25105.9">
       <Uri>https://github.com/dotnet/templating</Uri>
       <Sha>5d99405601e2672cd496087efc51611f1fc0d860</Sha>
->>>>>>> 8561980f
       <SourceBuild RepoName="templating" ManagedOnly="true" />
     </Dependency>
     <Dependency Name="Microsoft.NETCore.App.Ref" Version="8.0.13">
@@ -69,19 +55,6 @@
       <Uri>https://github.com/dotnet/emsdk</Uri>
       <Sha>c458a7647c04e323c238f381eb176af24254b3ff</Sha>
     </Dependency>
-<<<<<<< HEAD
-    <Dependency Name="Microsoft.Build" Version="17.10.21">
-      <Uri>https://github.com/dotnet/msbuild</Uri>
-      <Sha>0e18be81c1881b24619dd1239afca022aeff1eef</Sha>
-    </Dependency>
-    <Dependency Name="Microsoft.Build.Localization" Version="17.10.21-preview-25111-03">
-      <Uri>https://github.com/dotnet/msbuild</Uri>
-      <Sha>0e18be81c1881b24619dd1239afca022aeff1eef</Sha>
-    </Dependency>
-    <Dependency Name="Microsoft.SourceBuild.Intermediate.msbuild" Version="17.10.21-preview-25111-03">
-      <Uri>https://github.com/dotnet/msbuild</Uri>
-      <Sha>0e18be81c1881b24619dd1239afca022aeff1eef</Sha>
-=======
     <Dependency Name="Microsoft.Build" Version="17.11.26">
       <Uri>https://github.com/dotnet/msbuild</Uri>
       <Sha>2b19be476c8b86077deb82788563d7f7cc53468b</Sha>
@@ -93,7 +66,6 @@
     <Dependency Name="Microsoft.SourceBuild.Intermediate.msbuild" Version="17.11.26-servicing-25111-04">
       <Uri>https://github.com/dotnet/msbuild</Uri>
       <Sha>2b19be476c8b86077deb82788563d7f7cc53468b</Sha>
->>>>>>> 8561980f
       <SourceBuild RepoName="msbuild" ManagedOnly="true" />
     </Dependency>
     <Dependency Name="Microsoft.FSharp.Compiler" Version="12.8.403-beta.24526.2">
