<?xml version="1.0" encoding="utf-8"?>
<Dependencies>
  <ProductDependencies>
<<<<<<< HEAD
    <Dependency Name="Microsoft.TemplateEngine.Abstractions" Version="8.0.316">
      <Uri>https://github.com/dotnet/templating</Uri>
      <Sha>fc618ad8fe04640a7bb0cb8d7b6f3fec2b90c75f</Sha>
    </Dependency>
    <Dependency Name="Microsoft.TemplateEngine.Mocks" Version="8.0.316-servicing.25353.6">
      <Uri>https://github.com/dotnet/templating</Uri>
      <Sha>fc618ad8fe04640a7bb0cb8d7b6f3fec2b90c75f</Sha>
    </Dependency>
    <Dependency Name="Microsoft.SourceBuild.Intermediate.templating" Version="8.0.316-servicing.25353.6">
      <Uri>https://github.com/dotnet/templating</Uri>
      <Sha>fc618ad8fe04640a7bb0cb8d7b6f3fec2b90c75f</Sha>
=======
    <Dependency Name="Microsoft.TemplateEngine.Abstractions" Version="8.0.413">
      <Uri>https://github.com/dotnet/templating</Uri>
      <Sha>caa21b1109a61dfb867ef1332a76a740894001f7</Sha>
    </Dependency>
    <Dependency Name="Microsoft.TemplateEngine.Mocks" Version="8.0.413-servicing.25353.7">
      <Uri>https://github.com/dotnet/templating</Uri>
      <Sha>caa21b1109a61dfb867ef1332a76a740894001f7</Sha>
    </Dependency>
    <Dependency Name="Microsoft.SourceBuild.Intermediate.templating" Version="8.0.413-servicing.25353.7">
      <Uri>https://github.com/dotnet/templating</Uri>
      <Sha>caa21b1109a61dfb867ef1332a76a740894001f7</Sha>
>>>>>>> db238764
      <SourceBuild RepoName="templating" ManagedOnly="true" />
    </Dependency>
    <Dependency Name="Microsoft.NETCore.App.Ref" Version="8.0.18">
      <Uri>https://dev.azure.com/dnceng/internal/_git/dotnet-runtime</Uri>
      <Sha>ef853a71052646a42abf17e888ec6d9a69614ad9</Sha>
    </Dependency>
    <Dependency Name="VS.Redist.Common.NetCore.SharedFramework.x64.8.0" Version="8.0.18-servicing.25311.17">
      <Uri>https://dev.azure.com/dnceng/internal/_git/dotnet-runtime</Uri>
      <Sha>ef853a71052646a42abf17e888ec6d9a69614ad9</Sha>
      <SourceBuild RepoName="runtime" ManagedOnly="false" />
    </Dependency>
    <Dependency Name="VS.Redist.Common.NetCore.TargetingPack.x64.8.0" Version="8.0.18-servicing.25311.17">
      <Uri>https://dev.azure.com/dnceng/internal/_git/dotnet-runtime</Uri>
      <Sha>ef853a71052646a42abf17e888ec6d9a69614ad9</Sha>
    </Dependency>
    <Dependency Name="Microsoft.NETCore.App.Runtime.win-x64" Version="8.0.18">
      <Uri>https://dev.azure.com/dnceng/internal/_git/dotnet-runtime</Uri>
      <Sha>ef853a71052646a42abf17e888ec6d9a69614ad9</Sha>
    </Dependency>
    <Dependency Name="Microsoft.NETCore.App.Host.win-x64" Version="8.0.18">
      <Uri>https://dev.azure.com/dnceng/internal/_git/dotnet-runtime</Uri>
      <Sha>ef853a71052646a42abf17e888ec6d9a69614ad9</Sha>
    </Dependency>
    <Dependency Name="Microsoft.NETCore.Platforms" Version="8.0.18-servicing.25311.17">
      <Uri>https://dev.azure.com/dnceng/internal/_git/dotnet-runtime</Uri>
      <Sha>ef853a71052646a42abf17e888ec6d9a69614ad9</Sha>
    </Dependency>
    <Dependency Name="Microsoft.NET.HostModel" Version="8.0.18-servicing.25311.17">
      <Uri>https://dev.azure.com/dnceng/internal/_git/dotnet-runtime</Uri>
      <Sha>ef853a71052646a42abf17e888ec6d9a69614ad9</Sha>
    </Dependency>
    <Dependency Name="Microsoft.Extensions.DependencyModel" Version="8.0.2">
      <Uri>https://dev.azure.com/dnceng/internal/_git/dotnet-runtime</Uri>
      <Sha>81cabf2857a01351e5ab578947c7403a5b128ad1</Sha>
    </Dependency>
    <Dependency Name="Microsoft.NETCore.DotNetHostResolver" Version="8.0.18">
      <Uri>https://dev.azure.com/dnceng/internal/_git/dotnet-runtime</Uri>
      <Sha>ef853a71052646a42abf17e888ec6d9a69614ad9</Sha>
    </Dependency>
    <Dependency Name="Microsoft.NET.Workload.Emscripten.Current.Manifest-8.0.100" Version="8.0.18" CoherentParentDependency="Microsoft.NETCore.App.Runtime.win-x64">
      <Uri>https://github.com/dotnet/emsdk</Uri>
      <Sha>976b101e5539557c20e2ac39885ac879531bcf82</Sha>
    </Dependency>
    <Dependency Name="Microsoft.Build" Version="17.11.38">
      <Uri>https://github.com/dotnet/msbuild</Uri>
      <Sha>901dc04e451b05d9d583d4cedd50c3db605dab8c</Sha>
    </Dependency>
    <Dependency Name="Microsoft.Build.Localization" Version="17.11.38-servicing-25354-03">
      <Uri>https://github.com/dotnet/msbuild</Uri>
      <Sha>901dc04e451b05d9d583d4cedd50c3db605dab8c</Sha>
    </Dependency>
    <Dependency Name="Microsoft.SourceBuild.Intermediate.msbuild" Version="17.11.38-servicing-25354-03">
      <Uri>https://github.com/dotnet/msbuild</Uri>
      <Sha>901dc04e451b05d9d583d4cedd50c3db605dab8c</Sha>
      <SourceBuild RepoName="msbuild" ManagedOnly="true" />
    </Dependency>
    <Dependency Name="Microsoft.FSharp.Compiler" Version="12.8.403-beta.24526.2">
      <Uri>https://github.com/dotnet/fsharp</Uri>
      <Sha>e11d7079bebc6f101c5313fe0d1de9e3d38a7c02</Sha>
    </Dependency>
    <Dependency Name="Microsoft.SourceBuild.Intermediate.fsharp" Version="8.0.403-beta.24526.2">
      <Uri>https://github.com/dotnet/fsharp</Uri>
      <Sha>e11d7079bebc6f101c5313fe0d1de9e3d38a7c02</Sha>
      <SourceBuild RepoName="fsharp" ManagedOnly="true" />
    </Dependency>
    <Dependency Name="dotnet-format" Version="8.3.631204">
      <Uri>https://github.com/dotnet/format</Uri>
      <Sha>64cbc6c3f71ff573a72b0c83c407612ad07d5c6e</Sha>
      <SourceBuild RepoName="format" ManagedOnly="true" />
    </Dependency>
    <Dependency Name="Microsoft.Net.Compilers.Toolset" Version="4.11.0-3.24554.2">
      <Uri>https://github.com/dotnet/roslyn</Uri>
      <Sha>bc1c3011064a493b0ca527df6fb7215e2e5cfa96</Sha>
      <SourceBuild RepoName="roslyn" ManagedOnly="true" />
    </Dependency>
    <Dependency Name="Microsoft.CodeAnalysis" Version="4.11.0-3.24554.2">
      <Uri>https://github.com/dotnet/roslyn</Uri>
      <Sha>bc1c3011064a493b0ca527df6fb7215e2e5cfa96</Sha>
    </Dependency>
    <Dependency Name="Microsoft.CodeAnalysis.CSharp" Version="4.11.0-3.24554.2">
      <Uri>https://github.com/dotnet/roslyn</Uri>
      <Sha>bc1c3011064a493b0ca527df6fb7215e2e5cfa96</Sha>
    </Dependency>
    <Dependency Name="Microsoft.CodeAnalysis.CSharp.CodeStyle" Version="4.11.0-3.24554.2">
      <Uri>https://github.com/dotnet/roslyn</Uri>
      <Sha>bc1c3011064a493b0ca527df6fb7215e2e5cfa96</Sha>
    </Dependency>
    <Dependency Name="Microsoft.CodeAnalysis.CSharp.Features" Version="4.11.0-3.24554.2">
      <Uri>https://github.com/dotnet/roslyn</Uri>
      <Sha>bc1c3011064a493b0ca527df6fb7215e2e5cfa96</Sha>
    </Dependency>
    <Dependency Name="Microsoft.CodeAnalysis.CSharp.Workspaces" Version="4.11.0-3.24554.2">
      <Uri>https://github.com/dotnet/roslyn</Uri>
      <Sha>bc1c3011064a493b0ca527df6fb7215e2e5cfa96</Sha>
    </Dependency>
    <Dependency Name="Microsoft.CodeAnalysis.Workspaces.MSBuild" Version="4.11.0-3.24554.2">
      <Uri>https://github.com/dotnet/roslyn</Uri>
      <Sha>bc1c3011064a493b0ca527df6fb7215e2e5cfa96</Sha>
    </Dependency>
    <Dependency Name="Microsoft.AspNetCore.DeveloperCertificates.XPlat" Version="8.0.18-servicing.25317.6">
      <Uri>https://dev.azure.com/dnceng/internal/_git/dotnet-aspnetcore</Uri>
      <Sha>cea5fa610dba4e0c024727f4c528a66018b820a3</Sha>
    </Dependency>
    <Dependency Name="Microsoft.AspNetCore.TestHost" Version="8.0.18">
      <Uri>https://dev.azure.com/dnceng/internal/_git/dotnet-aspnetcore</Uri>
      <Sha>cea5fa610dba4e0c024727f4c528a66018b820a3</Sha>
    </Dependency>
    <Dependency Name="Microsoft.Build.NuGetSdkResolver" Version="6.11.1-rc.2">
      <Uri>https://github.com/nuget/nuget.client</Uri>
      <Sha>5469bd0d9de8108f15f21644759773b85471366c</Sha>
    </Dependency>
    <Dependency Name="NuGet.Build.Tasks" Version="6.11.1-rc.2">
      <Uri>https://github.com/nuget/nuget.client</Uri>
      <Sha>5469bd0d9de8108f15f21644759773b85471366c</Sha>
    </Dependency>
    <Dependency Name="NuGet.Build.Tasks.Console" Version="6.11.1-rc.2">
      <Uri>https://github.com/nuget/nuget.client</Uri>
      <Sha>5469bd0d9de8108f15f21644759773b85471366c</Sha>
    </Dependency>
    <Dependency Name="NuGet.Build.Tasks.Pack" Version="6.11.1-rc.2">
      <Uri>https://github.com/nuget/nuget.client</Uri>
      <Sha>5469bd0d9de8108f15f21644759773b85471366c</Sha>
    </Dependency>
    <Dependency Name="NuGet.Commands" Version="6.11.1-rc.2">
      <Uri>https://github.com/nuget/nuget.client</Uri>
      <Sha>5469bd0d9de8108f15f21644759773b85471366c</Sha>
    </Dependency>
    <Dependency Name="NuGet.CommandLine.XPlat" Version="6.11.1-rc.2">
      <Uri>https://github.com/nuget/nuget.client</Uri>
      <Sha>5469bd0d9de8108f15f21644759773b85471366c</Sha>
    </Dependency>
    <Dependency Name="NuGet.Common" Version="6.11.1-rc.2">
      <Uri>https://github.com/nuget/nuget.client</Uri>
      <Sha>5469bd0d9de8108f15f21644759773b85471366c</Sha>
    </Dependency>
    <Dependency Name="NuGet.Configuration" Version="6.11.1-rc.2">
      <Uri>https://github.com/nuget/nuget.client</Uri>
      <Sha>5469bd0d9de8108f15f21644759773b85471366c</Sha>
    </Dependency>
    <Dependency Name="NuGet.Credentials" Version="6.11.1-rc.2">
      <Uri>https://github.com/nuget/nuget.client</Uri>
      <Sha>5469bd0d9de8108f15f21644759773b85471366c</Sha>
    </Dependency>
    <Dependency Name="NuGet.DependencyResolver.Core" Version="6.11.1-rc.2">
      <Uri>https://github.com/nuget/nuget.client</Uri>
      <Sha>5469bd0d9de8108f15f21644759773b85471366c</Sha>
    </Dependency>
    <Dependency Name="NuGet.Frameworks" Version="6.11.1-rc.2">
      <Uri>https://github.com/nuget/nuget.client</Uri>
      <Sha>5469bd0d9de8108f15f21644759773b85471366c</Sha>
    </Dependency>
    <Dependency Name="NuGet.LibraryModel" Version="6.11.1-rc.2">
      <Uri>https://github.com/nuget/nuget.client</Uri>
      <Sha>5469bd0d9de8108f15f21644759773b85471366c</Sha>
    </Dependency>
    <Dependency Name="NuGet.ProjectModel" Version="6.11.1-rc.2">
      <Uri>https://github.com/nuget/nuget.client</Uri>
      <Sha>5469bd0d9de8108f15f21644759773b85471366c</Sha>
    </Dependency>
    <Dependency Name="NuGet.Protocol" Version="6.11.1-rc.2">
      <Uri>https://github.com/nuget/nuget.client</Uri>
      <Sha>5469bd0d9de8108f15f21644759773b85471366c</Sha>
    </Dependency>
    <Dependency Name="NuGet.Packaging" Version="6.11.1-rc.2">
      <Uri>https://github.com/nuget/nuget.client</Uri>
      <Sha>5469bd0d9de8108f15f21644759773b85471366c</Sha>
    </Dependency>
    <Dependency Name="NuGet.Versioning" Version="6.11.1-rc.2">
      <Uri>https://github.com/nuget/nuget.client</Uri>
      <Sha>5469bd0d9de8108f15f21644759773b85471366c</Sha>
    </Dependency>
    <Dependency Name="NuGet.Localization" Version="6.11.1-rc.2">
      <Uri>https://github.com/nuget/nuget.client</Uri>
      <Sha>5469bd0d9de8108f15f21644759773b85471366c</Sha>
    </Dependency>
    <Dependency Name="Microsoft.NET.Test.Sdk" Version="17.11.1-release-24455-02">
      <Uri>https://github.com/microsoft/vstest</Uri>
      <Sha>7855c9b221686104532ebf3380f2d45b3613b369</Sha>
      <SourceBuild RepoName="vstest" ManagedOnly="true" />
    </Dependency>
    <Dependency Name="Microsoft.TestPlatform.CLI" Version="17.11.1-release-24455-02">
      <Uri>https://github.com/microsoft/vstest</Uri>
      <Sha>7855c9b221686104532ebf3380f2d45b3613b369</Sha>
    </Dependency>
    <Dependency Name="Microsoft.TestPlatform.Build" Version="17.11.1-release-24455-02">
      <Uri>https://github.com/microsoft/vstest</Uri>
      <Sha>7855c9b221686104532ebf3380f2d45b3613b369</Sha>
    </Dependency>
    <Dependency Name="Microsoft.NET.ILLink.Tasks" Version="8.0.18">
      <Uri>https://dev.azure.com/dnceng/internal/_git/dotnet-runtime</Uri>
      <Sha>ef853a71052646a42abf17e888ec6d9a69614ad9</Sha>
    </Dependency>
    <Dependency Name="System.Formats.Asn1" Version="8.0.2">
      <Uri>https://dev.azure.com/dnceng/internal/_git/dotnet-runtime</Uri>
      <Sha>50c4cb9fc31c47f03eac865d7bc518af173b74b7</Sha>
    </Dependency>
    <Dependency Name="System.CodeDom" Version="8.0.0">
      <Uri>https://dev.azure.com/dnceng/internal/_git/dotnet-runtime</Uri>
      <Sha>5535e31a712343a63f5d7d796cd874e563e5ac14</Sha>
    </Dependency>
    <Dependency Name="System.Diagnostics.EventLog" Version="8.0.2">
      <Uri>https://dev.azure.com/dnceng/internal/_git/dotnet-runtime</Uri>
      <Sha>50c4cb9fc31c47f03eac865d7bc518af173b74b7</Sha>
    </Dependency>
    <Dependency Name="System.Security.Cryptography.ProtectedData" Version="8.0.0">
      <Uri>https://dev.azure.com/dnceng/internal/_git/dotnet-runtime</Uri>
      <Sha>5535e31a712343a63f5d7d796cd874e563e5ac14</Sha>
    </Dependency>
    <Dependency Name="System.Text.Encoding.CodePages" Version="8.0.0">
      <Uri>https://dev.azure.com/dnceng/internal/_git/dotnet-runtime</Uri>
      <Sha>5535e31a712343a63f5d7d796cd874e563e5ac14</Sha>
    </Dependency>
    <Dependency Name="System.Resources.Extensions" Version="8.0.0">
      <Uri>https://dev.azure.com/dnceng/internal/_git/dotnet-runtime</Uri>
      <Sha>5535e31a712343a63f5d7d796cd874e563e5ac14</Sha>
    </Dependency>
    <Dependency Name="Microsoft.WindowsDesktop.App.Runtime.win-x64" Version="8.0.18">
      <Uri>https://dev.azure.com/dnceng/internal/_git/dotnet-windowsdesktop</Uri>
      <Sha>c4a3ad74410330b2a4004886916f56253d88fd1d</Sha>
    </Dependency>
    <Dependency Name="VS.Redist.Common.WindowsDesktop.SharedFramework.x64.8.0" Version="8.0.18-servicing.25317.2">
      <Uri>https://dev.azure.com/dnceng/internal/_git/dotnet-windowsdesktop</Uri>
      <Sha>c4a3ad74410330b2a4004886916f56253d88fd1d</Sha>
    </Dependency>
    <Dependency Name="Microsoft.WindowsDesktop.App.Ref" Version="8.0.18">
      <Uri>https://dev.azure.com/dnceng/internal/_git/dotnet-windowsdesktop</Uri>
      <Sha>c4a3ad74410330b2a4004886916f56253d88fd1d</Sha>
    </Dependency>
    <Dependency Name="VS.Redist.Common.WindowsDesktop.TargetingPack.x64.8.0" Version="8.0.18-servicing.25317.2">
      <Uri>https://dev.azure.com/dnceng/internal/_git/dotnet-windowsdesktop</Uri>
      <Sha>c4a3ad74410330b2a4004886916f56253d88fd1d</Sha>
    </Dependency>
    <Dependency Name="Microsoft.NET.Sdk.WindowsDesktop" Version="8.0.18-servicing.25317.3" CoherentParentDependency="Microsoft.WindowsDesktop.App.Ref">
      <Uri>https://dev.azure.com/dnceng/internal/_git/dotnet-wpf</Uri>
      <Sha>480ddbb714f16a09b74e75cff57e1da769e9d82d</Sha>
    </Dependency>
    <Dependency Name="Microsoft.AspNetCore.App.Ref" Version="8.0.18">
      <Uri>https://dev.azure.com/dnceng/internal/_git/dotnet-aspnetcore</Uri>
      <Sha>cea5fa610dba4e0c024727f4c528a66018b820a3</Sha>
    </Dependency>
    <Dependency Name="Microsoft.AspNetCore.App.Ref.Internal" Version="8.0.18-servicing.25317.6">
      <Uri>https://dev.azure.com/dnceng/internal/_git/dotnet-aspnetcore</Uri>
      <Sha>cea5fa610dba4e0c024727f4c528a66018b820a3</Sha>
    </Dependency>
    <Dependency Name="Microsoft.AspNetCore.App.Runtime.win-x64" Version="8.0.18">
      <Uri>https://dev.azure.com/dnceng/internal/_git/dotnet-aspnetcore</Uri>
      <Sha>cea5fa610dba4e0c024727f4c528a66018b820a3</Sha>
    </Dependency>
    <Dependency Name="VS.Redist.Common.AspNetCore.SharedFramework.x64.8.0" Version="8.0.18-servicing.25317.6">
      <Uri>https://dev.azure.com/dnceng/internal/_git/dotnet-aspnetcore</Uri>
      <Sha>cea5fa610dba4e0c024727f4c528a66018b820a3</Sha>
      <SourceBuild RepoName="aspnetcore" ManagedOnly="true" />
    </Dependency>
    <Dependency Name="dotnet-dev-certs" Version="8.0.18-servicing.25317.6">
      <Uri>https://dev.azure.com/dnceng/internal/_git/dotnet-aspnetcore</Uri>
      <Sha>cea5fa610dba4e0c024727f4c528a66018b820a3</Sha>
    </Dependency>
    <Dependency Name="dotnet-user-jwts" Version="8.0.18-servicing.25317.6">
      <Uri>https://dev.azure.com/dnceng/internal/_git/dotnet-aspnetcore</Uri>
      <Sha>cea5fa610dba4e0c024727f4c528a66018b820a3</Sha>
    </Dependency>
    <Dependency Name="dotnet-user-secrets" Version="8.0.18-servicing.25317.6">
      <Uri>https://dev.azure.com/dnceng/internal/_git/dotnet-aspnetcore</Uri>
      <Sha>cea5fa610dba4e0c024727f4c528a66018b820a3</Sha>
    </Dependency>
    <Dependency Name="Microsoft.AspNetCore.Analyzers" Version="8.0.18-servicing.25317.6">
      <Uri>https://dev.azure.com/dnceng/internal/_git/dotnet-aspnetcore</Uri>
      <Sha>cea5fa610dba4e0c024727f4c528a66018b820a3</Sha>
    </Dependency>
    <Dependency Name="Microsoft.AspNetCore.Components.SdkAnalyzers" Version="8.0.18-servicing.25317.6">
      <Uri>https://dev.azure.com/dnceng/internal/_git/dotnet-aspnetcore</Uri>
      <Sha>cea5fa610dba4e0c024727f4c528a66018b820a3</Sha>
    </Dependency>
    <Dependency Name="Microsoft.AspNetCore.Mvc.Analyzers" Version="8.0.18-servicing.25317.6">
      <Uri>https://dev.azure.com/dnceng/internal/_git/dotnet-aspnetcore</Uri>
      <Sha>cea5fa610dba4e0c024727f4c528a66018b820a3</Sha>
    </Dependency>
    <Dependency Name="Microsoft.AspNetCore.Mvc.Api.Analyzers" Version="8.0.18-servicing.25317.6">
      <Uri>https://dev.azure.com/dnceng/internal/_git/dotnet-aspnetcore</Uri>
      <Sha>cea5fa610dba4e0c024727f4c528a66018b820a3</Sha>
    </Dependency>
    <Dependency Name="Microsoft.CodeAnalysis.Razor.Tooling.Internal" Version="9.0.0-preview.24577.3">
      <Uri>https://github.com/dotnet/razor</Uri>
      <Sha>c937db618f8c8739c6fa66ab4ca541344a468fdc</Sha>
      <SourceBuild RepoName="razor" ManagedOnly="true" />
    </Dependency>
    <Dependency Name="Microsoft.AspNetCore.Mvc.Razor.Extensions.Tooling.Internal" Version="9.0.0-preview.24577.3">
      <Uri>https://github.com/dotnet/razor</Uri>
      <Sha>c937db618f8c8739c6fa66ab4ca541344a468fdc</Sha>
    </Dependency>
    <Dependency Name="Microsoft.NET.Sdk.Razor.SourceGenerators.Transport" Version="9.0.0-preview.24577.3">
      <Uri>https://github.com/dotnet/razor</Uri>
      <Sha>c937db618f8c8739c6fa66ab4ca541344a468fdc</Sha>
    </Dependency>
    <Dependency Name="Microsoft.Extensions.FileProviders.Embedded" Version="8.0.18">
      <Uri>https://dev.azure.com/dnceng/internal/_git/dotnet-aspnetcore</Uri>
      <Sha>cea5fa610dba4e0c024727f4c528a66018b820a3</Sha>
    </Dependency>
    <Dependency Name="Microsoft.AspNetCore.Authorization" Version="8.0.18">
      <Uri>https://dev.azure.com/dnceng/internal/_git/dotnet-aspnetcore</Uri>
      <Sha>cea5fa610dba4e0c024727f4c528a66018b820a3</Sha>
    </Dependency>
    <Dependency Name="Microsoft.AspNetCore.Components.Web" Version="8.0.18">
      <Uri>https://dev.azure.com/dnceng/internal/_git/dotnet-aspnetcore</Uri>
      <Sha>cea5fa610dba4e0c024727f4c528a66018b820a3</Sha>
    </Dependency>
    <Dependency Name="Microsoft.JSInterop" Version="8.0.18">
      <Uri>https://dev.azure.com/dnceng/internal/_git/dotnet-aspnetcore</Uri>
      <Sha>cea5fa610dba4e0c024727f4c528a66018b820a3</Sha>
    </Dependency>
    <Dependency Name="Microsoft.Web.Xdt" Version="7.0.0-preview.22423.2" Pinned="true">
      <Uri>https://github.com/dotnet/xdt</Uri>
      <Sha>9a1c3e1b7f0c8763d4c96e593961a61a72679a7b</Sha>
      <SourceBuild RepoName="xdt" ManagedOnly="true" />
    </Dependency>
    <Dependency Name="Microsoft.CodeAnalysis.NetAnalyzers" Version="8.0.0-preview.23614.1">
      <Uri>https://github.com/dotnet/roslyn-analyzers</Uri>
      <Sha>abef8ced132657943b7150f01a308e2199a17d5d</Sha>
    </Dependency>
    <Dependency Name="Microsoft.CodeAnalysis.PublicApiAnalyzers" Version="3.11.0-beta1.23614.1">
      <Uri>https://github.com/dotnet/roslyn-analyzers</Uri>
      <Sha>abef8ced132657943b7150f01a308e2199a17d5d</Sha>
    </Dependency>
    <Dependency Name="Microsoft.SourceBuild.Intermediate.roslyn-analyzers" Version="3.11.0-beta1.23614.1">
      <Uri>https://github.com/dotnet/roslyn-analyzers</Uri>
      <Sha>abef8ced132657943b7150f01a308e2199a17d5d</Sha>
      <SourceBuild RepoName="roslyn-analyzers" ManagedOnly="true" />
    </Dependency>
    <Dependency Name="System.CommandLine" Version="2.0.0-beta4.23307.1">
      <Uri>https://github.com/dotnet/command-line-api</Uri>
      <Sha>02fe27cd6a9b001c8feb7938e6ef4b3799745759</Sha>
    </Dependency>
    <Dependency Name="Microsoft.SourceBuild.Intermediate.command-line-api" Version="0.1.430701">
      <Uri>https://github.com/dotnet/command-line-api</Uri>
      <Sha>02fe27cd6a9b001c8feb7938e6ef4b3799745759</Sha>
      <SourceBuild RepoName="command-line-api" ManagedOnly="true" />
    </Dependency>
    <Dependency Name="Microsoft.SourceBuild.Intermediate.source-build-externals" Version="8.0.0-alpha.1.25202.2">
      <Uri>https://github.com/dotnet/source-build-externals</Uri>
      <Sha>16bcad1c13be082bd52ce178896d1119a73081a9</Sha>
      <SourceBuild RepoName="source-build-externals" ManagedOnly="true" />
    </Dependency>
    <Dependency Name="Microsoft.SourceBuild.Intermediate.source-build-reference-packages" Version="8.0.0-alpha.1.25316.2">
      <Uri>https://github.com/dotnet/source-build-reference-packages</Uri>
      <Sha>3827e68e002064268d4be4b2d1d96048f9794808</Sha>
      <SourceBuild RepoName="source-build-reference-packages" ManagedOnly="true" />
    </Dependency>
    <Dependency Name="Microsoft.Deployment.DotNet.Releases" Version="2.0.0-rtm.1.25064.1">
      <Uri>https://github.com/dotnet/deployment-tools</Uri>
      <Sha>5255d40e228ea1d4b624781b5b97ec16484a3b4b</Sha>
    </Dependency>
    <Dependency Name="Microsoft.Build.Tasks.Git" Version="8.0.0-beta.23615.1">
      <Uri>https://github.com/dotnet/sourcelink</Uri>
      <Sha>94eaac3385cafff41094454966e1af1d1cf60f00</Sha>
      <SourceBuild RepoName="sourcelink" ManagedOnly="true" />
    </Dependency>
    <Dependency Name="Microsoft.SourceLink.Common" Version="8.0.0-beta.23615.1">
      <Uri>https://github.com/dotnet/sourcelink</Uri>
      <Sha>94eaac3385cafff41094454966e1af1d1cf60f00</Sha>
    </Dependency>
    <Dependency Name="Microsoft.SourceLink.AzureRepos.Git" Version="8.0.0-beta.23615.1">
      <Uri>https://github.com/dotnet/sourcelink</Uri>
      <Sha>94eaac3385cafff41094454966e1af1d1cf60f00</Sha>
    </Dependency>
    <Dependency Name="Microsoft.SourceLink.GitHub" Version="8.0.0-beta.23615.1">
      <Uri>https://github.com/dotnet/sourcelink</Uri>
      <Sha>94eaac3385cafff41094454966e1af1d1cf60f00</Sha>
    </Dependency>
    <Dependency Name="Microsoft.SourceLink.GitLab" Version="8.0.0-beta.23615.1">
      <Uri>https://github.com/dotnet/sourcelink</Uri>
      <Sha>94eaac3385cafff41094454966e1af1d1cf60f00</Sha>
    </Dependency>
    <Dependency Name="Microsoft.SourceLink.Bitbucket.Git" Version="8.0.0-beta.23615.1">
      <Uri>https://github.com/dotnet/sourcelink</Uri>
      <Sha>94eaac3385cafff41094454966e1af1d1cf60f00</Sha>
    </Dependency>
    <!-- Explicit dependency because Microsoft.Deployment.DotNet.Releases has different versioning
         than the SB intermediate -->
    <Dependency Name="Microsoft.SourceBuild.Intermediate.deployment-tools" Version="8.0.0-rtm.25064.1">
      <Uri>https://github.com/dotnet/deployment-tools</Uri>
      <Sha>5255d40e228ea1d4b624781b5b97ec16484a3b4b</Sha>
      <SourceBuild RepoName="deployment-tools" ManagedOnly="true" />
    </Dependency>
    <Dependency Name="Microsoft.SourceBuild.Intermediate.symreader" Version="2.0.0-beta-23228-03">
      <Uri>https://github.com/dotnet/symreader</Uri>
      <Sha>27e584661980ee6d82c419a2a471ae505b7d122e</Sha>
      <SourceBuild RepoName="symreader" ManagedOnly="true" />
    </Dependency>
    <!-- Dependency required for flowing correct package version in source-build, using PVP flow. -->
    <Dependency Name="Microsoft.Extensions.Logging" Version="8.0.1">
      <Uri>https://dev.azure.com/dnceng/internal/_git/dotnet-runtime</Uri>
      <Sha>81cabf2857a01351e5ab578947c7403a5b128ad1</Sha>
    </Dependency>
    <!-- Dependency required for flowing correct package version in source-build, using PVP flow. -->
    <Dependency Name="Microsoft.Extensions.Logging.Abstractions" Version="8.0.3">
      <Uri>https://dev.azure.com/dnceng/internal/_git/dotnet-runtime</Uri>
      <Sha>50c4cb9fc31c47f03eac865d7bc518af173b74b7</Sha>
    </Dependency>
    <!-- Dependency required for flowing correct package version in source-build, using PVP flow. -->
    <Dependency Name="Microsoft.Extensions.Logging.Console" Version="8.0.1">
      <Uri>https://dev.azure.com/dnceng/internal/_git/dotnet-runtime</Uri>
      <Sha>81cabf2857a01351e5ab578947c7403a5b128ad1</Sha>
    </Dependency>
    <!-- Dependency required for flowing correct package version in source-build, using PVP flow. -->
    <Dependency Name="Microsoft.Extensions.FileSystemGlobbing" Version="8.0.0">
      <Uri>https://dev.azure.com/dnceng/internal/_git/dotnet-runtime</Uri>
      <Sha>5535e31a712343a63f5d7d796cd874e563e5ac14</Sha>
    </Dependency>
    <!-- Dependency required for flowing correct package version in source-build, using PVP flow. -->
    <Dependency Name="System.ServiceProcess.ServiceController" Version="8.0.1">
      <Uri>https://dev.azure.com/dnceng/internal/_git/dotnet-runtime</Uri>
      <Sha>81cabf2857a01351e5ab578947c7403a5b128ad1</Sha>
    </Dependency>
    <Dependency Name="System.Text.Json" Version="8.0.6">
      <Uri>https://dev.azure.com/dnceng/internal/_git/dotnet-runtime</Uri>
      <Sha>ef853a71052646a42abf17e888ec6d9a69614ad9</Sha>
    </Dependency>
    <Dependency Name="Microsoft.Bcl.AsyncInterfaces" Version="8.0.0">
      <Uri>https://dev.azure.com/dnceng/internal/_git/dotnet-runtime</Uri>
      <Sha>5535e31a712343a63f5d7d796cd874e563e5ac14</Sha>
    </Dependency>
    <Dependency Name="Microsoft.Extensions.FileProviders.Abstractions" Version="8.0.0">
      <Uri>https://dev.azure.com/dnceng/internal/_git/dotnet-runtime</Uri>
      <Sha>5535e31a712343a63f5d7d796cd874e563e5ac14</Sha>
    </Dependency>
    <Dependency Name="Microsoft.Extensions.ObjectPool" Version="8.0.18">
      <Uri>https://dev.azure.com/dnceng/internal/_git/dotnet-aspnetcore</Uri>
      <Sha>cea5fa610dba4e0c024727f4c528a66018b820a3</Sha>
    </Dependency>
    <Dependency Name="Microsoft.Win32.SystemEvents" Version="8.0.0">
      <Uri>https://dev.azure.com/dnceng/internal/_git/dotnet-runtime</Uri>
      <Sha>5535e31a712343a63f5d7d796cd874e563e5ac14</Sha>
    </Dependency>
    <Dependency Name="System.Composition.AttributedModel" Version="8.0.0">
      <Uri>https://dev.azure.com/dnceng/internal/_git/dotnet-runtime</Uri>
      <Sha>5535e31a712343a63f5d7d796cd874e563e5ac14</Sha>
    </Dependency>
    <Dependency Name="System.Composition.Convention" Version="8.0.0">
      <Uri>https://dev.azure.com/dnceng/internal/_git/dotnet-runtime</Uri>
      <Sha>5535e31a712343a63f5d7d796cd874e563e5ac14</Sha>
    </Dependency>
    <Dependency Name="System.Composition.Hosting" Version="8.0.0">
      <Uri>https://dev.azure.com/dnceng/internal/_git/dotnet-runtime</Uri>
      <Sha>5535e31a712343a63f5d7d796cd874e563e5ac14</Sha>
    </Dependency>
    <Dependency Name="System.Composition.Runtime" Version="8.0.0">
      <Uri>https://dev.azure.com/dnceng/internal/_git/dotnet-runtime</Uri>
      <Sha>5535e31a712343a63f5d7d796cd874e563e5ac14</Sha>
    </Dependency>
    <Dependency Name="System.Composition.TypedParts" Version="8.0.0">
      <Uri>https://dev.azure.com/dnceng/internal/_git/dotnet-runtime</Uri>
      <Sha>5535e31a712343a63f5d7d796cd874e563e5ac14</Sha>
    </Dependency>
    <Dependency Name="System.Configuration.ConfigurationManager" Version="8.0.1">
      <Uri>https://dev.azure.com/dnceng/internal/_git/dotnet-runtime</Uri>
      <Sha>81cabf2857a01351e5ab578947c7403a5b128ad1</Sha>
    </Dependency>
    <Dependency Name="System.Drawing.Common" Version="8.0.7">
      <Uri>https://dev.azure.com/dnceng/internal/_git/dotnet-winforms</Uri>
      <Sha>fdc20074cf1e48b8cf11fe6ac78f255b1fbfe611</Sha>
    </Dependency>
    <Dependency Name="System.Security.Cryptography.Pkcs" Version="8.0.1">
      <Uri>https://dev.azure.com/dnceng/internal/_git/dotnet-runtime</Uri>
      <Sha>81cabf2857a01351e5ab578947c7403a5b128ad1</Sha>
    </Dependency>
    <Dependency Name="System.Security.Cryptography.Xml" Version="8.0.2">
      <Uri>https://dev.azure.com/dnceng/internal/_git/dotnet-runtime</Uri>
      <Sha>81cabf2857a01351e5ab578947c7403a5b128ad1</Sha>
    </Dependency>
    <Dependency Name="System.Security.Permissions" Version="8.0.0">
      <Uri>https://dev.azure.com/dnceng/internal/_git/dotnet-runtime</Uri>
      <Sha>5535e31a712343a63f5d7d796cd874e563e5ac14</Sha>
    </Dependency>
    <Dependency Name="System.Windows.Extensions" Version="8.0.0">
      <Uri>https://dev.azure.com/dnceng/internal/_git/dotnet-runtime</Uri>
      <Sha>5535e31a712343a63f5d7d796cd874e563e5ac14</Sha>
    </Dependency>
  </ProductDependencies>
  <ToolsetDependencies>
    <Dependency Name="Microsoft.DotNet.Arcade.Sdk" Version="8.0.0-beta.25326.1">
      <Uri>https://github.com/dotnet/arcade</Uri>
      <Sha>6e3320b5eaab29bd1bff1f398c7f4e18ef0ed57d</Sha>
      <SourceBuild RepoName="arcade" ManagedOnly="true" />
    </Dependency>
    <Dependency Name="Microsoft.DotNet.Helix.Sdk" Version="8.0.0-beta.25326.1">
      <Uri>https://github.com/dotnet/arcade</Uri>
      <Sha>6e3320b5eaab29bd1bff1f398c7f4e18ef0ed57d</Sha>
    </Dependency>
    <Dependency Name="Microsoft.DotNet.SignTool" Version="8.0.0-beta.25326.1">
      <Uri>https://github.com/dotnet/arcade</Uri>
      <Sha>6e3320b5eaab29bd1bff1f398c7f4e18ef0ed57d</Sha>
    </Dependency>
    <Dependency Name="Microsoft.DotNet.XUnitExtensions" Version="8.0.0-beta.25326.1">
      <Uri>https://github.com/dotnet/arcade</Uri>
      <Sha>6e3320b5eaab29bd1bff1f398c7f4e18ef0ed57d</Sha>
    </Dependency>
    <Dependency Name="System.Reflection.MetadataLoadContext" Version="8.0.1">
      <Uri>https://dev.azure.com/dnceng/internal/_git/dotnet-runtime</Uri>
      <Sha>81cabf2857a01351e5ab578947c7403a5b128ad1</Sha>
    </Dependency>
    <Dependency Name="Microsoft.DotNet.XliffTasks" Version="1.0.0-beta.23475.1" CoherentParentDependency="Microsoft.DotNet.Arcade.Sdk">
      <Uri>https://github.com/dotnet/xliff-tasks</Uri>
      <Sha>73f0850939d96131c28cf6ea6ee5aacb4da0083a</Sha>
      <SourceBuild RepoName="xliff-tasks" ManagedOnly="true" />
    </Dependency>
    <Dependency Name="Microsoft.IO.Redist" Version="6.0.1">
      <Uri>https://github.com/dotnet/runtime</Uri>
      <Sha>e77011b31a3e5c47d931248a64b47f9b2d47853d</Sha>
    </Dependency>
  </ToolsetDependencies>
</Dependencies><|MERGE_RESOLUTION|>--- conflicted
+++ resolved
@@ -1,19 +1,6 @@
 <?xml version="1.0" encoding="utf-8"?>
 <Dependencies>
   <ProductDependencies>
-<<<<<<< HEAD
-    <Dependency Name="Microsoft.TemplateEngine.Abstractions" Version="8.0.316">
-      <Uri>https://github.com/dotnet/templating</Uri>
-      <Sha>fc618ad8fe04640a7bb0cb8d7b6f3fec2b90c75f</Sha>
-    </Dependency>
-    <Dependency Name="Microsoft.TemplateEngine.Mocks" Version="8.0.316-servicing.25353.6">
-      <Uri>https://github.com/dotnet/templating</Uri>
-      <Sha>fc618ad8fe04640a7bb0cb8d7b6f3fec2b90c75f</Sha>
-    </Dependency>
-    <Dependency Name="Microsoft.SourceBuild.Intermediate.templating" Version="8.0.316-servicing.25353.6">
-      <Uri>https://github.com/dotnet/templating</Uri>
-      <Sha>fc618ad8fe04640a7bb0cb8d7b6f3fec2b90c75f</Sha>
-=======
     <Dependency Name="Microsoft.TemplateEngine.Abstractions" Version="8.0.413">
       <Uri>https://github.com/dotnet/templating</Uri>
       <Sha>caa21b1109a61dfb867ef1332a76a740894001f7</Sha>
@@ -25,7 +12,6 @@
     <Dependency Name="Microsoft.SourceBuild.Intermediate.templating" Version="8.0.413-servicing.25353.7">
       <Uri>https://github.com/dotnet/templating</Uri>
       <Sha>caa21b1109a61dfb867ef1332a76a740894001f7</Sha>
->>>>>>> db238764
       <SourceBuild RepoName="templating" ManagedOnly="true" />
     </Dependency>
     <Dependency Name="Microsoft.NETCore.App.Ref" Version="8.0.18">
