<?xml version="1.0" encoding="utf-8"?>
<Dependencies>
  <Source Uri="https://github.com/dotnet/dotnet" Mapping="sdk" Sha="ad8565092bbfdd5c8b4a94a718d10b2d394f7aee" BarId="268384" />
  <ProductDependencies>
<<<<<<< HEAD
    <Dependency Name="Microsoft.TemplateEngine.Abstractions" Version="9.0.302">
      <Uri>https://github.com/dotnet/templating</Uri>
      <Sha>d23a2ad228ec4dfd48e681dd531ea23176c6c434</Sha>
    </Dependency>
    <Dependency Name="Microsoft.TemplateEngine.Mocks" Version="9.0.302-servicing.25304.16">
      <Uri>https://github.com/dotnet/templating</Uri>
      <Sha>d23a2ad228ec4dfd48e681dd531ea23176c6c434</Sha>
    </Dependency>
    <!-- Intermediate is necessary for source build. -->
    <Dependency Name="Microsoft.SourceBuild.Intermediate.templating" Version="9.0.300-preview.25209.5">
      <Uri>https://github.com/dotnet/templating</Uri>
      <Sha>b73682307aa0128c5edbec94c2e6a070d13ae6bb</Sha>
      <SourceBuild RepoName="templating" ManagedOnly="true" />
    </Dependency>
    <Dependency Name="Microsoft.NETCore.App.Ref" Version="9.0.5">
      <Uri>https://dev.azure.com/dnceng/internal/_git/dotnet-runtime</Uri>
      <Sha>e36e4d1a8f8dfb08d7e3a6041459c9791d732c01</Sha>
    </Dependency>
    <Dependency Name="VS.Redist.Common.NetCore.SharedFramework.x64.9.0" Version="9.0.5-servicing.25215.9">
      <Uri>https://dev.azure.com/dnceng/internal/_git/dotnet-runtime</Uri>
      <Sha>e36e4d1a8f8dfb08d7e3a6041459c9791d732c01</Sha>
    </Dependency>
    <Dependency Name="VS.Redist.Common.NetCore.TargetingPack.x64.9.0" Version="9.0.5-servicing.25215.9">
      <Uri>https://dev.azure.com/dnceng/internal/_git/dotnet-runtime</Uri>
      <Sha>e36e4d1a8f8dfb08d7e3a6041459c9791d732c01</Sha>
    </Dependency>
    <Dependency Name="Microsoft.NETCore.App.Runtime.win-x64" Version="9.0.5">
      <Uri>https://dev.azure.com/dnceng/internal/_git/dotnet-runtime</Uri>
      <Sha>e36e4d1a8f8dfb08d7e3a6041459c9791d732c01</Sha>
    </Dependency>
    <Dependency Name="Microsoft.NETCore.App.Host.win-x64" Version="9.0.5">
      <Uri>https://dev.azure.com/dnceng/internal/_git/dotnet-runtime</Uri>
      <Sha>e36e4d1a8f8dfb08d7e3a6041459c9791d732c01</Sha>
    </Dependency>
    <Dependency Name="Microsoft.NETCore.Platforms" Version="9.0.5-servicing.25215.9">
      <Uri>https://dev.azure.com/dnceng/internal/_git/dotnet-runtime</Uri>
      <Sha>e36e4d1a8f8dfb08d7e3a6041459c9791d732c01</Sha>
    </Dependency>
    <Dependency Name="Microsoft.NET.HostModel" Version="9.0.5-servicing.25215.9">
      <Uri>https://dev.azure.com/dnceng/internal/_git/dotnet-runtime</Uri>
      <Sha>e36e4d1a8f8dfb08d7e3a6041459c9791d732c01</Sha>
    </Dependency>
    <Dependency Name="Microsoft.Extensions.DependencyModel" Version="9.0.5">
      <Uri>https://dev.azure.com/dnceng/internal/_git/dotnet-runtime</Uri>
      <Sha>e36e4d1a8f8dfb08d7e3a6041459c9791d732c01</Sha>
    </Dependency>
    <!-- Intermediate is necessary for source build. -->
    <Dependency Name="Microsoft.SourceBuild.Intermediate.runtime.linux-x64" Version="9.0.5-servicing.25215.9">
      <Uri>https://dev.azure.com/dnceng/internal/_git/dotnet-runtime</Uri>
      <Sha>e36e4d1a8f8dfb08d7e3a6041459c9791d732c01</Sha>
      <SourceBuild RepoName="runtime" ManagedOnly="false" />
    </Dependency>
    <!-- Change blob version in GenerateLayout.targets if this is unpinned to service targeting pack -->
=======
    <Dependency Name="Microsoft.TemplateEngine.Abstractions" Version="10.0.100-preview.5.25265.101">
      <Uri>https://github.com/dotnet/dotnet</Uri>
      <Sha>ad8565092bbfdd5c8b4a94a718d10b2d394f7aee</Sha>
    </Dependency>
    <Dependency Name="Microsoft.TemplateEngine.Edge" Version="10.0.100-preview.5.25265.101">
      <Uri>https://github.com/dotnet/dotnet</Uri>
      <Sha>ad8565092bbfdd5c8b4a94a718d10b2d394f7aee</Sha>
    </Dependency>
    <Dependency Name="Microsoft.TemplateEngine.Orchestrator.RunnableProjects" Version="10.0.100-preview.5.25265.101">
      <Uri>https://github.com/dotnet/dotnet</Uri>
      <Sha>ad8565092bbfdd5c8b4a94a718d10b2d394f7aee</Sha>
    </Dependency>
    <Dependency Name="Microsoft.TemplateEngine.Utils" Version="10.0.100-preview.5.25265.101">
      <Uri>https://github.com/dotnet/dotnet</Uri>
      <Sha>ad8565092bbfdd5c8b4a94a718d10b2d394f7aee</Sha>
    </Dependency>
    <Dependency Name="Microsoft.TemplateSearch.Common" Version="10.0.100-preview.5.25265.101">
      <Uri>https://github.com/dotnet/dotnet</Uri>
      <Sha>ad8565092bbfdd5c8b4a94a718d10b2d394f7aee</Sha>
    </Dependency>
    <Dependency Name="Microsoft.TemplateEngine.Mocks" Version="10.0.100-preview.5.25265.101">
      <Uri>https://github.com/dotnet/dotnet</Uri>
      <Sha>ad8565092bbfdd5c8b4a94a718d10b2d394f7aee</Sha>
    </Dependency>
    <Dependency Name="Microsoft.TemplateEngine.TestHelper" Version="10.0.100-preview.5.25265.101">
      <Uri>https://github.com/dotnet/dotnet</Uri>
      <Sha>ad8565092bbfdd5c8b4a94a718d10b2d394f7aee</Sha>
    </Dependency>
    <Dependency Name="Microsoft.TemplateEngine.Authoring.TemplateVerifier" Version="10.0.100-preview.5.25265.101">
      <Uri>https://github.com/dotnet/dotnet</Uri>
      <Sha>ad8565092bbfdd5c8b4a94a718d10b2d394f7aee</Sha>
    </Dependency>
    <Dependency Name="Microsoft.TemplateSearch.TemplateDiscovery" Version="10.0.100-preview.5.25265.101">
      <Uri>https://github.com/dotnet/dotnet</Uri>
      <Sha>ad8565092bbfdd5c8b4a94a718d10b2d394f7aee</Sha>
    </Dependency>
    <Dependency Name="Microsoft.NETCore.App.Ref" Version="10.0.0-preview.5.25265.101">
      <Uri>https://github.com/dotnet/dotnet</Uri>
      <Sha>ad8565092bbfdd5c8b4a94a718d10b2d394f7aee</Sha>
    </Dependency>
    <Dependency Name="Microsoft.NETCore.Platforms" Version="10.0.0-preview.5.25265.101">
      <Uri>https://github.com/dotnet/dotnet</Uri>
      <Sha>ad8565092bbfdd5c8b4a94a718d10b2d394f7aee</Sha>
    </Dependency>
    <Dependency Name="Microsoft.NET.HostModel" Version="10.0.0-preview.5.25265.101">
      <Uri>https://github.com/dotnet/dotnet</Uri>
      <Sha>ad8565092bbfdd5c8b4a94a718d10b2d394f7aee</Sha>
    </Dependency>
    <Dependency Name="System.IO.Hashing" Version="10.0.0-preview.5.25265.101">
      <Uri>https://github.com/dotnet/dotnet</Uri>
      <Sha>ad8565092bbfdd5c8b4a94a718d10b2d394f7aee</Sha>
    </Dependency>
    <Dependency Name="Microsoft.Extensions.DependencyModel" Version="10.0.0-preview.5.25265.101">
      <Uri>https://github.com/dotnet/dotnet</Uri>
      <Sha>ad8565092bbfdd5c8b4a94a718d10b2d394f7aee</Sha>
    </Dependency>
    <!-- Change blob version in GenerateInstallerLayout.targets if this is unpinned to service targeting pack -->
>>>>>>> 9e76ea7a
    <!-- No new netstandard.library planned for 3.1 timeframe at this time. -->
    <Dependency Name="NETStandard.Library.Ref" Version="2.1.0" Pinned="true">
      <Uri>https://github.com/dotnet/core-setup</Uri>
      <Sha>7d57652f33493fa022125b7f63aad0d70c52d810</Sha>
    </Dependency>
    <Dependency Name="Microsoft.NET.Runtime.Emscripten.Sdk.Internal" Version="10.0.0-preview.5.25265.101">
      <Uri>https://github.com/dotnet/dotnet</Uri>
      <Sha>ad8565092bbfdd5c8b4a94a718d10b2d394f7aee</Sha>
      <SourceBuild RepoName="emsdk" ManagedOnly="true" />
    </Dependency>
    <Dependency Name="Microsoft.Build" Version="17.15.0-preview-25265-101">
      <Uri>https://github.com/dotnet/dotnet</Uri>
      <Sha>ad8565092bbfdd5c8b4a94a718d10b2d394f7aee</Sha>
    </Dependency>
    <Dependency Name="Microsoft.Build.Localization" Version="17.15.0-preview-25265-101">
      <Uri>https://github.com/dotnet/dotnet</Uri>
      <Sha>ad8565092bbfdd5c8b4a94a718d10b2d394f7aee</Sha>
    </Dependency>
    <Dependency Name="Microsoft.FSharp.Compiler" Version="14.0.100-beta.25265.101">
      <Uri>https://github.com/dotnet/dotnet</Uri>
      <Sha>ad8565092bbfdd5c8b4a94a718d10b2d394f7aee</Sha>
    </Dependency>
    <Dependency Name="Microsoft.Net.Compilers.Toolset" Version="5.0.0-1.25265.101">
      <Uri>https://github.com/dotnet/dotnet</Uri>
      <Sha>ad8565092bbfdd5c8b4a94a718d10b2d394f7aee</Sha>
    </Dependency>
    <Dependency Name="Microsoft.Net.Compilers.Toolset.Framework" Version="5.0.0-1.25265.101">
      <Uri>https://github.com/dotnet/dotnet</Uri>
      <Sha>ad8565092bbfdd5c8b4a94a718d10b2d394f7aee</Sha>
    </Dependency>
    <Dependency Name="Microsoft.CodeAnalysis" Version="5.0.0-1.25265.101">
      <Uri>https://github.com/dotnet/dotnet</Uri>
      <Sha>ad8565092bbfdd5c8b4a94a718d10b2d394f7aee</Sha>
    </Dependency>
    <Dependency Name="Microsoft.CodeAnalysis.CSharp" Version="5.0.0-1.25265.101">
      <Uri>https://github.com/dotnet/dotnet</Uri>
      <Sha>ad8565092bbfdd5c8b4a94a718d10b2d394f7aee</Sha>
    </Dependency>
    <Dependency Name="Microsoft.CodeAnalysis.CSharp.CodeStyle" Version="5.0.0-1.25265.101">
      <Uri>https://github.com/dotnet/dotnet</Uri>
      <Sha>ad8565092bbfdd5c8b4a94a718d10b2d394f7aee</Sha>
    </Dependency>
    <Dependency Name="Microsoft.CodeAnalysis.CSharp.Features" Version="5.0.0-1.25265.101">
      <Uri>https://github.com/dotnet/dotnet</Uri>
      <Sha>ad8565092bbfdd5c8b4a94a718d10b2d394f7aee</Sha>
    </Dependency>
    <Dependency Name="Microsoft.CodeAnalysis.CSharp.Workspaces" Version="5.0.0-1.25265.101">
      <Uri>https://github.com/dotnet/dotnet</Uri>
      <Sha>ad8565092bbfdd5c8b4a94a718d10b2d394f7aee</Sha>
    </Dependency>
    <Dependency Name="Microsoft.CodeAnalysis.Workspaces.Common" Version="5.0.0-1.25265.101">
      <Uri>https://github.com/dotnet/dotnet</Uri>
      <Sha>ad8565092bbfdd5c8b4a94a718d10b2d394f7aee</Sha>
    </Dependency>
    <Dependency Name="Microsoft.CodeAnalysis.Workspaces.MSBuild" Version="5.0.0-1.25265.101">
      <Uri>https://github.com/dotnet/dotnet</Uri>
      <Sha>ad8565092bbfdd5c8b4a94a718d10b2d394f7aee</Sha>
    </Dependency>
    <Dependency Name="Microsoft.Build.NuGetSdkResolver" Version="6.15.0-preview.1.70">
      <Uri>https://github.com/nuget/nuget.client</Uri>
      <Sha>fb8b14ee3c574f9b559fc2057cadd20d55a75526</Sha>
    </Dependency>
    <Dependency Name="NuGet.Build.Tasks" Version="6.15.0-preview.1.70">
      <Uri>https://github.com/nuget/nuget.client</Uri>
      <Sha>fb8b14ee3c574f9b559fc2057cadd20d55a75526</Sha>
      <SourceBuildTarball RepoName="nuget-client" ManagedOnly="true" />
    </Dependency>
    <Dependency Name="NuGet.Build.Tasks.Console" Version="6.15.0-preview.1.70">
      <Uri>https://github.com/nuget/nuget.client</Uri>
      <Sha>fb8b14ee3c574f9b559fc2057cadd20d55a75526</Sha>
    </Dependency>
    <Dependency Name="NuGet.Build.Tasks.Pack" Version="6.15.0-preview.1.70">
      <Uri>https://github.com/nuget/nuget.client</Uri>
      <Sha>fb8b14ee3c574f9b559fc2057cadd20d55a75526</Sha>
    </Dependency>
    <Dependency Name="NuGet.Commands" Version="6.15.0-preview.1.70">
      <Uri>https://github.com/nuget/nuget.client</Uri>
      <Sha>fb8b14ee3c574f9b559fc2057cadd20d55a75526</Sha>
    </Dependency>
    <Dependency Name="NuGet.CommandLine.XPlat" Version="6.15.0-preview.1.70">
      <Uri>https://github.com/nuget/nuget.client</Uri>
      <Sha>fb8b14ee3c574f9b559fc2057cadd20d55a75526</Sha>
    </Dependency>
    <Dependency Name="NuGet.Common" Version="6.15.0-preview.1.70">
      <Uri>https://github.com/nuget/nuget.client</Uri>
      <Sha>fb8b14ee3c574f9b559fc2057cadd20d55a75526</Sha>
    </Dependency>
    <Dependency Name="NuGet.Configuration" Version="6.15.0-preview.1.70">
      <Uri>https://github.com/nuget/nuget.client</Uri>
      <Sha>fb8b14ee3c574f9b559fc2057cadd20d55a75526</Sha>
    </Dependency>
    <Dependency Name="NuGet.Credentials" Version="6.15.0-preview.1.70">
      <Uri>https://github.com/nuget/nuget.client</Uri>
      <Sha>fb8b14ee3c574f9b559fc2057cadd20d55a75526</Sha>
    </Dependency>
    <Dependency Name="NuGet.DependencyResolver.Core" Version="6.15.0-preview.1.70">
      <Uri>https://github.com/nuget/nuget.client</Uri>
      <Sha>fb8b14ee3c574f9b559fc2057cadd20d55a75526</Sha>
    </Dependency>
    <Dependency Name="NuGet.Frameworks" Version="6.15.0-preview.1.70">
      <Uri>https://github.com/nuget/nuget.client</Uri>
      <Sha>fb8b14ee3c574f9b559fc2057cadd20d55a75526</Sha>
    </Dependency>
    <Dependency Name="NuGet.LibraryModel" Version="6.15.0-preview.1.70">
      <Uri>https://github.com/nuget/nuget.client</Uri>
      <Sha>fb8b14ee3c574f9b559fc2057cadd20d55a75526</Sha>
    </Dependency>
    <Dependency Name="NuGet.ProjectModel" Version="6.15.0-preview.1.70">
      <Uri>https://github.com/nuget/nuget.client</Uri>
      <Sha>fb8b14ee3c574f9b559fc2057cadd20d55a75526</Sha>
    </Dependency>
    <Dependency Name="NuGet.Protocol" Version="6.15.0-preview.1.70">
      <Uri>https://github.com/nuget/nuget.client</Uri>
      <Sha>fb8b14ee3c574f9b559fc2057cadd20d55a75526</Sha>
    </Dependency>
    <Dependency Name="NuGet.Packaging" Version="6.15.0-preview.1.70">
      <Uri>https://github.com/nuget/nuget.client</Uri>
      <Sha>fb8b14ee3c574f9b559fc2057cadd20d55a75526</Sha>
    </Dependency>
    <Dependency Name="NuGet.Versioning" Version="6.15.0-preview.1.70">
      <Uri>https://github.com/nuget/nuget.client</Uri>
      <Sha>fb8b14ee3c574f9b559fc2057cadd20d55a75526</Sha>
    </Dependency>
    <Dependency Name="NuGet.Localization" Version="6.15.0-preview.1.70">
      <Uri>https://github.com/nuget/nuget.client</Uri>
      <Sha>fb8b14ee3c574f9b559fc2057cadd20d55a75526</Sha>
    </Dependency>
    <Dependency Name="Microsoft.NET.Test.Sdk" Version="17.15.0-preview-25265-101">
      <Uri>https://github.com/dotnet/dotnet</Uri>
      <Sha>ad8565092bbfdd5c8b4a94a718d10b2d394f7aee</Sha>
    </Dependency>
    <Dependency Name="Microsoft.TestPlatform.CLI" Version="17.15.0-preview-25265-101">
      <Uri>https://github.com/dotnet/dotnet</Uri>
      <Sha>ad8565092bbfdd5c8b4a94a718d10b2d394f7aee</Sha>
    </Dependency>
    <Dependency Name="Microsoft.TestPlatform.Build" Version="17.15.0-preview-25265-101">
      <Uri>https://github.com/dotnet/dotnet</Uri>
      <Sha>ad8565092bbfdd5c8b4a94a718d10b2d394f7aee</Sha>
    </Dependency>
    <Dependency Name="Microsoft.NET.ILLink.Tasks" Version="10.0.0-preview.5.25265.101">
      <Uri>https://github.com/dotnet/dotnet</Uri>
      <Sha>ad8565092bbfdd5c8b4a94a718d10b2d394f7aee</Sha>
    </Dependency>
    <Dependency Name="System.CodeDom" Version="10.0.0-preview.5.25265.101">
      <Uri>https://github.com/dotnet/dotnet</Uri>
      <Sha>ad8565092bbfdd5c8b4a94a718d10b2d394f7aee</Sha>
    </Dependency>
    <Dependency Name="System.Formats.Asn1" Version="10.0.0-preview.5.25265.101">
      <Uri>https://github.com/dotnet/dotnet</Uri>
      <Sha>ad8565092bbfdd5c8b4a94a718d10b2d394f7aee</Sha>
    </Dependency>
    <Dependency Name="System.Security.Cryptography.ProtectedData" Version="10.0.0-preview.5.25265.101">
      <Uri>https://github.com/dotnet/dotnet</Uri>
      <Sha>ad8565092bbfdd5c8b4a94a718d10b2d394f7aee</Sha>
    </Dependency>
    <Dependency Name="System.Text.Encoding.CodePages" Version="10.0.0-preview.5.25265.101">
      <Uri>https://github.com/dotnet/dotnet</Uri>
      <Sha>ad8565092bbfdd5c8b4a94a718d10b2d394f7aee</Sha>
    </Dependency>
    <Dependency Name="System.Resources.Extensions" Version="10.0.0-preview.5.25265.101">
      <Uri>https://github.com/dotnet/dotnet</Uri>
      <Sha>ad8565092bbfdd5c8b4a94a718d10b2d394f7aee</Sha>
    </Dependency>
    <Dependency Name="Microsoft.WindowsDesktop.App.Ref" Version="10.0.0-preview.5.25265.101">
      <Uri>https://github.com/dotnet/dotnet</Uri>
      <Sha>ad8565092bbfdd5c8b4a94a718d10b2d394f7aee</Sha>
    </Dependency>
    <Dependency Name="Microsoft.WindowsDesktop.App.Internal" Version="10.0.0-preview.5.25265.101">
      <Uri>https://github.com/dotnet/dotnet</Uri>
      <Sha>ad8565092bbfdd5c8b4a94a718d10b2d394f7aee</Sha>
    </Dependency>
    <Dependency Name="Microsoft.NET.Sdk.WindowsDesktop" Version="10.0.0-preview.5.25265.101">
      <Uri>https://github.com/dotnet/dotnet</Uri>
      <Sha>ad8565092bbfdd5c8b4a94a718d10b2d394f7aee</Sha>
    </Dependency>
    <Dependency Name="Microsoft.AspNetCore.App.Ref" Version="10.0.0-preview.5.25265.101">
      <Uri>https://github.com/dotnet/dotnet</Uri>
      <Sha>ad8565092bbfdd5c8b4a94a718d10b2d394f7aee</Sha>
    </Dependency>
    <Dependency Name="Microsoft.AspNetCore.App.Ref.Internal" Version="10.0.0-preview.5.25265.101">
      <Uri>https://github.com/dotnet/dotnet</Uri>
      <Sha>ad8565092bbfdd5c8b4a94a718d10b2d394f7aee</Sha>
    </Dependency>
    <Dependency Name="dotnet-dev-certs" Version="10.0.0-preview.5.25265.101">
      <Uri>https://github.com/dotnet/dotnet</Uri>
      <Sha>ad8565092bbfdd5c8b4a94a718d10b2d394f7aee</Sha>
    </Dependency>
    <Dependency Name="dotnet-user-jwts" Version="10.0.0-preview.5.25265.101">
      <Uri>https://github.com/dotnet/dotnet</Uri>
      <Sha>ad8565092bbfdd5c8b4a94a718d10b2d394f7aee</Sha>
    </Dependency>
    <Dependency Name="dotnet-user-secrets" Version="10.0.0-preview.5.25265.101">
      <Uri>https://github.com/dotnet/dotnet</Uri>
      <Sha>ad8565092bbfdd5c8b4a94a718d10b2d394f7aee</Sha>
    </Dependency>
    <Dependency Name="Microsoft.AspNetCore.Analyzers" Version="10.0.0-preview.5.25265.101">
      <Uri>https://github.com/dotnet/dotnet</Uri>
      <Sha>ad8565092bbfdd5c8b4a94a718d10b2d394f7aee</Sha>
    </Dependency>
    <!-- Authentication and Components needed for dotnet/maui CoherentParentDependency -->
    <Dependency Name="Microsoft.AspNetCore.Authentication.Facebook" Version="10.0.0-preview.5.25265.101">
      <Uri>https://github.com/dotnet/dotnet</Uri>
      <Sha>ad8565092bbfdd5c8b4a94a718d10b2d394f7aee</Sha>
    </Dependency>
    <Dependency Name="Microsoft.AspNetCore.Authentication.Google" Version="10.0.0-preview.5.25265.101">
      <Uri>https://github.com/dotnet/dotnet</Uri>
      <Sha>ad8565092bbfdd5c8b4a94a718d10b2d394f7aee</Sha>
    </Dependency>
    <Dependency Name="Microsoft.AspNetCore.Authentication.MicrosoftAccount" Version="10.0.0-preview.5.25265.101">
      <Uri>https://github.com/dotnet/dotnet</Uri>
      <Sha>ad8565092bbfdd5c8b4a94a718d10b2d394f7aee</Sha>
    </Dependency>
    <Dependency Name="Microsoft.AspNetCore.Components" Version="10.0.0-preview.5.25265.101">
      <Uri>https://github.com/dotnet/dotnet</Uri>
      <Sha>ad8565092bbfdd5c8b4a94a718d10b2d394f7aee</Sha>
    </Dependency>
    <Dependency Name="Microsoft.AspNetCore.Components.Analyzers" Version="10.0.0-preview.5.25265.101">
      <Uri>https://github.com/dotnet/dotnet</Uri>
      <Sha>ad8565092bbfdd5c8b4a94a718d10b2d394f7aee</Sha>
    </Dependency>
    <Dependency Name="Microsoft.AspNetCore.Components.Forms" Version="10.0.0-preview.5.25265.101">
      <Uri>https://github.com/dotnet/dotnet</Uri>
      <Sha>ad8565092bbfdd5c8b4a94a718d10b2d394f7aee</Sha>
    </Dependency>
    <Dependency Name="Microsoft.AspNetCore.Components.WebAssembly" Version="10.0.0-preview.5.25265.101">
      <Uri>https://github.com/dotnet/dotnet</Uri>
      <Sha>ad8565092bbfdd5c8b4a94a718d10b2d394f7aee</Sha>
    </Dependency>
    <Dependency Name="Microsoft.AspNetCore.Components.WebAssembly.Server" Version="10.0.0-preview.5.25265.101">
      <Uri>https://github.com/dotnet/dotnet</Uri>
      <Sha>ad8565092bbfdd5c8b4a94a718d10b2d394f7aee</Sha>
    </Dependency>
    <Dependency Name="Microsoft.AspNetCore.Components.SdkAnalyzers" Version="10.0.0-preview.5.25265.101">
      <Uri>https://github.com/dotnet/dotnet</Uri>
      <Sha>ad8565092bbfdd5c8b4a94a718d10b2d394f7aee</Sha>
    </Dependency>
    <Dependency Name="Microsoft.AspNetCore.Components.WebView" Version="10.0.0-preview.5.25265.101">
      <Uri>https://github.com/dotnet/dotnet</Uri>
      <Sha>ad8565092bbfdd5c8b4a94a718d10b2d394f7aee</Sha>
    </Dependency>
    <Dependency Name="Microsoft.AspNetCore.Metadata" Version="10.0.0-preview.5.25265.101">
      <Uri>https://github.com/dotnet/dotnet</Uri>
      <Sha>ad8565092bbfdd5c8b4a94a718d10b2d394f7aee</Sha>
    </Dependency>
    <Dependency Name="Microsoft.AspNetCore.Mvc.Analyzers" Version="10.0.0-preview.5.25265.101">
      <Uri>https://github.com/dotnet/dotnet</Uri>
      <Sha>ad8565092bbfdd5c8b4a94a718d10b2d394f7aee</Sha>
    </Dependency>
    <Dependency Name="Microsoft.AspNetCore.Mvc.Api.Analyzers" Version="10.0.0-preview.5.25265.101">
      <Uri>https://github.com/dotnet/dotnet</Uri>
      <Sha>ad8565092bbfdd5c8b4a94a718d10b2d394f7aee</Sha>
    </Dependency>
    <Dependency Name="Microsoft.Extensions.FileProviders.Embedded" Version="10.0.0-preview.5.25265.101">
      <Uri>https://github.com/dotnet/dotnet</Uri>
      <Sha>ad8565092bbfdd5c8b4a94a718d10b2d394f7aee</Sha>
    </Dependency>
    <Dependency Name="Microsoft.AspNetCore.Authorization" Version="10.0.0-preview.5.25265.101">
      <Uri>https://github.com/dotnet/dotnet</Uri>
      <Sha>ad8565092bbfdd5c8b4a94a718d10b2d394f7aee</Sha>
    </Dependency>
    <Dependency Name="Microsoft.AspNetCore.Components.Web" Version="10.0.0-preview.5.25265.101">
      <Uri>https://github.com/dotnet/dotnet</Uri>
      <Sha>ad8565092bbfdd5c8b4a94a718d10b2d394f7aee</Sha>
    </Dependency>
    <Dependency Name="Microsoft.JSInterop" Version="10.0.0-preview.5.25265.101">
      <Uri>https://github.com/dotnet/dotnet</Uri>
      <Sha>ad8565092bbfdd5c8b4a94a718d10b2d394f7aee</Sha>
    </Dependency>
    <Dependency Name="Microsoft.Extensions.ObjectPool" Version="10.0.0-preview.5.25265.101">
      <Uri>https://github.com/dotnet/dotnet</Uri>
      <Sha>ad8565092bbfdd5c8b4a94a718d10b2d394f7aee</Sha>
    </Dependency>
    <Dependency Name="Microsoft.AspNetCore.DeveloperCertificates.XPlat" Version="10.0.0-preview.5.25265.101">
      <Uri>https://github.com/dotnet/dotnet</Uri>
      <Sha>ad8565092bbfdd5c8b4a94a718d10b2d394f7aee</Sha>
    </Dependency>
    <Dependency Name="Microsoft.AspNetCore.TestHost" Version="10.0.0-preview.5.25265.101">
      <Uri>https://github.com/dotnet/dotnet</Uri>
      <Sha>ad8565092bbfdd5c8b4a94a718d10b2d394f7aee</Sha>
    </Dependency>
    <Dependency Name="Microsoft.DotNet.Web.ItemTemplates.10.0" Version="10.0.0-preview.5.25265.101">
      <Uri>https://github.com/dotnet/dotnet</Uri>
      <Sha>ad8565092bbfdd5c8b4a94a718d10b2d394f7aee</Sha>
    </Dependency>
    <Dependency Name="Microsoft.DotNet.Web.ProjectTemplates.10.0" Version="10.0.0-preview.5.25265.101">
      <Uri>https://github.com/dotnet/dotnet</Uri>
      <Sha>ad8565092bbfdd5c8b4a94a718d10b2d394f7aee</Sha>
    </Dependency>
    <Dependency Name="Microsoft.CodeAnalysis.Razor.Tooling.Internal" Version="10.0.0-preview.25265.101">
      <Uri>https://github.com/dotnet/dotnet</Uri>
      <Sha>ad8565092bbfdd5c8b4a94a718d10b2d394f7aee</Sha>
    </Dependency>
    <Dependency Name="Microsoft.AspNetCore.Mvc.Razor.Extensions.Tooling.Internal" Version="10.0.0-preview.25265.101">
      <Uri>https://github.com/dotnet/dotnet</Uri>
      <Sha>ad8565092bbfdd5c8b4a94a718d10b2d394f7aee</Sha>
    </Dependency>
    <Dependency Name="Microsoft.NET.Sdk.Razor.SourceGenerators.Transport" Version="10.0.0-preview.25265.101">
      <Uri>https://github.com/dotnet/dotnet</Uri>
      <Sha>ad8565092bbfdd5c8b4a94a718d10b2d394f7aee</Sha>
    </Dependency>
    <!-- For coherency purposes, these versions should be gated by the versions of winforms and wpf routed via windowsdesktop -->
    <Dependency Name="Microsoft.Dotnet.WinForms.ProjectTemplates" Version="10.0.0-preview.5.25265.101">
      <Uri>https://github.com/dotnet/dotnet</Uri>
      <Sha>ad8565092bbfdd5c8b4a94a718d10b2d394f7aee</Sha>
    </Dependency>
    <Dependency Name="Microsoft.DotNet.Wpf.ProjectTemplates" Version="10.0.0-preview.5.25265.101">
      <Uri>https://github.com/dotnet/dotnet</Uri>
      <Sha>ad8565092bbfdd5c8b4a94a718d10b2d394f7aee</Sha>
    </Dependency>
    <Dependency Name="Microsoft.Web.Xdt" Version="10.0.0-preview.25265.101">
      <Uri>https://github.com/dotnet/dotnet</Uri>
      <Sha>ad8565092bbfdd5c8b4a94a718d10b2d394f7aee</Sha>
    </Dependency>
    <Dependency Name="Microsoft.CodeAnalysis.NetAnalyzers" Version="10.0.0-preview.25265.101">
      <Uri>https://github.com/dotnet/dotnet</Uri>
      <Sha>ad8565092bbfdd5c8b4a94a718d10b2d394f7aee</Sha>
    </Dependency>
    <Dependency Name="Microsoft.CodeAnalysis.PublicApiAnalyzers" Version="5.0.0-1.25265.101">
      <Uri>https://github.com/dotnet/dotnet</Uri>
      <Sha>ad8565092bbfdd5c8b4a94a718d10b2d394f7aee</Sha>
    </Dependency>
    <Dependency Name="System.CommandLine" Version="2.0.0-beta5.25265.101">
      <Uri>https://github.com/dotnet/dotnet</Uri>
      <Sha>ad8565092bbfdd5c8b4a94a718d10b2d394f7aee</Sha>
    </Dependency>
    <!-- Microsoft.CodeAnalysis.Workspaces.MSBuild transitively references M.Bcl.AsyncInterfaces.
         Adding an explicit dependency to make sure the latest version is used instead of the SBRP
         one under source build. -->
    <Dependency Name="Microsoft.DiaSymReader" Version="2.2.0-beta.25265.101">
      <Uri>https://github.com/dotnet/dotnet</Uri>
      <Sha>ad8565092bbfdd5c8b4a94a718d10b2d394f7aee</Sha>
    </Dependency>
    <Dependency Name="Microsoft.Deployment.DotNet.Releases" Version="2.0.0-preview.1.25265.101">
      <Uri>https://github.com/dotnet/dotnet</Uri>
      <Sha>ad8565092bbfdd5c8b4a94a718d10b2d394f7aee</Sha>
    </Dependency>
    <Dependency Name="Microsoft.Build.Tasks.Git" Version="10.0.0-beta.25265.101">
      <Uri>https://github.com/dotnet/dotnet</Uri>
      <Sha>ad8565092bbfdd5c8b4a94a718d10b2d394f7aee</Sha>
    </Dependency>
    <Dependency Name="Microsoft.SourceLink.Common" Version="10.0.0-beta.25265.101">
      <Uri>https://github.com/dotnet/dotnet</Uri>
      <Sha>ad8565092bbfdd5c8b4a94a718d10b2d394f7aee</Sha>
    </Dependency>
    <Dependency Name="Microsoft.SourceLink.AzureRepos.Git" Version="10.0.0-beta.25265.101">
      <Uri>https://github.com/dotnet/dotnet</Uri>
      <Sha>ad8565092bbfdd5c8b4a94a718d10b2d394f7aee</Sha>
    </Dependency>
    <Dependency Name="Microsoft.SourceLink.GitHub" Version="10.0.0-beta.25265.101">
      <Uri>https://github.com/dotnet/dotnet</Uri>
      <Sha>ad8565092bbfdd5c8b4a94a718d10b2d394f7aee</Sha>
    </Dependency>
    <Dependency Name="Microsoft.SourceLink.GitLab" Version="10.0.0-beta.25265.101">
      <Uri>https://github.com/dotnet/dotnet</Uri>
      <Sha>ad8565092bbfdd5c8b4a94a718d10b2d394f7aee</Sha>
    </Dependency>
    <Dependency Name="Microsoft.SourceLink.Bitbucket.Git" Version="10.0.0-beta.25265.101">
      <Uri>https://github.com/dotnet/dotnet</Uri>
      <Sha>ad8565092bbfdd5c8b4a94a718d10b2d394f7aee</Sha>
    </Dependency>
    <!-- Dependency required for flowing correct package version in source-build, using PVP flow. -->
    <Dependency Name="Microsoft.Extensions.Logging" Version="10.0.0-preview.5.25265.101">
      <Uri>https://github.com/dotnet/dotnet</Uri>
      <Sha>ad8565092bbfdd5c8b4a94a718d10b2d394f7aee</Sha>
    </Dependency>
    <!-- Dependency required for flowing correct package version in source-build, using PVP flow. -->
    <Dependency Name="Microsoft.Extensions.Logging.Abstractions" Version="10.0.0-preview.5.25265.101">
      <Uri>https://github.com/dotnet/dotnet</Uri>
      <Sha>ad8565092bbfdd5c8b4a94a718d10b2d394f7aee</Sha>
    </Dependency>
    <!-- Dependency required for flowing correct package version in source-build, using PVP flow. -->
    <Dependency Name="Microsoft.Extensions.Logging.Console" Version="10.0.0-preview.5.25265.101">
      <Uri>https://github.com/dotnet/dotnet</Uri>
      <Sha>ad8565092bbfdd5c8b4a94a718d10b2d394f7aee</Sha>
    </Dependency>
    <!-- Dependency required for flowing correct package version in source-build, using PVP flow. -->
    <Dependency Name="Microsoft.Extensions.FileSystemGlobbing" Version="10.0.0-preview.5.25265.101">
      <Uri>https://github.com/dotnet/dotnet</Uri>
      <Sha>ad8565092bbfdd5c8b4a94a718d10b2d394f7aee</Sha>
    </Dependency>
    <!-- Dependency required for flowing correct package version in source-build, using PVP flow. -->
    <Dependency Name="System.ServiceProcess.ServiceController" Version="10.0.0-preview.5.25265.101">
      <Uri>https://github.com/dotnet/dotnet</Uri>
      <Sha>ad8565092bbfdd5c8b4a94a718d10b2d394f7aee</Sha>
    </Dependency>
    <Dependency Name="System.Text.Json" Version="10.0.0-preview.5.25265.101">
      <Uri>https://github.com/dotnet/dotnet</Uri>
      <Sha>ad8565092bbfdd5c8b4a94a718d10b2d394f7aee</Sha>
    </Dependency>
    <Dependency Name="Microsoft.Bcl.AsyncInterfaces" Version="10.0.0-preview.5.25265.101">
      <Uri>https://github.com/dotnet/dotnet</Uri>
      <Sha>ad8565092bbfdd5c8b4a94a718d10b2d394f7aee</Sha>
    </Dependency>
    <Dependency Name="Microsoft.Extensions.FileProviders.Abstractions" Version="10.0.0-preview.5.25265.101">
      <Uri>https://github.com/dotnet/dotnet</Uri>
      <Sha>ad8565092bbfdd5c8b4a94a718d10b2d394f7aee</Sha>
    </Dependency>
    <Dependency Name="Microsoft.Win32.SystemEvents" Version="10.0.0-preview.5.25265.101">
      <Uri>https://github.com/dotnet/dotnet</Uri>
      <Sha>ad8565092bbfdd5c8b4a94a718d10b2d394f7aee</Sha>
    </Dependency>
    <Dependency Name="System.Composition.AttributedModel" Version="10.0.0-preview.5.25265.101">
      <Uri>https://github.com/dotnet/dotnet</Uri>
      <Sha>ad8565092bbfdd5c8b4a94a718d10b2d394f7aee</Sha>
    </Dependency>
    <Dependency Name="System.Composition.Convention" Version="10.0.0-preview.5.25265.101">
      <Uri>https://github.com/dotnet/dotnet</Uri>
      <Sha>ad8565092bbfdd5c8b4a94a718d10b2d394f7aee</Sha>
    </Dependency>
    <Dependency Name="System.Composition.Hosting" Version="10.0.0-preview.5.25265.101">
      <Uri>https://github.com/dotnet/dotnet</Uri>
      <Sha>ad8565092bbfdd5c8b4a94a718d10b2d394f7aee</Sha>
    </Dependency>
    <Dependency Name="System.Composition.Runtime" Version="10.0.0-preview.5.25265.101">
      <Uri>https://github.com/dotnet/dotnet</Uri>
      <Sha>ad8565092bbfdd5c8b4a94a718d10b2d394f7aee</Sha>
    </Dependency>
    <Dependency Name="System.Composition.TypedParts" Version="10.0.0-preview.5.25265.101">
      <Uri>https://github.com/dotnet/dotnet</Uri>
      <Sha>ad8565092bbfdd5c8b4a94a718d10b2d394f7aee</Sha>
    </Dependency>
    <Dependency Name="System.Configuration.ConfigurationManager" Version="10.0.0-preview.5.25265.101">
      <Uri>https://github.com/dotnet/dotnet</Uri>
      <Sha>ad8565092bbfdd5c8b4a94a718d10b2d394f7aee</Sha>
    </Dependency>
    <Dependency Name="System.Security.Cryptography.Pkcs" Version="10.0.0-preview.5.25265.101">
      <Uri>https://github.com/dotnet/dotnet</Uri>
      <Sha>ad8565092bbfdd5c8b4a94a718d10b2d394f7aee</Sha>
    </Dependency>
    <Dependency Name="System.Security.Cryptography.Xml" Version="10.0.0-preview.5.25265.101">
      <Uri>https://github.com/dotnet/dotnet</Uri>
      <Sha>ad8565092bbfdd5c8b4a94a718d10b2d394f7aee</Sha>
    </Dependency>
    <Dependency Name="System.Security.Permissions" Version="10.0.0-preview.5.25265.101">
      <Uri>https://github.com/dotnet/dotnet</Uri>
      <Sha>ad8565092bbfdd5c8b4a94a718d10b2d394f7aee</Sha>
    </Dependency>
    <Dependency Name="System.Windows.Extensions" Version="10.0.0-preview.5.25265.101">
      <Uri>https://github.com/dotnet/dotnet</Uri>
      <Sha>ad8565092bbfdd5c8b4a94a718d10b2d394f7aee</Sha>
    </Dependency>
  </ProductDependencies>
  <ToolsetDependencies>
    <Dependency Name="Microsoft.DotNet.Arcade.Sdk" Version="10.0.0-beta.25265.101">
      <Uri>https://github.com/dotnet/dotnet</Uri>
      <Sha>ad8565092bbfdd5c8b4a94a718d10b2d394f7aee</Sha>
    </Dependency>
    <Dependency Name="Microsoft.DotNet.Build.Tasks.Installers" Version="10.0.0-beta.25265.101">
      <Uri>https://github.com/dotnet/dotnet</Uri>
      <Sha>ad8565092bbfdd5c8b4a94a718d10b2d394f7aee</Sha>
    </Dependency>
    <Dependency Name="Microsoft.DotNet.Build.Tasks.Templating" Version="10.0.0-beta.25265.101">
      <Uri>https://github.com/dotnet/dotnet</Uri>
      <Sha>ad8565092bbfdd5c8b4a94a718d10b2d394f7aee</Sha>
    </Dependency>
    <Dependency Name="Microsoft.DotNet.Build.Tasks.Workloads" Version="10.0.0-beta.25265.101">
      <Uri>https://github.com/dotnet/dotnet</Uri>
      <Sha>ad8565092bbfdd5c8b4a94a718d10b2d394f7aee</Sha>
    </Dependency>
    <Dependency Name="Microsoft.DotNet.Helix.Sdk" Version="10.0.0-beta.25265.101">
      <Uri>https://github.com/dotnet/dotnet</Uri>
      <Sha>ad8565092bbfdd5c8b4a94a718d10b2d394f7aee</Sha>
    </Dependency>
    <Dependency Name="Microsoft.DotNet.SignTool" Version="10.0.0-beta.25265.101">
      <Uri>https://github.com/dotnet/dotnet</Uri>
      <Sha>ad8565092bbfdd5c8b4a94a718d10b2d394f7aee</Sha>
    </Dependency>
    <Dependency Name="Microsoft.DotNet.XUnitExtensions" Version="10.0.0-beta.25265.101">
      <Uri>https://github.com/dotnet/dotnet</Uri>
      <Sha>ad8565092bbfdd5c8b4a94a718d10b2d394f7aee</Sha>
    </Dependency>
    <Dependency Name="Microsoft.DotNet.XliffTasks" Version="10.0.0-beta.25265.101">
      <Uri>https://github.com/dotnet/dotnet</Uri>
      <Sha>ad8565092bbfdd5c8b4a94a718d10b2d394f7aee</Sha>
    </Dependency>
    <Dependency Name="System.Reflection.MetadataLoadContext" Version="10.0.0-preview.5.25265.101">
      <Uri>https://github.com/dotnet/dotnet</Uri>
      <Sha>ad8565092bbfdd5c8b4a94a718d10b2d394f7aee</Sha>
    </Dependency>
    <Dependency Name="Microsoft.DotNet.Darc" Version="1.1.0-beta.25305.3">
      <Uri>https://github.com/dotnet/arcade-services</Uri>
      <Sha>3aa60dff2bcf413691d461bb5805d0b4357f4b29</Sha>
    </Dependency>
    <Dependency Name="Microsoft.DotNet.DarcLib" Version="1.1.0-beta.25305.3">
      <Uri>https://github.com/dotnet/arcade-services</Uri>
      <Sha>3aa60dff2bcf413691d461bb5805d0b4357f4b29</Sha>
    </Dependency>
    <Dependency Name="Microsoft.Testing.Platform" Version="1.8.0-preview.25305.2">
      <Uri>https://github.com/microsoft/testfx</Uri>
      <Sha>a4167587079e565b3f1c18b332e61f789b50acb1</Sha>
    </Dependency>
    <Dependency Name="MSTest" Version="3.10.0-preview.25305.2">
      <Uri>https://github.com/microsoft/testfx</Uri>
      <Sha>a4167587079e565b3f1c18b332e61f789b50acb1</Sha>
    </Dependency>
    <Dependency Name="Microsoft.Extensions.Configuration.Ini" Version="10.0.0-preview.5.25265.101">
      <Uri>https://github.com/dotnet/dotnet</Uri>
      <Sha>ad8565092bbfdd5c8b4a94a718d10b2d394f7aee</Sha>
    </Dependency>
  </ToolsetDependencies>
</Dependencies><|MERGE_RESOLUTION|>--- conflicted
+++ resolved
@@ -2,61 +2,6 @@
 <Dependencies>
   <Source Uri="https://github.com/dotnet/dotnet" Mapping="sdk" Sha="ad8565092bbfdd5c8b4a94a718d10b2d394f7aee" BarId="268384" />
   <ProductDependencies>
-<<<<<<< HEAD
-    <Dependency Name="Microsoft.TemplateEngine.Abstractions" Version="9.0.302">
-      <Uri>https://github.com/dotnet/templating</Uri>
-      <Sha>d23a2ad228ec4dfd48e681dd531ea23176c6c434</Sha>
-    </Dependency>
-    <Dependency Name="Microsoft.TemplateEngine.Mocks" Version="9.0.302-servicing.25304.16">
-      <Uri>https://github.com/dotnet/templating</Uri>
-      <Sha>d23a2ad228ec4dfd48e681dd531ea23176c6c434</Sha>
-    </Dependency>
-    <!-- Intermediate is necessary for source build. -->
-    <Dependency Name="Microsoft.SourceBuild.Intermediate.templating" Version="9.0.300-preview.25209.5">
-      <Uri>https://github.com/dotnet/templating</Uri>
-      <Sha>b73682307aa0128c5edbec94c2e6a070d13ae6bb</Sha>
-      <SourceBuild RepoName="templating" ManagedOnly="true" />
-    </Dependency>
-    <Dependency Name="Microsoft.NETCore.App.Ref" Version="9.0.5">
-      <Uri>https://dev.azure.com/dnceng/internal/_git/dotnet-runtime</Uri>
-      <Sha>e36e4d1a8f8dfb08d7e3a6041459c9791d732c01</Sha>
-    </Dependency>
-    <Dependency Name="VS.Redist.Common.NetCore.SharedFramework.x64.9.0" Version="9.0.5-servicing.25215.9">
-      <Uri>https://dev.azure.com/dnceng/internal/_git/dotnet-runtime</Uri>
-      <Sha>e36e4d1a8f8dfb08d7e3a6041459c9791d732c01</Sha>
-    </Dependency>
-    <Dependency Name="VS.Redist.Common.NetCore.TargetingPack.x64.9.0" Version="9.0.5-servicing.25215.9">
-      <Uri>https://dev.azure.com/dnceng/internal/_git/dotnet-runtime</Uri>
-      <Sha>e36e4d1a8f8dfb08d7e3a6041459c9791d732c01</Sha>
-    </Dependency>
-    <Dependency Name="Microsoft.NETCore.App.Runtime.win-x64" Version="9.0.5">
-      <Uri>https://dev.azure.com/dnceng/internal/_git/dotnet-runtime</Uri>
-      <Sha>e36e4d1a8f8dfb08d7e3a6041459c9791d732c01</Sha>
-    </Dependency>
-    <Dependency Name="Microsoft.NETCore.App.Host.win-x64" Version="9.0.5">
-      <Uri>https://dev.azure.com/dnceng/internal/_git/dotnet-runtime</Uri>
-      <Sha>e36e4d1a8f8dfb08d7e3a6041459c9791d732c01</Sha>
-    </Dependency>
-    <Dependency Name="Microsoft.NETCore.Platforms" Version="9.0.5-servicing.25215.9">
-      <Uri>https://dev.azure.com/dnceng/internal/_git/dotnet-runtime</Uri>
-      <Sha>e36e4d1a8f8dfb08d7e3a6041459c9791d732c01</Sha>
-    </Dependency>
-    <Dependency Name="Microsoft.NET.HostModel" Version="9.0.5-servicing.25215.9">
-      <Uri>https://dev.azure.com/dnceng/internal/_git/dotnet-runtime</Uri>
-      <Sha>e36e4d1a8f8dfb08d7e3a6041459c9791d732c01</Sha>
-    </Dependency>
-    <Dependency Name="Microsoft.Extensions.DependencyModel" Version="9.0.5">
-      <Uri>https://dev.azure.com/dnceng/internal/_git/dotnet-runtime</Uri>
-      <Sha>e36e4d1a8f8dfb08d7e3a6041459c9791d732c01</Sha>
-    </Dependency>
-    <!-- Intermediate is necessary for source build. -->
-    <Dependency Name="Microsoft.SourceBuild.Intermediate.runtime.linux-x64" Version="9.0.5-servicing.25215.9">
-      <Uri>https://dev.azure.com/dnceng/internal/_git/dotnet-runtime</Uri>
-      <Sha>e36e4d1a8f8dfb08d7e3a6041459c9791d732c01</Sha>
-      <SourceBuild RepoName="runtime" ManagedOnly="false" />
-    </Dependency>
-    <!-- Change blob version in GenerateLayout.targets if this is unpinned to service targeting pack -->
-=======
     <Dependency Name="Microsoft.TemplateEngine.Abstractions" Version="10.0.100-preview.5.25265.101">
       <Uri>https://github.com/dotnet/dotnet</Uri>
       <Sha>ad8565092bbfdd5c8b4a94a718d10b2d394f7aee</Sha>
@@ -114,7 +59,6 @@
       <Sha>ad8565092bbfdd5c8b4a94a718d10b2d394f7aee</Sha>
     </Dependency>
     <!-- Change blob version in GenerateInstallerLayout.targets if this is unpinned to service targeting pack -->
->>>>>>> 9e76ea7a
     <!-- No new netstandard.library planned for 3.1 timeframe at this time. -->
     <Dependency Name="NETStandard.Library.Ref" Version="2.1.0" Pinned="true">
       <Uri>https://github.com/dotnet/core-setup</Uri>
