<?xml version="1.0" encoding="utf-8"?>
<Dependencies>
  <ProductDependencies>
    <Dependency Name="Microsoft.TemplateEngine.Abstractions" Version="9.0.307">
      <Uri>https://github.com/dotnet/templating</Uri>
<<<<<<< HEAD
      <Sha>0258ae6d0b2ca7995f869a0daacbf52563b34e08</Sha>
    </Dependency>
    <Dependency Name="Microsoft.TemplateEngine.Mocks" Version="9.0.112-servicing.25520.5">
      <Uri>https://github.com/dotnet/templating</Uri>
      <Sha>0258ae6d0b2ca7995f869a0daacbf52563b34e08</Sha>
    </Dependency>
    <!-- Intermediate is necessary for source build. -->
    <Dependency Name="Microsoft.SourceBuild.Intermediate.templating" Version="9.0.112-servicing.25520.5">
      <Uri>https://github.com/dotnet/templating</Uri>
      <Sha>0258ae6d0b2ca7995f869a0daacbf52563b34e08</Sha>
=======
      <Sha>37136ee17d97bfb3a3c0bcc3736e2d53d7aaf6d2</Sha>
    </Dependency>
    <Dependency Name="Microsoft.TemplateEngine.Mocks" Version="9.0.307-servicing.25520.6">
      <Uri>https://github.com/dotnet/templating</Uri>
      <Sha>37136ee17d97bfb3a3c0bcc3736e2d53d7aaf6d2</Sha>
    </Dependency>
    <!-- Intermediate is necessary for source build. -->
    <Dependency Name="Microsoft.SourceBuild.Intermediate.templating" Version="9.0.300-preview.25209.5">
      <Uri>https://github.com/dotnet/templating</Uri>
      <Sha>b73682307aa0128c5edbec94c2e6a070d13ae6bb</Sha>
>>>>>>> 7cfcc623
      <SourceBuild RepoName="templating" ManagedOnly="true" />
    </Dependency>
    <Dependency Name="Microsoft.NETCore.App.Ref" Version="9.0.10">
      <Uri>https://dev.azure.com/dnceng/internal/_git/dotnet-runtime</Uri>
      <Sha>e1f19886fe3354963a4a790c896b3f99689fd7a5</Sha>
    </Dependency>
    <Dependency Name="VS.Redist.Common.NetCore.SharedFramework.x64.9.0" Version="9.0.10-servicing.25475.15">
      <Uri>https://dev.azure.com/dnceng/internal/_git/dotnet-runtime</Uri>
      <Sha>e1f19886fe3354963a4a790c896b3f99689fd7a5</Sha>
    </Dependency>
    <Dependency Name="VS.Redist.Common.NetCore.TargetingPack.x64.9.0" Version="9.0.10-servicing.25475.15">
      <Uri>https://dev.azure.com/dnceng/internal/_git/dotnet-runtime</Uri>
      <Sha>e1f19886fe3354963a4a790c896b3f99689fd7a5</Sha>
    </Dependency>
    <Dependency Name="Microsoft.NETCore.App.Runtime.win-x64" Version="9.0.10">
      <Uri>https://dev.azure.com/dnceng/internal/_git/dotnet-runtime</Uri>
      <Sha>e1f19886fe3354963a4a790c896b3f99689fd7a5</Sha>
    </Dependency>
    <Dependency Name="Microsoft.NETCore.App.Host.win-x64" Version="9.0.10">
      <Uri>https://dev.azure.com/dnceng/internal/_git/dotnet-runtime</Uri>
      <Sha>e1f19886fe3354963a4a790c896b3f99689fd7a5</Sha>
    </Dependency>
    <Dependency Name="Microsoft.NETCore.Platforms" Version="9.0.10-servicing.25475.15">
      <Uri>https://dev.azure.com/dnceng/internal/_git/dotnet-runtime</Uri>
      <Sha>e1f19886fe3354963a4a790c896b3f99689fd7a5</Sha>
    </Dependency>
    <Dependency Name="Microsoft.NET.HostModel" Version="9.0.10-servicing.25475.15">
      <Uri>https://dev.azure.com/dnceng/internal/_git/dotnet-runtime</Uri>
      <Sha>e1f19886fe3354963a4a790c896b3f99689fd7a5</Sha>
    </Dependency>
    <Dependency Name="Microsoft.Extensions.DependencyModel" Version="9.0.10">
      <Uri>https://dev.azure.com/dnceng/internal/_git/dotnet-runtime</Uri>
      <Sha>e1f19886fe3354963a4a790c896b3f99689fd7a5</Sha>
    </Dependency>
    <!-- Intermediate is necessary for source build. -->
    <Dependency Name="Microsoft.SourceBuild.Intermediate.runtime.linux-x64" Version="9.0.10-servicing.25475.15">
      <Uri>https://dev.azure.com/dnceng/internal/_git/dotnet-runtime</Uri>
      <Sha>e1f19886fe3354963a4a790c896b3f99689fd7a5</Sha>
      <SourceBuild RepoName="runtime" ManagedOnly="false" />
    </Dependency>
    <!-- Change blob version in GenerateLayout.targets if this is unpinned to service targeting pack -->
    <!-- No new netstandard.library planned for 3.1 timeframe at this time. -->
    <Dependency Name="NETStandard.Library.Ref" Version="2.1.0" Pinned="true">
      <Uri>https://github.com/dotnet/core-setup</Uri>
      <Sha>7d57652f33493fa022125b7f63aad0d70c52d810</Sha>
    </Dependency>
    <Dependency Name="Microsoft.NET.Workload.Emscripten.Current.Manifest-9.0.100" Version="9.0.10" CoherentParentDependency="Microsoft.NETCore.App.Runtime.win-x64">
      <Uri>https://github.com/dotnet/emsdk</Uri>
      <Sha>f70927a13648c24660c79ff19a6eb2aac100f0ab</Sha>
    </Dependency>
    <!-- Intermediate is necessary for source build. -->
    <Dependency Name="Microsoft.SourceBuild.Intermediate.emsdk" Version="9.0.10-servicing.25469.4" CoherentParentDependency="Microsoft.NETCore.App.Runtime.win-x64">
      <Uri>https://github.com/dotnet/emsdk</Uri>
      <Sha>f70927a13648c24660c79ff19a6eb2aac100f0ab</Sha>
      <SourceBuild RepoName="emsdk" ManagedOnly="true" />
    </Dependency>
<<<<<<< HEAD
    <Dependency Name="Microsoft.Build" Version="17.12.52">
      <Uri>https://github.com/dotnet/msbuild</Uri>
      <Sha>2681ee4bc1172eb7bc551555f3e46ddc7381c2ae</Sha>
    </Dependency>
    <Dependency Name="Microsoft.Build.Localization" Version="17.12.52-preview-25520-14">
      <Uri>https://github.com/dotnet/msbuild</Uri>
      <Sha>2681ee4bc1172eb7bc551555f3e46ddc7381c2ae</Sha>
    </Dependency>
    <!-- Intermediate is necessary for source build. -->
    <Dependency Name="Microsoft.SourceBuild.Intermediate.msbuild" Version="17.12.52-preview-25520-14">
      <Uri>https://github.com/dotnet/msbuild</Uri>
      <Sha>2681ee4bc1172eb7bc551555f3e46ddc7381c2ae</Sha>
=======
    <Dependency Name="Microsoft.Build" Version="17.14.30">
      <Uri>https://github.com/dotnet/msbuild</Uri>
      <Sha>3c92f2035c560a36593da28cff44b165de7a9693</Sha>
    </Dependency>
    <Dependency Name="Microsoft.Build.Localization" Version="17.14.30-servicing-25520-12">
      <Uri>https://github.com/dotnet/msbuild</Uri>
      <Sha>3c92f2035c560a36593da28cff44b165de7a9693</Sha>
    </Dependency>
    <!-- Intermediate is necessary for source build. -->
    <Dependency Name="Microsoft.SourceBuild.Intermediate.msbuild" Version="17.14.30-servicing-25520-12">
      <Uri>https://github.com/dotnet/msbuild</Uri>
      <Sha>3c92f2035c560a36593da28cff44b165de7a9693</Sha>
>>>>>>> 7cfcc623
      <SourceBuild RepoName="msbuild" ManagedOnly="true" />
    </Dependency>
    <Dependency Name="Microsoft.FSharp.Compiler" Version="13.9.303-beta.25361.1">
      <Uri>https://github.com/dotnet/fsharp</Uri>
      <Sha>14987c804f33917bf15f4c25e0cd16ecd01807f4</Sha>
    </Dependency>
    <!-- Intermediate is necessary for source build. -->
    <Dependency Name="Microsoft.SourceBuild.Intermediate.fsharp" Version="9.0.303-beta.25361.1">
      <Uri>https://github.com/dotnet/fsharp</Uri>
      <Sha>14987c804f33917bf15f4c25e0cd16ecd01807f4</Sha>
      <SourceBuild RepoName="fsharp" ManagedOnly="true" />
    </Dependency>
    <Dependency Name="Microsoft.Net.Compilers.Toolset" Version="4.14.0-3.25465.8">
      <Uri>https://github.com/dotnet/roslyn</Uri>
      <Sha>b0a9adbf61d6fb6ef4e53e09555fa6b6f189fcef</Sha>
    </Dependency>
    <!-- Intermediate is necessary for source build. -->
    <Dependency Name="Microsoft.SourceBuild.Intermediate.roslyn" Version="4.14.0-3.25465.8">
      <Uri>https://github.com/dotnet/roslyn</Uri>
      <Sha>b0a9adbf61d6fb6ef4e53e09555fa6b6f189fcef</Sha>
      <SourceBuild RepoName="roslyn" ManagedOnly="true" />
    </Dependency>
    <Dependency Name="Microsoft.Net.Compilers.Toolset.Framework" Version="4.14.0-3.25465.8">
      <Uri>https://github.com/dotnet/roslyn</Uri>
      <Sha>b0a9adbf61d6fb6ef4e53e09555fa6b6f189fcef</Sha>
    </Dependency>
    <Dependency Name="Microsoft.CodeAnalysis" Version="4.14.0-3.25465.8">
      <Uri>https://github.com/dotnet/roslyn</Uri>
      <Sha>b0a9adbf61d6fb6ef4e53e09555fa6b6f189fcef</Sha>
    </Dependency>
    <Dependency Name="Microsoft.CodeAnalysis.CSharp" Version="4.14.0-3.25465.8">
      <Uri>https://github.com/dotnet/roslyn</Uri>
      <Sha>b0a9adbf61d6fb6ef4e53e09555fa6b6f189fcef</Sha>
    </Dependency>
    <Dependency Name="Microsoft.CodeAnalysis.CSharp.CodeStyle" Version="4.14.0-3.25465.8">
      <Uri>https://github.com/dotnet/roslyn</Uri>
      <Sha>b0a9adbf61d6fb6ef4e53e09555fa6b6f189fcef</Sha>
    </Dependency>
    <Dependency Name="Microsoft.CodeAnalysis.CSharp.Features" Version="4.14.0-3.25465.8">
      <Uri>https://github.com/dotnet/roslyn</Uri>
      <Sha>b0a9adbf61d6fb6ef4e53e09555fa6b6f189fcef</Sha>
    </Dependency>
    <Dependency Name="Microsoft.CodeAnalysis.CSharp.Workspaces" Version="4.14.0-3.25465.8">
      <Uri>https://github.com/dotnet/roslyn</Uri>
      <Sha>b0a9adbf61d6fb6ef4e53e09555fa6b6f189fcef</Sha>
    </Dependency>
    <Dependency Name="Microsoft.CodeAnalysis.Workspaces.MSBuild" Version="4.14.0-3.25465.8">
      <Uri>https://github.com/dotnet/roslyn</Uri>
      <Sha>b0a9adbf61d6fb6ef4e53e09555fa6b6f189fcef</Sha>
    </Dependency>
    <Dependency Name="Microsoft.AspNetCore.DeveloperCertificates.XPlat" Version="9.0.10-servicing.25475.17">
      <Uri>https://dev.azure.com/dnceng/internal/_git/dotnet-aspnetcore</Uri>
      <Sha>5bae930797f60d2d04f3b1df6a33eaca85fc5f28</Sha>
    </Dependency>
    <Dependency Name="Microsoft.AspNetCore.TestHost" Version="9.0.10">
      <Uri>https://dev.azure.com/dnceng/internal/_git/dotnet-aspnetcore</Uri>
      <Sha>5bae930797f60d2d04f3b1df6a33eaca85fc5f28</Sha>
    </Dependency>
    <Dependency Name="Microsoft.Build.NuGetSdkResolver" Version="6.14.0-rc.116">
      <Uri>https://github.com/nuget/nuget.client</Uri>
      <Sha>0da03caba83448ee887f0f1846dd05e1f1705d45</Sha>
    </Dependency>
    <Dependency Name="NuGet.Build.Tasks" Version="6.14.0-rc.116">
      <Uri>https://github.com/nuget/nuget.client</Uri>
      <Sha>0da03caba83448ee887f0f1846dd05e1f1705d45</Sha>
      <SourceBuildTarball RepoName="nuget-client" ManagedOnly="true" />
    </Dependency>
    <Dependency Name="NuGet.Build.Tasks.Console" Version="6.14.0-rc.116">
      <Uri>https://github.com/nuget/nuget.client</Uri>
      <Sha>0da03caba83448ee887f0f1846dd05e1f1705d45</Sha>
    </Dependency>
    <Dependency Name="NuGet.Build.Tasks.Pack" Version="6.14.0-rc.116">
      <Uri>https://github.com/nuget/nuget.client</Uri>
      <Sha>0da03caba83448ee887f0f1846dd05e1f1705d45</Sha>
    </Dependency>
    <Dependency Name="NuGet.Commands" Version="6.14.0-rc.116">
      <Uri>https://github.com/nuget/nuget.client</Uri>
      <Sha>0da03caba83448ee887f0f1846dd05e1f1705d45</Sha>
    </Dependency>
    <Dependency Name="NuGet.CommandLine.XPlat" Version="6.14.0-rc.116">
      <Uri>https://github.com/nuget/nuget.client</Uri>
      <Sha>0da03caba83448ee887f0f1846dd05e1f1705d45</Sha>
    </Dependency>
    <Dependency Name="NuGet.Common" Version="6.14.0-rc.116">
      <Uri>https://github.com/nuget/nuget.client</Uri>
      <Sha>0da03caba83448ee887f0f1846dd05e1f1705d45</Sha>
    </Dependency>
    <Dependency Name="NuGet.Configuration" Version="6.14.0-rc.116">
      <Uri>https://github.com/nuget/nuget.client</Uri>
      <Sha>0da03caba83448ee887f0f1846dd05e1f1705d45</Sha>
    </Dependency>
    <Dependency Name="NuGet.Credentials" Version="6.14.0-rc.116">
      <Uri>https://github.com/nuget/nuget.client</Uri>
      <Sha>0da03caba83448ee887f0f1846dd05e1f1705d45</Sha>
    </Dependency>
    <Dependency Name="NuGet.DependencyResolver.Core" Version="6.14.0-rc.116">
      <Uri>https://github.com/nuget/nuget.client</Uri>
      <Sha>0da03caba83448ee887f0f1846dd05e1f1705d45</Sha>
    </Dependency>
    <Dependency Name="NuGet.Frameworks" Version="6.14.0-rc.116">
      <Uri>https://github.com/nuget/nuget.client</Uri>
      <Sha>0da03caba83448ee887f0f1846dd05e1f1705d45</Sha>
    </Dependency>
    <Dependency Name="NuGet.LibraryModel" Version="6.14.0-rc.116">
      <Uri>https://github.com/nuget/nuget.client</Uri>
      <Sha>0da03caba83448ee887f0f1846dd05e1f1705d45</Sha>
    </Dependency>
    <Dependency Name="NuGet.ProjectModel" Version="6.14.0-rc.116">
      <Uri>https://github.com/nuget/nuget.client</Uri>
      <Sha>0da03caba83448ee887f0f1846dd05e1f1705d45</Sha>
    </Dependency>
    <Dependency Name="NuGet.Protocol" Version="6.14.0-rc.116">
      <Uri>https://github.com/nuget/nuget.client</Uri>
      <Sha>0da03caba83448ee887f0f1846dd05e1f1705d45</Sha>
    </Dependency>
    <Dependency Name="NuGet.Packaging" Version="6.14.0-rc.116">
      <Uri>https://github.com/nuget/nuget.client</Uri>
      <Sha>0da03caba83448ee887f0f1846dd05e1f1705d45</Sha>
    </Dependency>
    <Dependency Name="NuGet.Versioning" Version="6.14.0-rc.116">
      <Uri>https://github.com/nuget/nuget.client</Uri>
      <Sha>0da03caba83448ee887f0f1846dd05e1f1705d45</Sha>
    </Dependency>
    <Dependency Name="NuGet.Localization" Version="6.14.0-rc.116">
      <Uri>https://github.com/nuget/nuget.client</Uri>
      <Sha>0da03caba83448ee887f0f1846dd05e1f1705d45</Sha>
    </Dependency>
    <Dependency Name="Microsoft.NET.Test.Sdk" Version="17.14.1-release-25428-01">
      <Uri>https://github.com/microsoft/vstest</Uri>
      <Sha>51441adcd6c424ae7315d66ce7e96baf34d70369</Sha>
    </Dependency>
    <Dependency Name="Microsoft.TestPlatform.CLI" Version="17.14.1-release-25428-01">
      <Uri>https://github.com/microsoft/vstest</Uri>
      <Sha>51441adcd6c424ae7315d66ce7e96baf34d70369</Sha>
    </Dependency>
    <Dependency Name="Microsoft.TestPlatform.Build" Version="17.14.1-release-25428-01">
      <Uri>https://github.com/microsoft/vstest</Uri>
      <Sha>51441adcd6c424ae7315d66ce7e96baf34d70369</Sha>
    </Dependency>
    <!-- Intermediate is necessary for source build. -->
    <Dependency Name="Microsoft.SourceBuild.Intermediate.vstest" Version="17.14.1-release-25428-01">
      <Uri>https://github.com/microsoft/vstest</Uri>
      <Sha>51441adcd6c424ae7315d66ce7e96baf34d70369</Sha>
      <SourceBuild RepoName="vstest" ManagedOnly="true" />
    </Dependency>
    <Dependency Name="Microsoft.NET.ILLink.Tasks" Version="9.0.10">
      <Uri>https://dev.azure.com/dnceng/internal/_git/dotnet-runtime</Uri>
      <Sha>e1f19886fe3354963a4a790c896b3f99689fd7a5</Sha>
    </Dependency>
    <Dependency Name="System.CodeDom" Version="9.0.10">
      <Uri>https://dev.azure.com/dnceng/internal/_git/dotnet-runtime</Uri>
      <Sha>e1f19886fe3354963a4a790c896b3f99689fd7a5</Sha>
    </Dependency>
    <Dependency Name="System.Formats.Asn1" Version="9.0.10">
      <Uri>https://dev.azure.com/dnceng/internal/_git/dotnet-runtime</Uri>
      <Sha>e1f19886fe3354963a4a790c896b3f99689fd7a5</Sha>
    </Dependency>
    <Dependency Name="System.Security.Cryptography.ProtectedData" Version="9.0.10">
      <Uri>https://dev.azure.com/dnceng/internal/_git/dotnet-runtime</Uri>
      <Sha>e1f19886fe3354963a4a790c896b3f99689fd7a5</Sha>
    </Dependency>
    <Dependency Name="System.Text.Encoding.CodePages" Version="9.0.10">
      <Uri>https://dev.azure.com/dnceng/internal/_git/dotnet-runtime</Uri>
      <Sha>e1f19886fe3354963a4a790c896b3f99689fd7a5</Sha>
    </Dependency>
    <Dependency Name="System.Resources.Extensions" Version="9.0.10">
      <Uri>https://dev.azure.com/dnceng/internal/_git/dotnet-runtime</Uri>
      <Sha>e1f19886fe3354963a4a790c896b3f99689fd7a5</Sha>
    </Dependency>
    <Dependency Name="Microsoft.WindowsDesktop.App.Runtime.win-x64" Version="9.0.10">
      <Uri>https://dev.azure.com/dnceng/internal/_git/dotnet-windowsdesktop</Uri>
      <Sha>9ff62aa845e3dc8c9f9d8679b847277cd7276c48</Sha>
      <SourceBuildTarball RepoName="windowsdesktop" ManagedOnly="true" />
    </Dependency>
    <Dependency Name="VS.Redist.Common.WindowsDesktop.SharedFramework.x64.9.0" Version="9.0.10-servicing.25475.9">
      <Uri>https://dev.azure.com/dnceng/internal/_git/dotnet-windowsdesktop</Uri>
      <Sha>9ff62aa845e3dc8c9f9d8679b847277cd7276c48</Sha>
    </Dependency>
    <Dependency Name="Microsoft.WindowsDesktop.App.Ref" Version="9.0.10">
      <Uri>https://dev.azure.com/dnceng/internal/_git/dotnet-windowsdesktop</Uri>
      <Sha>9ff62aa845e3dc8c9f9d8679b847277cd7276c48</Sha>
    </Dependency>
    <Dependency Name="VS.Redist.Common.WindowsDesktop.TargetingPack.x64.9.0" Version="9.0.10-servicing.25475.9">
      <Uri>https://dev.azure.com/dnceng/internal/_git/dotnet-windowsdesktop</Uri>
      <Sha>9ff62aa845e3dc8c9f9d8679b847277cd7276c48</Sha>
    </Dependency>
    <Dependency Name="Microsoft.NET.Sdk.WindowsDesktop" Version="9.0.10-rtm.25475.8" CoherentParentDependency="Microsoft.WindowsDesktop.App.Ref">
      <Uri>https://dev.azure.com/dnceng/internal/_git/dotnet-wpf</Uri>
      <Sha>09278a9ca122a401bf0a8637973509f2bc0007ec</Sha>
    </Dependency>
    <Dependency Name="Microsoft.AspNetCore.App.Ref" Version="9.0.10">
      <Uri>https://dev.azure.com/dnceng/internal/_git/dotnet-aspnetcore</Uri>
      <Sha>5bae930797f60d2d04f3b1df6a33eaca85fc5f28</Sha>
    </Dependency>
    <Dependency Name="Microsoft.AspNetCore.App.Ref.Internal" Version="9.0.10-servicing.25475.17">
      <Uri>https://dev.azure.com/dnceng/internal/_git/dotnet-aspnetcore</Uri>
      <Sha>5bae930797f60d2d04f3b1df6a33eaca85fc5f28</Sha>
    </Dependency>
    <Dependency Name="Microsoft.AspNetCore.App.Runtime.win-x64" Version="9.0.10">
      <Uri>https://dev.azure.com/dnceng/internal/_git/dotnet-aspnetcore</Uri>
      <Sha>5bae930797f60d2d04f3b1df6a33eaca85fc5f28</Sha>
    </Dependency>
    <Dependency Name="VS.Redist.Common.AspNetCore.SharedFramework.x64.9.0" Version="9.0.10-servicing.25475.17">
      <Uri>https://dev.azure.com/dnceng/internal/_git/dotnet-aspnetcore</Uri>
      <Sha>5bae930797f60d2d04f3b1df6a33eaca85fc5f28</Sha>
    </Dependency>
    <Dependency Name="dotnet-dev-certs" Version="9.0.10-servicing.25475.17">
      <Uri>https://dev.azure.com/dnceng/internal/_git/dotnet-aspnetcore</Uri>
      <Sha>5bae930797f60d2d04f3b1df6a33eaca85fc5f28</Sha>
    </Dependency>
    <Dependency Name="dotnet-user-jwts" Version="9.0.10-servicing.25475.17">
      <Uri>https://dev.azure.com/dnceng/internal/_git/dotnet-aspnetcore</Uri>
      <Sha>5bae930797f60d2d04f3b1df6a33eaca85fc5f28</Sha>
    </Dependency>
    <Dependency Name="dotnet-user-secrets" Version="9.0.10-servicing.25475.17">
      <Uri>https://dev.azure.com/dnceng/internal/_git/dotnet-aspnetcore</Uri>
      <Sha>5bae930797f60d2d04f3b1df6a33eaca85fc5f28</Sha>
    </Dependency>
    <Dependency Name="Microsoft.AspNetCore.Analyzers" Version="9.0.10-servicing.25475.17">
      <Uri>https://dev.azure.com/dnceng/internal/_git/dotnet-aspnetcore</Uri>
      <Sha>5bae930797f60d2d04f3b1df6a33eaca85fc5f28</Sha>
    </Dependency>
    <Dependency Name="Microsoft.AspNetCore.Components.SdkAnalyzers" Version="9.0.10-servicing.25475.17">
      <Uri>https://dev.azure.com/dnceng/internal/_git/dotnet-aspnetcore</Uri>
      <Sha>5bae930797f60d2d04f3b1df6a33eaca85fc5f28</Sha>
    </Dependency>
    <Dependency Name="Microsoft.AspNetCore.Mvc.Analyzers" Version="9.0.10-servicing.25475.17">
      <Uri>https://dev.azure.com/dnceng/internal/_git/dotnet-aspnetcore</Uri>
      <Sha>5bae930797f60d2d04f3b1df6a33eaca85fc5f28</Sha>
    </Dependency>
    <Dependency Name="Microsoft.AspNetCore.Mvc.Api.Analyzers" Version="9.0.10-servicing.25475.17">
      <Uri>https://dev.azure.com/dnceng/internal/_git/dotnet-aspnetcore</Uri>
      <Sha>5bae930797f60d2d04f3b1df6a33eaca85fc5f28</Sha>
    </Dependency>
    <!-- Intermediate is necessary for source build. -->
    <Dependency Name="Microsoft.SourceBuild.Intermediate.aspnetcore" Version="9.0.10-servicing.25475.17">
      <Uri>https://dev.azure.com/dnceng/internal/_git/dotnet-aspnetcore</Uri>
      <Sha>5bae930797f60d2d04f3b1df6a33eaca85fc5f28</Sha>
      <SourceBuild RepoName="aspnetcore" ManagedOnly="true" />
    </Dependency>
<<<<<<< HEAD
    <Dependency Name="Microsoft.CodeAnalysis.Razor.Tooling.Internal" Version="9.0.0-preview.25526.9">
=======
    <Dependency Name="Microsoft.CodeAnalysis.Razor.Tooling.Internal" Version="9.0.0-preview.25516.13">
>>>>>>> 7cfcc623
      <Uri>https://github.com/dotnet/razor</Uri>
      <Sha>6baee15bf85cf11fe39a6b05bd422a08b95b68e9</Sha>
    </Dependency>
<<<<<<< HEAD
    <Dependency Name="Microsoft.AspNetCore.Mvc.Razor.Extensions.Tooling.Internal" Version="9.0.0-preview.25526.9">
=======
    <Dependency Name="Microsoft.AspNetCore.Mvc.Razor.Extensions.Tooling.Internal" Version="9.0.0-preview.25516.13">
>>>>>>> 7cfcc623
      <Uri>https://github.com/dotnet/razor</Uri>
      <Sha>6baee15bf85cf11fe39a6b05bd422a08b95b68e9</Sha>
    </Dependency>
<<<<<<< HEAD
    <Dependency Name="Microsoft.NET.Sdk.Razor.SourceGenerators.Transport" Version="9.0.0-preview.25526.9">
=======
    <Dependency Name="Microsoft.NET.Sdk.Razor.SourceGenerators.Transport" Version="9.0.0-preview.25516.13">
>>>>>>> 7cfcc623
      <Uri>https://github.com/dotnet/razor</Uri>
      <Sha>6baee15bf85cf11fe39a6b05bd422a08b95b68e9</Sha>
    </Dependency>
    <!-- Intermediate is necessary for source build. -->
<<<<<<< HEAD
    <Dependency Name="Microsoft.SourceBuild.Intermediate.razor" Version="9.0.0-preview.25526.9">
=======
    <Dependency Name="Microsoft.SourceBuild.Intermediate.razor" Version="9.0.0-preview.25516.13">
>>>>>>> 7cfcc623
      <Uri>https://github.com/dotnet/razor</Uri>
      <Sha>6baee15bf85cf11fe39a6b05bd422a08b95b68e9</Sha>
      <SourceBuild RepoName="razor" ManagedOnly="true" />
    </Dependency>
    <Dependency Name="Microsoft.Extensions.FileProviders.Embedded" Version="9.0.10">
      <Uri>https://dev.azure.com/dnceng/internal/_git/dotnet-aspnetcore</Uri>
      <Sha>5bae930797f60d2d04f3b1df6a33eaca85fc5f28</Sha>
    </Dependency>
    <Dependency Name="Microsoft.AspNetCore.Authorization" Version="9.0.10">
      <Uri>https://dev.azure.com/dnceng/internal/_git/dotnet-aspnetcore</Uri>
      <Sha>5bae930797f60d2d04f3b1df6a33eaca85fc5f28</Sha>
    </Dependency>
    <Dependency Name="Microsoft.AspNetCore.Components.Web" Version="9.0.10">
      <Uri>https://dev.azure.com/dnceng/internal/_git/dotnet-aspnetcore</Uri>
      <Sha>5bae930797f60d2d04f3b1df6a33eaca85fc5f28</Sha>
    </Dependency>
    <Dependency Name="Microsoft.JSInterop" Version="9.0.10">
      <Uri>https://dev.azure.com/dnceng/internal/_git/dotnet-aspnetcore</Uri>
      <Sha>5bae930797f60d2d04f3b1df6a33eaca85fc5f28</Sha>
    </Dependency>
    <!-- For coherency purposes, these versions should be gated by the versions of winforms and wpf routed via windowsdesktop -->
    <Dependency Name="Microsoft.Dotnet.WinForms.ProjectTemplates" Version="9.0.10-servicing.25475.6" CoherentParentDependency="Microsoft.WindowsDesktop.App.Runtime.win-x64">
      <Uri>https://dev.azure.com/dnceng/internal/_git/dotnet-winforms</Uri>
      <Sha>01b97e23705d3c5dde4e65c493cc87dc93339e65</Sha>
    </Dependency>
    <Dependency Name="Microsoft.DotNet.Wpf.ProjectTemplates" Version="9.0.10-rtm.25475.8" CoherentParentDependency="Microsoft.WindowsDesktop.App.Runtime.win-x64">
      <Uri>https://dev.azure.com/dnceng/internal/_git/dotnet-wpf</Uri>
      <Sha>09278a9ca122a401bf0a8637973509f2bc0007ec</Sha>
    </Dependency>
    <Dependency Name="Microsoft.Web.Xdt" Version="10.0.0-preview.24609.2">
      <Uri>https://github.com/dotnet/xdt</Uri>
      <Sha>63ae81154c50a1cf9287cc47d8351d55b4289e6d</Sha>
    </Dependency>
    <!-- Intermediate is necessary for source build. -->
    <Dependency Name="Microsoft.SourceBuild.Intermediate.xdt" Version="10.0.0-preview.24609.2">
      <Uri>https://github.com/dotnet/xdt</Uri>
      <Sha>63ae81154c50a1cf9287cc47d8351d55b4289e6d</Sha>
      <SourceBuild RepoName="xdt" ManagedOnly="true" />
    </Dependency>
    <Dependency Name="Microsoft.CodeAnalysis.NetAnalyzers" Version="9.0.0-preview.25424.3">
      <Uri>https://github.com/dotnet/roslyn-analyzers</Uri>
      <Sha>433fa3e4a54010fcac6e8843460e29d33ba07eb7</Sha>
    </Dependency>
    <Dependency Name="Microsoft.CodeAnalysis.PublicApiAnalyzers" Version="3.12.0-beta1.25465.8">
      <Uri>https://github.com/dotnet/roslyn</Uri>
      <Sha>b0a9adbf61d6fb6ef4e53e09555fa6b6f189fcef</Sha>
    </Dependency>
    <!-- Intermediate is necessary for source build. -->
    <Dependency Name="Microsoft.SourceBuild.Intermediate.roslyn-analyzers" Version="9.0.0-preview.25424.3">
      <Uri>https://github.com/dotnet/roslyn-analyzers</Uri>
      <Sha>433fa3e4a54010fcac6e8843460e29d33ba07eb7</Sha>
      <SourceBuild RepoName="roslyn-analyzers" ManagedOnly="true" />
    </Dependency>
    <Dependency Name="System.CommandLine" Version="2.0.0-beta4.24324.3">
      <Uri>https://github.com/dotnet/command-line-api</Uri>
      <Sha>803d8598f98fb4efd94604b32627ee9407f246db</Sha>
    </Dependency>
    <Dependency Name="System.CommandLine.Rendering" Version="0.4.0-alpha.24324.3">
      <Uri>https://github.com/dotnet/command-line-api</Uri>
      <Sha>803d8598f98fb4efd94604b32627ee9407f246db</Sha>
    </Dependency>
    <!-- Microsoft.CodeAnalysis.Workspaces.MSBuild transitively references M.Bcl.AsyncInterfaces.
         Adding an explicit dependency to make sure the latest version is used instead of the SBRP
         one under source build. -->
    <!-- Intermediate is necessary for source build. -->
    <Dependency Name="Microsoft.DiaSymReader" Version="2.2.0-beta.24327.2">
      <Uri>https://github.com/dotnet/symreader</Uri>
      <Sha>0710a7892d89999956e8808c28e9dd0512bd53f3</Sha>
    </Dependency>
    <!-- Intermediate is necessary for source build. -->
    <Dependency Name="Microsoft.SourceBuild.Intermediate.command-line-api" Version="0.1.532403">
      <Uri>https://github.com/dotnet/command-line-api</Uri>
      <Sha>803d8598f98fb4efd94604b32627ee9407f246db</Sha>
      <SourceBuild RepoName="command-line-api" ManagedOnly="true" />
    </Dependency>
    <!-- Intermediate is necessary for source build. -->
    <Dependency Name="Microsoft.SourceBuild.Intermediate.source-build-externals" Version="9.0.0-alpha.1.25157.1">
      <Uri>https://github.com/dotnet/source-build-externals</Uri>
      <Sha>71dbdccd13f28cfd1a35649263b55ebbeab26ee7</Sha>
      <SourceBuild RepoName="source-build-externals" ManagedOnly="true" />
    </Dependency>
    <!-- Intermediate is necessary for source build. -->
    <Dependency Name="Microsoft.SourceBuild.Intermediate.source-build-reference-packages" Version="9.0.0-alpha.1.25521.3">
      <Uri>https://github.com/dotnet/source-build-reference-packages</Uri>
      <Sha>a9cadb09ddcc99b1e535efb0648047634f0c4f40</Sha>
      <SourceBuild RepoName="source-build-reference-packages" ManagedOnly="true" />
    </Dependency>
    <Dependency Name="Microsoft.Deployment.DotNet.Releases" Version="2.0.0-rtm.1.25059.4">
      <Uri>https://github.com/dotnet/deployment-tools</Uri>
      <Sha>b2d5c0c5841de4bc036ef4c84b5db3532504e5f3</Sha>
    </Dependency>
    <Dependency Name="Microsoft.Build.Tasks.Git" Version="9.0.0-beta.24617.1">
      <Uri>https://github.com/dotnet/sourcelink</Uri>
      <Sha>4e176206614b345352885b55491aeb51bf77526b</Sha>
    </Dependency>
    <Dependency Name="Microsoft.SourceLink.Common" Version="9.0.0-beta.24617.1">
      <Uri>https://github.com/dotnet/sourcelink</Uri>
      <Sha>4e176206614b345352885b55491aeb51bf77526b</Sha>
    </Dependency>
    <Dependency Name="Microsoft.SourceLink.AzureRepos.Git" Version="9.0.0-beta.24617.1">
      <Uri>https://github.com/dotnet/sourcelink</Uri>
      <Sha>4e176206614b345352885b55491aeb51bf77526b</Sha>
    </Dependency>
    <Dependency Name="Microsoft.SourceLink.GitHub" Version="9.0.0-beta.24617.1">
      <Uri>https://github.com/dotnet/sourcelink</Uri>
      <Sha>4e176206614b345352885b55491aeb51bf77526b</Sha>
    </Dependency>
    <Dependency Name="Microsoft.SourceLink.GitLab" Version="9.0.0-beta.24617.1">
      <Uri>https://github.com/dotnet/sourcelink</Uri>
      <Sha>4e176206614b345352885b55491aeb51bf77526b</Sha>
    </Dependency>
    <Dependency Name="Microsoft.SourceLink.Bitbucket.Git" Version="9.0.0-beta.24617.1">
      <Uri>https://github.com/dotnet/sourcelink</Uri>
      <Sha>4e176206614b345352885b55491aeb51bf77526b</Sha>
    </Dependency>
    <!-- Intermediate is necessary for source build. -->
    <Dependency Name="Microsoft.SourceBuild.Intermediate.sourcelink" Version="9.0.0-beta.24617.1">
      <Uri>https://github.com/dotnet/sourcelink</Uri>
      <Sha>4e176206614b345352885b55491aeb51bf77526b</Sha>
      <SourceBuild RepoName="sourcelink" ManagedOnly="true" />
    </Dependency>
    <!-- Intermediate is necessary for source build. -->
    <Dependency Name="Microsoft.SourceBuild.Intermediate.deployment-tools" Version="9.0.0-rtm.25059.4">
      <Uri>https://github.com/dotnet/deployment-tools</Uri>
      <Sha>b2d5c0c5841de4bc036ef4c84b5db3532504e5f3</Sha>
      <SourceBuild RepoName="deployment-tools" ManagedOnly="true" />
    </Dependency>
    <!-- Intermediate is necessary for source build. -->
    <Dependency Name="Microsoft.SourceBuild.Intermediate.symreader" Version="2.2.0-beta.24327.2">
      <Uri>https://github.com/dotnet/symreader</Uri>
      <Sha>0710a7892d89999956e8808c28e9dd0512bd53f3</Sha>
      <SourceBuild RepoName="symreader" ManagedOnly="true" />
    </Dependency>
    <!-- Dependency required for flowing correct package version in source-build, using PVP flow. -->
    <Dependency Name="Microsoft.Extensions.Logging" Version="9.0.10">
      <Uri>https://dev.azure.com/dnceng/internal/_git/dotnet-runtime</Uri>
      <Sha>e1f19886fe3354963a4a790c896b3f99689fd7a5</Sha>
    </Dependency>
    <!-- Dependency required for flowing correct package version in source-build, using PVP flow. -->
    <Dependency Name="Microsoft.Extensions.Logging.Abstractions" Version="9.0.10">
      <Uri>https://dev.azure.com/dnceng/internal/_git/dotnet-runtime</Uri>
      <Sha>e1f19886fe3354963a4a790c896b3f99689fd7a5</Sha>
    </Dependency>
    <!-- Dependency required for flowing correct package version in source-build, using PVP flow. -->
    <Dependency Name="Microsoft.Extensions.Logging.Console" Version="9.0.10">
      <Uri>https://dev.azure.com/dnceng/internal/_git/dotnet-runtime</Uri>
      <Sha>e1f19886fe3354963a4a790c896b3f99689fd7a5</Sha>
    </Dependency>
    <!-- Dependency required for flowing correct package version in source-build, using PVP flow. -->
    <Dependency Name="Microsoft.Extensions.FileSystemGlobbing" Version="9.0.10">
      <Uri>https://dev.azure.com/dnceng/internal/_git/dotnet-runtime</Uri>
      <Sha>e1f19886fe3354963a4a790c896b3f99689fd7a5</Sha>
    </Dependency>
    <!-- Dependency required for flowing correct package version in source-build, using PVP flow. -->
    <Dependency Name="System.ServiceProcess.ServiceController" Version="9.0.10">
      <Uri>https://dev.azure.com/dnceng/internal/_git/dotnet-runtime</Uri>
      <Sha>e1f19886fe3354963a4a790c896b3f99689fd7a5</Sha>
    </Dependency>
    <Dependency Name="System.Text.Json" Version="9.0.10">
      <Uri>https://dev.azure.com/dnceng/internal/_git/dotnet-runtime</Uri>
      <Sha>e1f19886fe3354963a4a790c896b3f99689fd7a5</Sha>
    </Dependency>
    <Dependency Name="Microsoft.Bcl.AsyncInterfaces" Version="9.0.10">
      <Uri>https://dev.azure.com/dnceng/internal/_git/dotnet-runtime</Uri>
      <Sha>e1f19886fe3354963a4a790c896b3f99689fd7a5</Sha>
    </Dependency>
    <Dependency Name="Microsoft.Extensions.FileProviders.Abstractions" Version="9.0.10">
      <Uri>https://dev.azure.com/dnceng/internal/_git/dotnet-runtime</Uri>
      <Sha>e1f19886fe3354963a4a790c896b3f99689fd7a5</Sha>
    </Dependency>
    <Dependency Name="Microsoft.Extensions.ObjectPool" Version="9.0.10">
      <Uri>https://dev.azure.com/dnceng/internal/_git/dotnet-aspnetcore</Uri>
      <Sha>5bae930797f60d2d04f3b1df6a33eaca85fc5f28</Sha>
    </Dependency>
    <Dependency Name="Microsoft.Win32.SystemEvents" Version="9.0.10">
      <Uri>https://dev.azure.com/dnceng/internal/_git/dotnet-runtime</Uri>
      <Sha>e1f19886fe3354963a4a790c896b3f99689fd7a5</Sha>
    </Dependency>
    <Dependency Name="System.Composition.AttributedModel" Version="9.0.10">
      <Uri>https://dev.azure.com/dnceng/internal/_git/dotnet-runtime</Uri>
      <Sha>e1f19886fe3354963a4a790c896b3f99689fd7a5</Sha>
    </Dependency>
    <Dependency Name="System.Composition.Convention" Version="9.0.10">
      <Uri>https://dev.azure.com/dnceng/internal/_git/dotnet-runtime</Uri>
      <Sha>e1f19886fe3354963a4a790c896b3f99689fd7a5</Sha>
    </Dependency>
    <Dependency Name="System.Composition.Hosting" Version="9.0.10">
      <Uri>https://dev.azure.com/dnceng/internal/_git/dotnet-runtime</Uri>
      <Sha>e1f19886fe3354963a4a790c896b3f99689fd7a5</Sha>
    </Dependency>
    <Dependency Name="System.Composition.Runtime" Version="9.0.10">
      <Uri>https://dev.azure.com/dnceng/internal/_git/dotnet-runtime</Uri>
      <Sha>e1f19886fe3354963a4a790c896b3f99689fd7a5</Sha>
    </Dependency>
    <Dependency Name="System.Composition.TypedParts" Version="9.0.10">
      <Uri>https://dev.azure.com/dnceng/internal/_git/dotnet-runtime</Uri>
      <Sha>e1f19886fe3354963a4a790c896b3f99689fd7a5</Sha>
    </Dependency>
    <Dependency Name="System.Configuration.ConfigurationManager" Version="9.0.10">
      <Uri>https://dev.azure.com/dnceng/internal/_git/dotnet-runtime</Uri>
      <Sha>e1f19886fe3354963a4a790c896b3f99689fd7a5</Sha>
    </Dependency>
    <Dependency Name="System.Security.Cryptography.Pkcs" Version="9.0.10">
      <Uri>https://dev.azure.com/dnceng/internal/_git/dotnet-runtime</Uri>
      <Sha>e1f19886fe3354963a4a790c896b3f99689fd7a5</Sha>
    </Dependency>
    <Dependency Name="System.Security.Cryptography.Xml" Version="9.0.10">
      <Uri>https://dev.azure.com/dnceng/internal/_git/dotnet-runtime</Uri>
      <Sha>e1f19886fe3354963a4a790c896b3f99689fd7a5</Sha>
    </Dependency>
    <Dependency Name="System.Security.Permissions" Version="9.0.10">
      <Uri>https://dev.azure.com/dnceng/internal/_git/dotnet-runtime</Uri>
      <Sha>e1f19886fe3354963a4a790c896b3f99689fd7a5</Sha>
    </Dependency>
    <Dependency Name="System.Windows.Extensions" Version="9.0.10">
      <Uri>https://dev.azure.com/dnceng/internal/_git/dotnet-runtime</Uri>
      <Sha>e1f19886fe3354963a4a790c896b3f99689fd7a5</Sha>
    </Dependency>
  </ProductDependencies>
  <ToolsetDependencies>
    <Dependency Name="Microsoft.DotNet.Arcade.Sdk" Version="9.0.0-beta.25515.2">
      <Uri>https://github.com/dotnet/arcade</Uri>
      <Sha>6666973b629b24e259162dba03486c23af464bab</Sha>
    </Dependency>
    <Dependency Name="Microsoft.DotNet.Build.Tasks.Installers" Version="9.0.0-beta.25515.2">
      <Uri>https://github.com/dotnet/arcade</Uri>
      <Sha>6666973b629b24e259162dba03486c23af464bab</Sha>
    </Dependency>
    <Dependency Name="Microsoft.DotNet.Helix.Sdk" Version="9.0.0-beta.25515.2">
      <Uri>https://github.com/dotnet/arcade</Uri>
      <Sha>6666973b629b24e259162dba03486c23af464bab</Sha>
    </Dependency>
    <Dependency Name="Microsoft.DotNet.SignTool" Version="9.0.0-beta.25515.2">
      <Uri>https://github.com/dotnet/arcade</Uri>
      <Sha>6666973b629b24e259162dba03486c23af464bab</Sha>
    </Dependency>
    <Dependency Name="Microsoft.DotNet.XUnitExtensions" Version="9.0.0-beta.25515.2">
      <Uri>https://github.com/dotnet/arcade</Uri>
      <Sha>6666973b629b24e259162dba03486c23af464bab</Sha>
    </Dependency>
    <Dependency Name="Microsoft.DotNet.XliffTasks" Version="9.0.0-beta.25515.2">
      <Uri>https://github.com/dotnet/arcade</Uri>
      <Sha>6666973b629b24e259162dba03486c23af464bab</Sha>
    </Dependency>
    <!-- Intermediate is necessary for source build. -->
    <Dependency Name="Microsoft.SourceBuild.Intermediate.arcade" Version="9.0.0-beta.25515.2">
      <Uri>https://github.com/dotnet/arcade</Uri>
      <Sha>6666973b629b24e259162dba03486c23af464bab</Sha>
      <SourceBuild RepoName="arcade" ManagedOnly="true" />
    </Dependency>
    <Dependency Name="System.Reflection.MetadataLoadContext" Version="9.0.10">
      <Uri>https://dev.azure.com/dnceng/internal/_git/dotnet-runtime</Uri>
      <Sha>e1f19886fe3354963a4a790c896b3f99689fd7a5</Sha>
    </Dependency>
    <Dependency Name="Microsoft.DotNet.Darc" Version="1.1.0-beta.25317.4">
      <Uri>https://github.com/dotnet/arcade-services</Uri>
      <Sha>e156e649f28395d9d0ee1e848225a689b59e0fd3</Sha>
    </Dependency>
    <Dependency Name="Microsoft.DotNet.DarcLib" Version="1.1.0-beta.25317.4">
      <Uri>https://github.com/dotnet/arcade-services</Uri>
      <Sha>e156e649f28395d9d0ee1e848225a689b59e0fd3</Sha>
    </Dependency>
    <Dependency Name="Microsoft.DotNet.ScenarioTests.SdkTemplateTests" Version="9.0.0-preview.25381.1">
      <Uri>https://github.com/dotnet/scenario-tests</Uri>
      <Sha>0898abbb5899ef400b8372913c2320295798a687</Sha>
    </Dependency>
    <!-- Intermediate is necessary for source build. -->
    <Dependency Name="Microsoft.SourceBuild.Intermediate.scenario-tests" Version="9.0.0-preview.25381.1">
      <Uri>https://github.com/dotnet/scenario-tests</Uri>
      <Sha>0898abbb5899ef400b8372913c2320295798a687</Sha>
      <SourceBuild RepoName="scenario-tests" ManagedOnly="true" />
    </Dependency>
    <!--
      Aspire isn't really a toolset dependency. However, it only inserts a baseline manifest in sdk,
      and if you squint at it, this means we can say that its specific dependency versions don't matter to sdk.
      It also doesn't currently ship 9.0 preview versions, meaning the version is locked to the latest shipped from 8.0 era.
      Avoiding this as a product dependency avoids a long coherency path (aspnetcore->extensions->aspire->sdk).
      **It is** of course possible that an incoherent aspire means that aspire depends on versions of extensions that
      aren't shipping, or those extensions packages depend on aspnetcore packages that won't ship. However, given the cost
      of maintaining this coherency path is high. This being toolset means that aspire is responsible for its own coherency.
    -->
    <Dependency Name="Microsoft.NET.Sdk.Aspire.Manifest-8.0.100" Version="8.2.2">
      <Uri>https://github.com/dotnet/aspire</Uri>
      <Sha>5fa9337a84a52e9bd185d04d156eccbdcf592f74</Sha>
    </Dependency>
    <!-- Intermediate is necessary for source build. -->
    <Dependency Name="Microsoft.SourceBuild.Intermediate.aspire" Version="8.2.2-preview.1.24521.5">
      <Uri>https://github.com/dotnet/aspire</Uri>
      <Sha>5fa9337a84a52e9bd185d04d156eccbdcf592f74</Sha>
      <SourceBuild RepoName="aspire" ManagedOnly="true" />
    </Dependency>
    <Dependency Name="Microsoft.IO.Redist" Version="6.0.1">
      <Uri>https://github.com/dotnet/runtime</Uri>
      <Sha>e77011b31a3e5c47d931248a64b47f9b2d47853d</Sha>
    </Dependency>
  </ToolsetDependencies>
</Dependencies><|MERGE_RESOLUTION|>--- conflicted
+++ resolved
@@ -3,18 +3,6 @@
   <ProductDependencies>
     <Dependency Name="Microsoft.TemplateEngine.Abstractions" Version="9.0.307">
       <Uri>https://github.com/dotnet/templating</Uri>
-<<<<<<< HEAD
-      <Sha>0258ae6d0b2ca7995f869a0daacbf52563b34e08</Sha>
-    </Dependency>
-    <Dependency Name="Microsoft.TemplateEngine.Mocks" Version="9.0.112-servicing.25520.5">
-      <Uri>https://github.com/dotnet/templating</Uri>
-      <Sha>0258ae6d0b2ca7995f869a0daacbf52563b34e08</Sha>
-    </Dependency>
-    <!-- Intermediate is necessary for source build. -->
-    <Dependency Name="Microsoft.SourceBuild.Intermediate.templating" Version="9.0.112-servicing.25520.5">
-      <Uri>https://github.com/dotnet/templating</Uri>
-      <Sha>0258ae6d0b2ca7995f869a0daacbf52563b34e08</Sha>
-=======
       <Sha>37136ee17d97bfb3a3c0bcc3736e2d53d7aaf6d2</Sha>
     </Dependency>
     <Dependency Name="Microsoft.TemplateEngine.Mocks" Version="9.0.307-servicing.25520.6">
@@ -25,7 +13,6 @@
     <Dependency Name="Microsoft.SourceBuild.Intermediate.templating" Version="9.0.300-preview.25209.5">
       <Uri>https://github.com/dotnet/templating</Uri>
       <Sha>b73682307aa0128c5edbec94c2e6a070d13ae6bb</Sha>
->>>>>>> 7cfcc623
       <SourceBuild RepoName="templating" ManagedOnly="true" />
     </Dependency>
     <Dependency Name="Microsoft.NETCore.App.Ref" Version="9.0.10">
@@ -82,20 +69,6 @@
       <Sha>f70927a13648c24660c79ff19a6eb2aac100f0ab</Sha>
       <SourceBuild RepoName="emsdk" ManagedOnly="true" />
     </Dependency>
-<<<<<<< HEAD
-    <Dependency Name="Microsoft.Build" Version="17.12.52">
-      <Uri>https://github.com/dotnet/msbuild</Uri>
-      <Sha>2681ee4bc1172eb7bc551555f3e46ddc7381c2ae</Sha>
-    </Dependency>
-    <Dependency Name="Microsoft.Build.Localization" Version="17.12.52-preview-25520-14">
-      <Uri>https://github.com/dotnet/msbuild</Uri>
-      <Sha>2681ee4bc1172eb7bc551555f3e46ddc7381c2ae</Sha>
-    </Dependency>
-    <!-- Intermediate is necessary for source build. -->
-    <Dependency Name="Microsoft.SourceBuild.Intermediate.msbuild" Version="17.12.52-preview-25520-14">
-      <Uri>https://github.com/dotnet/msbuild</Uri>
-      <Sha>2681ee4bc1172eb7bc551555f3e46ddc7381c2ae</Sha>
-=======
     <Dependency Name="Microsoft.Build" Version="17.14.30">
       <Uri>https://github.com/dotnet/msbuild</Uri>
       <Sha>3c92f2035c560a36593da28cff44b165de7a9693</Sha>
@@ -108,7 +81,6 @@
     <Dependency Name="Microsoft.SourceBuild.Intermediate.msbuild" Version="17.14.30-servicing-25520-12">
       <Uri>https://github.com/dotnet/msbuild</Uri>
       <Sha>3c92f2035c560a36593da28cff44b165de7a9693</Sha>
->>>>>>> 7cfcc623
       <SourceBuild RepoName="msbuild" ManagedOnly="true" />
     </Dependency>
     <Dependency Name="Microsoft.FSharp.Compiler" Version="13.9.303-beta.25361.1">
@@ -349,36 +321,20 @@
       <Sha>5bae930797f60d2d04f3b1df6a33eaca85fc5f28</Sha>
       <SourceBuild RepoName="aspnetcore" ManagedOnly="true" />
     </Dependency>
-<<<<<<< HEAD
-    <Dependency Name="Microsoft.CodeAnalysis.Razor.Tooling.Internal" Version="9.0.0-preview.25526.9">
-=======
     <Dependency Name="Microsoft.CodeAnalysis.Razor.Tooling.Internal" Version="9.0.0-preview.25516.13">
->>>>>>> 7cfcc623
       <Uri>https://github.com/dotnet/razor</Uri>
       <Sha>6baee15bf85cf11fe39a6b05bd422a08b95b68e9</Sha>
     </Dependency>
-<<<<<<< HEAD
-    <Dependency Name="Microsoft.AspNetCore.Mvc.Razor.Extensions.Tooling.Internal" Version="9.0.0-preview.25526.9">
-=======
     <Dependency Name="Microsoft.AspNetCore.Mvc.Razor.Extensions.Tooling.Internal" Version="9.0.0-preview.25516.13">
->>>>>>> 7cfcc623
       <Uri>https://github.com/dotnet/razor</Uri>
       <Sha>6baee15bf85cf11fe39a6b05bd422a08b95b68e9</Sha>
     </Dependency>
-<<<<<<< HEAD
-    <Dependency Name="Microsoft.NET.Sdk.Razor.SourceGenerators.Transport" Version="9.0.0-preview.25526.9">
-=======
     <Dependency Name="Microsoft.NET.Sdk.Razor.SourceGenerators.Transport" Version="9.0.0-preview.25516.13">
->>>>>>> 7cfcc623
       <Uri>https://github.com/dotnet/razor</Uri>
       <Sha>6baee15bf85cf11fe39a6b05bd422a08b95b68e9</Sha>
     </Dependency>
     <!-- Intermediate is necessary for source build. -->
-<<<<<<< HEAD
-    <Dependency Name="Microsoft.SourceBuild.Intermediate.razor" Version="9.0.0-preview.25526.9">
-=======
     <Dependency Name="Microsoft.SourceBuild.Intermediate.razor" Version="9.0.0-preview.25516.13">
->>>>>>> 7cfcc623
       <Uri>https://github.com/dotnet/razor</Uri>
       <Sha>6baee15bf85cf11fe39a6b05bd422a08b95b68e9</Sha>
       <SourceBuild RepoName="razor" ManagedOnly="true" />
