<?xml version="1.0" encoding="utf-8"?>
<Dependencies>
  <ProductDependencies>
    <Dependency Name="Microsoft.TemplateEngine.Abstractions" Version="10.0.100-preview.4.25170.1">
      <Uri>https://github.com/dotnet/templating</Uri>
      <Sha>2cbd93ac6b6f9f6b206f5d1bbc4973e36b1824da</Sha>
    </Dependency>
    <Dependency Name="Microsoft.TemplateEngine.Edge" Version="10.0.100-preview.4.25170.1">
      <Uri>https://github.com/dotnet/templating</Uri>
      <Sha>2cbd93ac6b6f9f6b206f5d1bbc4973e36b1824da</Sha>
    </Dependency>
    <Dependency Name="Microsoft.TemplateEngine.Orchestrator.RunnableProjects" Version="10.0.100-preview.4.25170.1">
      <Uri>https://github.com/dotnet/templating</Uri>
      <Sha>2cbd93ac6b6f9f6b206f5d1bbc4973e36b1824da</Sha>
    </Dependency>
    <Dependency Name="Microsoft.TemplateEngine.Utils" Version="10.0.100-preview.4.25170.1">
      <Uri>https://github.com/dotnet/templating</Uri>
      <Sha>2cbd93ac6b6f9f6b206f5d1bbc4973e36b1824da</Sha>
    </Dependency>
    <Dependency Name="Microsoft.TemplateSearch.Common" Version="10.0.100-preview.4.25170.1">
      <Uri>https://github.com/dotnet/templating</Uri>
      <Sha>2cbd93ac6b6f9f6b206f5d1bbc4973e36b1824da</Sha>
    </Dependency>
    <Dependency Name="Microsoft.TemplateEngine.Mocks" Version="10.0.100-preview.4.25170.1">
      <Uri>https://github.com/dotnet/templating</Uri>
      <Sha>2cbd93ac6b6f9f6b206f5d1bbc4973e36b1824da</Sha>
    </Dependency>
    <Dependency Name="Microsoft.TemplateEngine.TestHelper" Version="10.0.100-preview.4.25170.1">
      <Uri>https://github.com/dotnet/templating</Uri>
      <Sha>2cbd93ac6b6f9f6b206f5d1bbc4973e36b1824da</Sha>
    </Dependency>
    <Dependency Name="Microsoft.TemplateEngine.Authoring.TemplateVerifier" Version="10.0.100-preview.4.25170.1">
      <Uri>https://github.com/dotnet/templating</Uri>
      <Sha>2cbd93ac6b6f9f6b206f5d1bbc4973e36b1824da</Sha>
    </Dependency>
    <Dependency Name="Microsoft.TemplateSearch.TemplateDiscovery" Version="10.0.100-preview.4.25170.1">
      <Uri>https://github.com/dotnet/templating</Uri>
      <Sha>2cbd93ac6b6f9f6b206f5d1bbc4973e36b1824da</Sha>
    </Dependency>
    <!-- Intermediate is necessary for source build. -->
    <Dependency Name="Microsoft.SourceBuild.Intermediate.templating" Version="10.0.100-preview.4.25170.1">
      <Uri>https://github.com/dotnet/templating</Uri>
      <Sha>2cbd93ac6b6f9f6b206f5d1bbc4973e36b1824da</Sha>
      <SourceBuild RepoName="templating" ManagedOnly="true" />
    </Dependency>
    <Dependency Name="Microsoft.NETCore.App.Ref" Version="10.0.0-preview.4.25174.9">
      <Uri>https://github.com/dotnet/runtime</Uri>
      <Sha>659321ff5db13026f52aec70cf2a6692bd4be454</Sha>
    </Dependency>
    <Dependency Name="VS.Redist.Common.NetCore.SharedFramework.x64.10.0" Version="10.0.0-preview.4.25174.9">
      <Uri>https://github.com/dotnet/runtime</Uri>
      <Sha>659321ff5db13026f52aec70cf2a6692bd4be454</Sha>
    </Dependency>
    <Dependency Name="VS.Redist.Common.NetCore.TargetingPack.x64.10.0" Version="10.0.0-preview.4.25174.9">
      <Uri>https://github.com/dotnet/runtime</Uri>
      <Sha>659321ff5db13026f52aec70cf2a6692bd4be454</Sha>
    </Dependency>
    <Dependency Name="Microsoft.NETCore.App.Runtime.win-x64" Version="10.0.0-preview.4.25174.9">
      <Uri>https://github.com/dotnet/runtime</Uri>
      <Sha>659321ff5db13026f52aec70cf2a6692bd4be454</Sha>
    </Dependency>
    <Dependency Name="Microsoft.NETCore.App.Host.win-x64" Version="10.0.0-preview.4.25174.9">
      <Uri>https://github.com/dotnet/runtime</Uri>
      <Sha>659321ff5db13026f52aec70cf2a6692bd4be454</Sha>
    </Dependency>
    <Dependency Name="Microsoft.NETCore.Platforms" Version="10.0.0-preview.4.25174.9">
      <Uri>https://github.com/dotnet/runtime</Uri>
      <Sha>659321ff5db13026f52aec70cf2a6692bd4be454</Sha>
    </Dependency>
    <Dependency Name="Microsoft.NET.HostModel" Version="10.0.0-preview.4.25174.9">
      <Uri>https://github.com/dotnet/runtime</Uri>
      <Sha>659321ff5db13026f52aec70cf2a6692bd4be454</Sha>
    </Dependency>
    <Dependency Name="System.IO.Hashing" Version="10.0.0-preview.4.25174.9">
      <Uri>https://github.com/dotnet/runtime</Uri>
      <Sha>659321ff5db13026f52aec70cf2a6692bd4be454</Sha>
    </Dependency>
    <Dependency Name="Microsoft.Extensions.DependencyModel" Version="10.0.0-preview.4.25174.9">
      <Uri>https://github.com/dotnet/runtime</Uri>
      <Sha>659321ff5db13026f52aec70cf2a6692bd4be454</Sha>
    </Dependency>
    <!-- Intermediate is necessary for source build. -->
    <Dependency Name="Microsoft.SourceBuild.Intermediate.runtime.linux-x64" Version="10.0.0-preview.4.25174.9">
      <Uri>https://github.com/dotnet/runtime</Uri>
      <Sha>659321ff5db13026f52aec70cf2a6692bd4be454</Sha>
      <SourceBuild RepoName="runtime" ManagedOnly="false" />
    </Dependency>
    <!-- Change blob version in GenerateInstallerLayout.targets if this is unpinned to service targeting pack -->
    <!-- No new netstandard.library planned for 3.1 timeframe at this time. -->
    <Dependency Name="NETStandard.Library.Ref" Version="2.1.0" Pinned="true">
      <Uri>https://github.com/dotnet/core-setup</Uri>
      <Sha>7d57652f33493fa022125b7f63aad0d70c52d810</Sha>
    </Dependency>
    <Dependency Name="Microsoft.NET.Workload.Emscripten.Current.Manifest-10.0.100.Transport" Version="10.0.0-preview.3.25155.1" CoherentParentDependency="Microsoft.NETCore.App.Runtime.win-x64">
      <Uri>https://github.com/dotnet/emsdk</Uri>
      <Sha>7619d65bf2534a42257d1d8488552e59790475f6</Sha>
    </Dependency>
    <!-- Intermediate is necessary for source build. -->
    <Dependency Name="Microsoft.SourceBuild.Intermediate.emsdk" Version="10.0.0-preview.3.25155.1" CoherentParentDependency="Microsoft.NETCore.App.Runtime.win-x64">
      <Uri>https://github.com/dotnet/emsdk</Uri>
      <Sha>7619d65bf2534a42257d1d8488552e59790475f6</Sha>
      <SourceBuild RepoName="emsdk" ManagedOnly="true" />
    </Dependency>
<<<<<<< HEAD
    <Dependency Name="Microsoft.Build" Version="17.14.0-preview-25177-05">
      <Uri>https://github.com/dotnet/msbuild</Uri>
      <Sha>903614e1646f45dfcf0e21ad1969e7935d01bba8</Sha>
    </Dependency>
    <Dependency Name="Microsoft.Build.Localization" Version="17.14.0-preview-25177-05">
      <Uri>https://github.com/dotnet/msbuild</Uri>
      <Sha>903614e1646f45dfcf0e21ad1969e7935d01bba8</Sha>
    </Dependency>
    <!-- Intermediate is necessary for source build. -->
    <Dependency Name="Microsoft.SourceBuild.Intermediate.msbuild" Version="17.14.0-preview-25177-05">
      <Uri>https://github.com/dotnet/msbuild</Uri>
      <Sha>903614e1646f45dfcf0e21ad1969e7935d01bba8</Sha>
=======
    <Dependency Name="Microsoft.Build" Version="17.15.0-preview-25176-04">
      <Uri>https://github.com/dotnet/msbuild</Uri>
      <Sha>c2c7d24082c477c33da328213bf59d4b5cb5cfa6</Sha>
    </Dependency>
    <Dependency Name="Microsoft.Build.Localization" Version="17.15.0-preview-25176-04">
      <Uri>https://github.com/dotnet/msbuild</Uri>
      <Sha>c2c7d24082c477c33da328213bf59d4b5cb5cfa6</Sha>
    </Dependency>
    <!-- Intermediate is necessary for source build. -->
    <Dependency Name="Microsoft.SourceBuild.Intermediate.msbuild" Version="17.15.0-preview-25176-04">
      <Uri>https://github.com/dotnet/msbuild</Uri>
      <Sha>c2c7d24082c477c33da328213bf59d4b5cb5cfa6</Sha>
>>>>>>> 04949827
      <SourceBuild RepoName="msbuild" ManagedOnly="true" />
    </Dependency>
    <Dependency Name="Microsoft.FSharp.Compiler" Version="13.9.300-beta.25176.3">
      <Uri>https://github.com/dotnet/fsharp</Uri>
      <Sha>46011b970a6b3337596d66f168992051dd134565</Sha>
    </Dependency>
    <!-- Intermediate is necessary for source build. -->
    <Dependency Name="Microsoft.SourceBuild.Intermediate.fsharp" Version="9.0.300-beta.25176.3">
      <Uri>https://github.com/dotnet/fsharp</Uri>
      <Sha>46011b970a6b3337596d66f168992051dd134565</Sha>
      <SourceBuild RepoName="fsharp" ManagedOnly="true" />
    </Dependency>
    <Dependency Name="Microsoft.Net.Compilers.Toolset" Version="4.14.0-3.25177.9">
      <Uri>https://github.com/dotnet/roslyn</Uri>
      <Sha>4b22efb086df05cc03323e776f4d5842111c89b3</Sha>
    </Dependency>
    <!-- Intermediate is necessary for source build. -->
    <Dependency Name="Microsoft.SourceBuild.Intermediate.roslyn" Version="4.14.0-3.25177.9">
      <Uri>https://github.com/dotnet/roslyn</Uri>
      <Sha>4b22efb086df05cc03323e776f4d5842111c89b3</Sha>
      <SourceBuild RepoName="roslyn" ManagedOnly="true" />
    </Dependency>
    <Dependency Name="Microsoft.Net.Compilers.Toolset.Framework" Version="4.14.0-3.25177.9">
      <Uri>https://github.com/dotnet/roslyn</Uri>
      <Sha>4b22efb086df05cc03323e776f4d5842111c89b3</Sha>
    </Dependency>
    <Dependency Name="Microsoft.CodeAnalysis" Version="4.14.0-3.25177.9">
      <Uri>https://github.com/dotnet/roslyn</Uri>
      <Sha>4b22efb086df05cc03323e776f4d5842111c89b3</Sha>
    </Dependency>
    <Dependency Name="Microsoft.CodeAnalysis.CSharp" Version="4.14.0-3.25177.9">
      <Uri>https://github.com/dotnet/roslyn</Uri>
      <Sha>4b22efb086df05cc03323e776f4d5842111c89b3</Sha>
    </Dependency>
    <Dependency Name="Microsoft.CodeAnalysis.CSharp.CodeStyle" Version="4.14.0-3.25177.9">
      <Uri>https://github.com/dotnet/roslyn</Uri>
      <Sha>4b22efb086df05cc03323e776f4d5842111c89b3</Sha>
    </Dependency>
    <Dependency Name="Microsoft.CodeAnalysis.CSharp.Features" Version="4.14.0-3.25177.9">
      <Uri>https://github.com/dotnet/roslyn</Uri>
      <Sha>4b22efb086df05cc03323e776f4d5842111c89b3</Sha>
    </Dependency>
    <Dependency Name="Microsoft.CodeAnalysis.CSharp.Workspaces" Version="4.14.0-3.25177.9">
      <Uri>https://github.com/dotnet/roslyn</Uri>
      <Sha>4b22efb086df05cc03323e776f4d5842111c89b3</Sha>
    </Dependency>
<<<<<<< HEAD
    <Dependency Name="Microsoft.CodeAnalysis.Workspaces.MSBuild" Version="4.14.0-3.25177.9">
      <Uri>https://github.com/dotnet/roslyn</Uri>
      <Sha>4b22efb086df05cc03323e776f4d5842111c89b3</Sha>
    </Dependency>
    <Dependency Name="Microsoft.AspNetCore.DeveloperCertificates.XPlat" Version="9.0.3-servicing.25112.20">
      <Uri>https://dev.azure.com/dnceng/internal/_git/dotnet-aspnetcore</Uri>
      <Sha>b96167fbfe8bd45d94e4dcda42c7d09eb5745459</Sha>
=======
    <Dependency Name="Microsoft.CodeAnalysis.Workspaces.Common" Version="4.14.0-3.25177.9">
      <Uri>https://github.com/dotnet/roslyn</Uri>
      <Sha>4b22efb086df05cc03323e776f4d5842111c89b3</Sha>
>>>>>>> 04949827
    </Dependency>
    <Dependency Name="Microsoft.CodeAnalysis.Workspaces.MSBuild" Version="4.14.0-3.25177.9">
      <Uri>https://github.com/dotnet/roslyn</Uri>
      <Sha>4b22efb086df05cc03323e776f4d5842111c89b3</Sha>
    </Dependency>
    <Dependency Name="Microsoft.Build.NuGetSdkResolver" Version="6.14.0-preview.1.93">
      <Uri>https://github.com/nuget/nuget.client</Uri>
      <Sha>a2b277a37ae21e6479505021ab5863792ef9a7cb</Sha>
    </Dependency>
    <Dependency Name="NuGet.Build.Tasks" Version="6.14.0-preview.1.93">
      <Uri>https://github.com/nuget/nuget.client</Uri>
      <Sha>a2b277a37ae21e6479505021ab5863792ef9a7cb</Sha>
      <SourceBuildTarball RepoName="nuget-client" ManagedOnly="true" />
    </Dependency>
    <Dependency Name="NuGet.Build.Tasks.Console" Version="6.14.0-preview.1.93">
      <Uri>https://github.com/nuget/nuget.client</Uri>
      <Sha>a2b277a37ae21e6479505021ab5863792ef9a7cb</Sha>
    </Dependency>
    <Dependency Name="NuGet.Build.Tasks.Pack" Version="6.14.0-preview.1.93">
      <Uri>https://github.com/nuget/nuget.client</Uri>
      <Sha>a2b277a37ae21e6479505021ab5863792ef9a7cb</Sha>
    </Dependency>
    <Dependency Name="NuGet.Commands" Version="6.14.0-preview.1.93">
      <Uri>https://github.com/nuget/nuget.client</Uri>
      <Sha>a2b277a37ae21e6479505021ab5863792ef9a7cb</Sha>
    </Dependency>
    <Dependency Name="NuGet.CommandLine.XPlat" Version="6.14.0-preview.1.93">
      <Uri>https://github.com/nuget/nuget.client</Uri>
      <Sha>a2b277a37ae21e6479505021ab5863792ef9a7cb</Sha>
    </Dependency>
    <Dependency Name="NuGet.Common" Version="6.14.0-preview.1.93">
      <Uri>https://github.com/nuget/nuget.client</Uri>
      <Sha>a2b277a37ae21e6479505021ab5863792ef9a7cb</Sha>
    </Dependency>
    <Dependency Name="NuGet.Configuration" Version="6.14.0-preview.1.93">
      <Uri>https://github.com/nuget/nuget.client</Uri>
      <Sha>a2b277a37ae21e6479505021ab5863792ef9a7cb</Sha>
    </Dependency>
    <Dependency Name="NuGet.Credentials" Version="6.14.0-preview.1.93">
      <Uri>https://github.com/nuget/nuget.client</Uri>
      <Sha>a2b277a37ae21e6479505021ab5863792ef9a7cb</Sha>
    </Dependency>
    <Dependency Name="NuGet.DependencyResolver.Core" Version="6.14.0-preview.1.93">
      <Uri>https://github.com/nuget/nuget.client</Uri>
      <Sha>a2b277a37ae21e6479505021ab5863792ef9a7cb</Sha>
    </Dependency>
    <Dependency Name="NuGet.Frameworks" Version="6.14.0-preview.1.93">
      <Uri>https://github.com/nuget/nuget.client</Uri>
      <Sha>a2b277a37ae21e6479505021ab5863792ef9a7cb</Sha>
    </Dependency>
    <Dependency Name="NuGet.LibraryModel" Version="6.14.0-preview.1.93">
      <Uri>https://github.com/nuget/nuget.client</Uri>
      <Sha>a2b277a37ae21e6479505021ab5863792ef9a7cb</Sha>
    </Dependency>
    <Dependency Name="NuGet.ProjectModel" Version="6.14.0-preview.1.93">
      <Uri>https://github.com/nuget/nuget.client</Uri>
      <Sha>a2b277a37ae21e6479505021ab5863792ef9a7cb</Sha>
    </Dependency>
    <Dependency Name="NuGet.Protocol" Version="6.14.0-preview.1.93">
      <Uri>https://github.com/nuget/nuget.client</Uri>
      <Sha>a2b277a37ae21e6479505021ab5863792ef9a7cb</Sha>
    </Dependency>
    <Dependency Name="NuGet.Packaging" Version="6.14.0-preview.1.93">
      <Uri>https://github.com/nuget/nuget.client</Uri>
      <Sha>a2b277a37ae21e6479505021ab5863792ef9a7cb</Sha>
    </Dependency>
    <Dependency Name="NuGet.Versioning" Version="6.14.0-preview.1.93">
      <Uri>https://github.com/nuget/nuget.client</Uri>
      <Sha>a2b277a37ae21e6479505021ab5863792ef9a7cb</Sha>
    </Dependency>
    <Dependency Name="NuGet.Localization" Version="6.14.0-preview.1.93">
      <Uri>https://github.com/nuget/nuget.client</Uri>
      <Sha>a2b277a37ae21e6479505021ab5863792ef9a7cb</Sha>
    </Dependency>
    <Dependency Name="Microsoft.NET.Test.Sdk" Version="17.14.0-preview-25175-02">
      <Uri>https://github.com/microsoft/vstest</Uri>
      <Sha>782a46231902762286f6958631437d635bfdd249</Sha>
    </Dependency>
    <Dependency Name="Microsoft.TestPlatform.CLI" Version="17.14.0-preview-25175-02">
      <Uri>https://github.com/microsoft/vstest</Uri>
      <Sha>782a46231902762286f6958631437d635bfdd249</Sha>
    </Dependency>
    <Dependency Name="Microsoft.TestPlatform.Build" Version="17.14.0-preview-25175-02">
      <Uri>https://github.com/microsoft/vstest</Uri>
      <Sha>782a46231902762286f6958631437d635bfdd249</Sha>
    </Dependency>
    <!-- Intermediate is necessary for source build. -->
    <Dependency Name="Microsoft.SourceBuild.Intermediate.vstest" Version="17.14.0-preview-25175-02">
      <Uri>https://github.com/microsoft/vstest</Uri>
      <Sha>782a46231902762286f6958631437d635bfdd249</Sha>
      <SourceBuild RepoName="vstest" ManagedOnly="true" />
    </Dependency>
    <Dependency Name="Microsoft.NET.ILLink.Tasks" Version="10.0.0-preview.4.25174.9">
      <Uri>https://github.com/dotnet/runtime</Uri>
      <Sha>659321ff5db13026f52aec70cf2a6692bd4be454</Sha>
    </Dependency>
    <Dependency Name="System.CodeDom" Version="10.0.0-preview.4.25174.9">
      <Uri>https://github.com/dotnet/runtime</Uri>
      <Sha>659321ff5db13026f52aec70cf2a6692bd4be454</Sha>
    </Dependency>
    <Dependency Name="System.Formats.Asn1" Version="10.0.0-preview.4.25174.9">
      <Uri>https://github.com/dotnet/runtime</Uri>
      <Sha>659321ff5db13026f52aec70cf2a6692bd4be454</Sha>
    </Dependency>
    <Dependency Name="System.Security.Cryptography.ProtectedData" Version="10.0.0-preview.4.25174.9">
      <Uri>https://github.com/dotnet/runtime</Uri>
      <Sha>659321ff5db13026f52aec70cf2a6692bd4be454</Sha>
    </Dependency>
    <Dependency Name="System.Text.Encoding.CodePages" Version="10.0.0-preview.4.25174.9">
      <Uri>https://github.com/dotnet/runtime</Uri>
      <Sha>659321ff5db13026f52aec70cf2a6692bd4be454</Sha>
    </Dependency>
    <Dependency Name="System.Resources.Extensions" Version="10.0.0-preview.4.25174.9">
      <Uri>https://github.com/dotnet/runtime</Uri>
      <Sha>659321ff5db13026f52aec70cf2a6692bd4be454</Sha>
    </Dependency>
    <Dependency Name="Microsoft.WindowsDesktop.App.Runtime.win-x64" Version="10.0.0-preview.4.25177.2">
      <Uri>https://github.com/dotnet/windowsdesktop</Uri>
      <Sha>bed6a81b30d9dabbb5aa6301c9e9152b671aed2a</Sha>
      <SourceBuildTarball RepoName="windowsdesktop" ManagedOnly="true" />
    </Dependency>
    <Dependency Name="VS.Redist.Common.WindowsDesktop.SharedFramework.x64.10.0" Version="10.0.0-preview.4.25177.2">
      <Uri>https://github.com/dotnet/windowsdesktop</Uri>
      <Sha>bed6a81b30d9dabbb5aa6301c9e9152b671aed2a</Sha>
    </Dependency>
    <Dependency Name="Microsoft.WindowsDesktop.App.Ref" Version="10.0.0-preview.4.25177.2">
      <Uri>https://github.com/dotnet/windowsdesktop</Uri>
      <Sha>bed6a81b30d9dabbb5aa6301c9e9152b671aed2a</Sha>
    </Dependency>
    <Dependency Name="VS.Redist.Common.WindowsDesktop.TargetingPack.x64.10.0" Version="10.0.0-preview.4.25177.2">
      <Uri>https://github.com/dotnet/windowsdesktop</Uri>
      <Sha>bed6a81b30d9dabbb5aa6301c9e9152b671aed2a</Sha>
    </Dependency>
    <Dependency Name="Microsoft.NET.Sdk.WindowsDesktop" Version="10.0.0-preview.4.25177.1" CoherentParentDependency="Microsoft.WindowsDesktop.App.Ref">
      <Uri>https://github.com/dotnet/wpf</Uri>
      <Sha>cfb8ddc81be25838a0d0c11142e04adbb4fc8903</Sha>
    </Dependency>
    <Dependency Name="Microsoft.AspNetCore.App.Ref" Version="10.0.0-preview.4.25177.2">
      <Uri>https://github.com/dotnet/aspnetcore</Uri>
      <Sha>d24486fa950e6232b9f73707bf23ef0edf75a76a</Sha>
    </Dependency>
    <Dependency Name="Microsoft.AspNetCore.App.Ref.Internal" Version="10.0.0-preview.4.25177.2">
      <Uri>https://github.com/dotnet/aspnetcore</Uri>
      <Sha>d24486fa950e6232b9f73707bf23ef0edf75a76a</Sha>
    </Dependency>
    <Dependency Name="Microsoft.AspNetCore.App.Runtime.win-x64" Version="10.0.0-preview.4.25177.2">
      <Uri>https://github.com/dotnet/aspnetcore</Uri>
      <Sha>d24486fa950e6232b9f73707bf23ef0edf75a76a</Sha>
    </Dependency>
    <Dependency Name="VS.Redist.Common.AspNetCore.SharedFramework.x64.10.0" Version="10.0.0-preview.4.25177.2">
      <Uri>https://github.com/dotnet/aspnetcore</Uri>
      <Sha>d24486fa950e6232b9f73707bf23ef0edf75a76a</Sha>
    </Dependency>
    <Dependency Name="dotnet-dev-certs" Version="10.0.0-preview.4.25177.2">
      <Uri>https://github.com/dotnet/aspnetcore</Uri>
      <Sha>d24486fa950e6232b9f73707bf23ef0edf75a76a</Sha>
    </Dependency>
    <Dependency Name="dotnet-user-jwts" Version="10.0.0-preview.4.25177.2">
      <Uri>https://github.com/dotnet/aspnetcore</Uri>
      <Sha>d24486fa950e6232b9f73707bf23ef0edf75a76a</Sha>
    </Dependency>
    <Dependency Name="dotnet-user-secrets" Version="10.0.0-preview.4.25177.2">
      <Uri>https://github.com/dotnet/aspnetcore</Uri>
      <Sha>d24486fa950e6232b9f73707bf23ef0edf75a76a</Sha>
    </Dependency>
    <Dependency Name="Microsoft.AspNetCore.Analyzers" Version="10.0.0-preview.4.25177.2">
      <Uri>https://github.com/dotnet/aspnetcore</Uri>
      <Sha>d24486fa950e6232b9f73707bf23ef0edf75a76a</Sha>
    </Dependency>
    <!-- Authentication and Components needed for dotnet/maui CoherentParentDependency -->
    <Dependency Name="Microsoft.AspNetCore.Authentication.Facebook" Version="10.0.0-preview.4.25177.2">
      <Uri>https://github.com/dotnet/aspnetcore</Uri>
      <Sha>d24486fa950e6232b9f73707bf23ef0edf75a76a</Sha>
    </Dependency>
    <Dependency Name="Microsoft.AspNetCore.Authentication.Google" Version="10.0.0-preview.4.25177.2">
      <Uri>https://github.com/dotnet/aspnetcore</Uri>
      <Sha>d24486fa950e6232b9f73707bf23ef0edf75a76a</Sha>
    </Dependency>
    <Dependency Name="Microsoft.AspNetCore.Authentication.MicrosoftAccount" Version="10.0.0-preview.4.25177.2">
      <Uri>https://github.com/dotnet/aspnetcore</Uri>
      <Sha>d24486fa950e6232b9f73707bf23ef0edf75a76a</Sha>
    </Dependency>
    <Dependency Name="Microsoft.AspNetCore.Components" Version="10.0.0-preview.4.25177.2">
      <Uri>https://github.com/dotnet/aspnetcore</Uri>
      <Sha>d24486fa950e6232b9f73707bf23ef0edf75a76a</Sha>
    </Dependency>
    <Dependency Name="Microsoft.AspNetCore.Components.Analyzers" Version="10.0.0-preview.4.25177.2">
      <Uri>https://github.com/dotnet/aspnetcore</Uri>
      <Sha>d24486fa950e6232b9f73707bf23ef0edf75a76a</Sha>
    </Dependency>
    <Dependency Name="Microsoft.AspNetCore.Components.Forms" Version="10.0.0-preview.4.25177.2">
      <Uri>https://github.com/dotnet/aspnetcore</Uri>
      <Sha>d24486fa950e6232b9f73707bf23ef0edf75a76a</Sha>
    </Dependency>
    <Dependency Name="Microsoft.AspNetCore.Components.WebAssembly" Version="10.0.0-preview.4.25177.2">
      <Uri>https://github.com/dotnet/aspnetcore</Uri>
      <Sha>d24486fa950e6232b9f73707bf23ef0edf75a76a</Sha>
    </Dependency>
    <Dependency Name="Microsoft.AspNetCore.Components.WebAssembly.Server" Version="10.0.0-preview.4.25177.2">
      <Uri>https://github.com/dotnet/aspnetcore</Uri>
      <Sha>d24486fa950e6232b9f73707bf23ef0edf75a76a</Sha>
    </Dependency>
    <Dependency Name="Microsoft.AspNetCore.Components.SdkAnalyzers" Version="10.0.0-preview.4.25177.2">
      <Uri>https://github.com/dotnet/aspnetcore</Uri>
      <Sha>d24486fa950e6232b9f73707bf23ef0edf75a76a</Sha>
    </Dependency>
    <Dependency Name="Microsoft.AspNetCore.Components.WebView" Version="10.0.0-preview.4.25177.2">
      <Uri>https://github.com/dotnet/aspnetcore</Uri>
      <Sha>d24486fa950e6232b9f73707bf23ef0edf75a76a</Sha>
    </Dependency>
    <Dependency Name="Microsoft.AspNetCore.Metadata" Version="10.0.0-preview.4.25177.2">
      <Uri>https://github.com/dotnet/aspnetcore</Uri>
      <Sha>d24486fa950e6232b9f73707bf23ef0edf75a76a</Sha>
    </Dependency>
    <Dependency Name="Microsoft.AspNetCore.Mvc.Analyzers" Version="10.0.0-preview.4.25177.2">
      <Uri>https://github.com/dotnet/aspnetcore</Uri>
      <Sha>d24486fa950e6232b9f73707bf23ef0edf75a76a</Sha>
    </Dependency>
    <Dependency Name="Microsoft.AspNetCore.Mvc.Api.Analyzers" Version="10.0.0-preview.4.25177.2">
      <Uri>https://github.com/dotnet/aspnetcore</Uri>
      <Sha>d24486fa950e6232b9f73707bf23ef0edf75a76a</Sha>
    </Dependency>
    <Dependency Name="Microsoft.Extensions.FileProviders.Embedded" Version="10.0.0-preview.4.25177.2">
      <Uri>https://github.com/dotnet/aspnetcore</Uri>
      <Sha>d24486fa950e6232b9f73707bf23ef0edf75a76a</Sha>
    </Dependency>
    <Dependency Name="Microsoft.AspNetCore.Authorization" Version="10.0.0-preview.4.25177.2">
      <Uri>https://github.com/dotnet/aspnetcore</Uri>
      <Sha>d24486fa950e6232b9f73707bf23ef0edf75a76a</Sha>
    </Dependency>
    <Dependency Name="Microsoft.AspNetCore.Components.Web" Version="10.0.0-preview.4.25177.2">
      <Uri>https://github.com/dotnet/aspnetcore</Uri>
      <Sha>d24486fa950e6232b9f73707bf23ef0edf75a76a</Sha>
    </Dependency>
    <Dependency Name="Microsoft.JSInterop" Version="10.0.0-preview.4.25177.2">
      <Uri>https://github.com/dotnet/aspnetcore</Uri>
      <Sha>d24486fa950e6232b9f73707bf23ef0edf75a76a</Sha>
    </Dependency>
    <Dependency Name="Microsoft.Extensions.ObjectPool" Version="10.0.0-preview.4.25177.2">
      <Uri>https://github.com/dotnet/aspnetcore</Uri>
      <Sha>d24486fa950e6232b9f73707bf23ef0edf75a76a</Sha>
    </Dependency>
    <Dependency Name="Microsoft.AspNetCore.DeveloperCertificates.XPlat" Version="10.0.0-preview.4.25177.2">
      <Uri>https://github.com/dotnet/aspnetcore</Uri>
      <Sha>d24486fa950e6232b9f73707bf23ef0edf75a76a</Sha>
    </Dependency>
    <Dependency Name="Microsoft.AspNetCore.TestHost" Version="10.0.0-preview.4.25177.2">
      <Uri>https://github.com/dotnet/aspnetcore</Uri>
      <Sha>d24486fa950e6232b9f73707bf23ef0edf75a76a</Sha>
    </Dependency>
    <Dependency Name="Microsoft.DotNet.Web.ItemTemplates.10.0" Version="10.0.0-preview.4.25177.2">
      <Uri>https://github.com/dotnet/aspnetcore</Uri>
      <Sha>d24486fa950e6232b9f73707bf23ef0edf75a76a</Sha>
    </Dependency>
    <Dependency Name="Microsoft.DotNet.Web.ProjectTemplates.10.0" Version="10.0.0-preview.4.25177.2">
      <Uri>https://github.com/dotnet/aspnetcore</Uri>
      <Sha>d24486fa950e6232b9f73707bf23ef0edf75a76a</Sha>
    </Dependency>
    <!-- Intermediate is necessary for source build. -->
    <Dependency Name="Microsoft.SourceBuild.Intermediate.aspnetcore" Version="10.0.0-preview.4.25177.2">
      <Uri>https://github.com/dotnet/aspnetcore</Uri>
      <Sha>d24486fa950e6232b9f73707bf23ef0edf75a76a</Sha>
      <SourceBuild RepoName="aspnetcore" ManagedOnly="true" />
    </Dependency>
    <Dependency Name="Microsoft.CodeAnalysis.Razor.Tooling.Internal" Version="9.0.0-preview.25177.6">
      <Uri>https://github.com/dotnet/razor</Uri>
      <Sha>491f0d80aedf516583fe823aaa54f66114a9dc8a</Sha>
    </Dependency>
    <Dependency Name="Microsoft.AspNetCore.Mvc.Razor.Extensions.Tooling.Internal" Version="9.0.0-preview.25177.6">
      <Uri>https://github.com/dotnet/razor</Uri>
      <Sha>491f0d80aedf516583fe823aaa54f66114a9dc8a</Sha>
    </Dependency>
    <Dependency Name="Microsoft.NET.Sdk.Razor.SourceGenerators.Transport" Version="9.0.0-preview.25177.6">
      <Uri>https://github.com/dotnet/razor</Uri>
      <Sha>491f0d80aedf516583fe823aaa54f66114a9dc8a</Sha>
    </Dependency>
    <!-- Intermediate is necessary for source build. -->
    <Dependency Name="Microsoft.SourceBuild.Intermediate.razor" Version="9.0.0-preview.25177.6">
      <Uri>https://github.com/dotnet/razor</Uri>
      <Sha>491f0d80aedf516583fe823aaa54f66114a9dc8a</Sha>
      <SourceBuild RepoName="razor" ManagedOnly="true" />
    </Dependency>
    <!-- For coherency purposes, these versions should be gated by the versions of winforms and wpf routed via windowsdesktop -->
    <Dependency Name="Microsoft.Dotnet.WinForms.ProjectTemplates" Version="10.0.0-preview.4.25174.6" CoherentParentDependency="Microsoft.WindowsDesktop.App.Runtime.win-x64">
      <Uri>https://github.com/dotnet/winforms</Uri>
      <Sha>5e9dab651de1d8b4e8b379beac70319904ee1538</Sha>
    </Dependency>
    <Dependency Name="Microsoft.DotNet.Wpf.ProjectTemplates" Version="10.0.0-preview.4.25177.1" CoherentParentDependency="Microsoft.WindowsDesktop.App.Runtime.win-x64">
      <Uri>https://github.com/dotnet/wpf</Uri>
      <Sha>cfb8ddc81be25838a0d0c11142e04adbb4fc8903</Sha>
    </Dependency>
    <Dependency Name="Microsoft.Web.Xdt" Version="10.0.0-preview.25067.1">
      <Uri>https://github.com/dotnet/xdt</Uri>
      <Sha>1156b9aac00609107c21cf3458b797c76db6be7a</Sha>
    </Dependency>
    <!-- Intermediate is necessary for source build. -->
    <Dependency Name="Microsoft.SourceBuild.Intermediate.xdt" Version="10.0.0-preview.25067.1">
      <Uri>https://github.com/dotnet/xdt</Uri>
      <Sha>1156b9aac00609107c21cf3458b797c76db6be7a</Sha>
      <SourceBuild RepoName="xdt" ManagedOnly="true" />
    </Dependency>
    <Dependency Name="Microsoft.CodeAnalysis.NetAnalyzers" Version="10.0.0-preview.25177.1">
      <Uri>https://github.com/dotnet/roslyn-analyzers</Uri>
      <Sha>d98c60c0da655de406d3c45d0c82bfd82cc15a66</Sha>
    </Dependency>
    <Dependency Name="Microsoft.CodeAnalysis.PublicApiAnalyzers" Version="3.12.0-beta1.25177.1">
      <Uri>https://github.com/dotnet/roslyn-analyzers</Uri>
      <Sha>d98c60c0da655de406d3c45d0c82bfd82cc15a66</Sha>
    </Dependency>
    <!-- Intermediate is necessary for source build. -->
    <Dependency Name="Microsoft.SourceBuild.Intermediate.roslyn-analyzers" Version="3.12.0-beta1.25177.1">
      <Uri>https://github.com/dotnet/roslyn-analyzers</Uri>
      <Sha>d98c60c0da655de406d3c45d0c82bfd82cc15a66</Sha>
      <SourceBuild RepoName="roslyn-analyzers" ManagedOnly="true" />
    </Dependency>
    <Dependency Name="System.CommandLine" Version="2.0.0-beta4.25071.2">
      <Uri>https://github.com/dotnet/command-line-api</Uri>
      <Sha>3bbb940ceeb3254790899d751a8d418348563d40</Sha>
    </Dependency>
    <Dependency Name="System.CommandLine.Rendering" Version="0.4.0-alpha.25071.2">
      <Uri>https://github.com/dotnet/command-line-api</Uri>
      <Sha>3bbb940ceeb3254790899d751a8d418348563d40</Sha>
    </Dependency>
    <!-- Microsoft.CodeAnalysis.Workspaces.MSBuild transitively references M.Bcl.AsyncInterfaces.
         Adding an explicit dependency to make sure the latest version is used instead of the SBRP
         one under source build. -->
    <!-- Intermediate is necessary for source build. -->
    <Dependency Name="Microsoft.DiaSymReader" Version="2.2.0-beta.25174.1">
      <Uri>https://github.com/dotnet/symreader</Uri>
      <Sha>1860ca72f8ea99dae3b3034e18644a93fdaed8db</Sha>
    </Dependency>
    <!-- Intermediate is necessary for source build. -->
    <Dependency Name="Microsoft.SourceBuild.Intermediate.command-line-api" Version="0.1.607102">
      <Uri>https://github.com/dotnet/command-line-api</Uri>
      <Sha>3bbb940ceeb3254790899d751a8d418348563d40</Sha>
      <SourceBuild RepoName="command-line-api" ManagedOnly="true" />
    </Dependency>
    <!-- Intermediate is necessary for source build. -->
    <Dependency Name="Microsoft.SourceBuild.Intermediate.source-build-externals" Version="10.0.617501">
      <Uri>https://github.com/dotnet/source-build-externals</Uri>
      <Sha>195acd39568d33ef6e1021c391ed3c3130f0c791</Sha>
      <SourceBuild RepoName="source-build-externals" ManagedOnly="true" />
    </Dependency>
    <!-- Intermediate is necessary for source build. -->
    <Dependency Name="Microsoft.SourceBuild.Intermediate.source-build-reference-packages" Version="10.0.617601">
      <Uri>https://github.com/dotnet/source-build-reference-packages</Uri>
      <Sha>1556b6c639edcaee959013681afcf2e66b118537</Sha>
      <SourceBuild RepoName="source-build-reference-packages" ManagedOnly="true" />
    </Dependency>
    <Dependency Name="Microsoft.Deployment.DotNet.Releases" Version="2.0.0-preview.1.25124.1">
      <Uri>https://github.com/dotnet/deployment-tools</Uri>
      <Sha>3597bfe8e90ef3d99b917b84b05eaef88369d5ef</Sha>
    </Dependency>
    <Dependency Name="Microsoft.Build.Tasks.Git" Version="10.0.0-beta.25176.1">
      <Uri>https://github.com/dotnet/sourcelink</Uri>
      <Sha>0fceecba03c89b34ca7d9fb1a36b7415a2325f7d</Sha>
    </Dependency>
    <Dependency Name="Microsoft.SourceLink.Common" Version="10.0.0-beta.25176.1">
      <Uri>https://github.com/dotnet/sourcelink</Uri>
      <Sha>0fceecba03c89b34ca7d9fb1a36b7415a2325f7d</Sha>
    </Dependency>
    <Dependency Name="Microsoft.SourceLink.AzureRepos.Git" Version="10.0.0-beta.25176.1">
      <Uri>https://github.com/dotnet/sourcelink</Uri>
      <Sha>0fceecba03c89b34ca7d9fb1a36b7415a2325f7d</Sha>
    </Dependency>
    <Dependency Name="Microsoft.SourceLink.GitHub" Version="10.0.0-beta.25176.1">
      <Uri>https://github.com/dotnet/sourcelink</Uri>
      <Sha>0fceecba03c89b34ca7d9fb1a36b7415a2325f7d</Sha>
    </Dependency>
    <Dependency Name="Microsoft.SourceLink.GitLab" Version="10.0.0-beta.25176.1">
      <Uri>https://github.com/dotnet/sourcelink</Uri>
      <Sha>0fceecba03c89b34ca7d9fb1a36b7415a2325f7d</Sha>
    </Dependency>
    <Dependency Name="Microsoft.SourceLink.Bitbucket.Git" Version="10.0.0-beta.25176.1">
      <Uri>https://github.com/dotnet/sourcelink</Uri>
      <Sha>0fceecba03c89b34ca7d9fb1a36b7415a2325f7d</Sha>
    </Dependency>
    <!-- Intermediate is necessary for source build. -->
    <Dependency Name="Microsoft.SourceBuild.Intermediate.sourcelink" Version="10.0.0-beta.25176.1">
      <Uri>https://github.com/dotnet/sourcelink</Uri>
      <Sha>0fceecba03c89b34ca7d9fb1a36b7415a2325f7d</Sha>
      <SourceBuild RepoName="sourcelink" ManagedOnly="true" />
    </Dependency>
    <!-- Intermediate is necessary for source build. -->
    <Dependency Name="Microsoft.SourceBuild.Intermediate.deployment-tools" Version="9.0.0-preview.1.25124.1">
      <Uri>https://github.com/dotnet/deployment-tools</Uri>
      <Sha>3597bfe8e90ef3d99b917b84b05eaef88369d5ef</Sha>
      <SourceBuild RepoName="deployment-tools" ManagedOnly="true" />
    </Dependency>
    <!-- Intermediate is necessary for source build. -->
    <Dependency Name="Microsoft.SourceBuild.Intermediate.symreader" Version="2.2.0-beta.25174.1">
      <Uri>https://github.com/dotnet/symreader</Uri>
      <Sha>1860ca72f8ea99dae3b3034e18644a93fdaed8db</Sha>
      <SourceBuild RepoName="symreader" ManagedOnly="true" />
    </Dependency>
    <!-- Dependency required for flowing correct package version in source-build, using PVP flow. -->
    <Dependency Name="Microsoft.Extensions.Logging" Version="10.0.0-preview.4.25174.9">
      <Uri>https://github.com/dotnet/runtime</Uri>
      <Sha>659321ff5db13026f52aec70cf2a6692bd4be454</Sha>
    </Dependency>
    <!-- Dependency required for flowing correct package version in source-build, using PVP flow. -->
    <Dependency Name="Microsoft.Extensions.Logging.Abstractions" Version="10.0.0-preview.4.25174.9">
      <Uri>https://github.com/dotnet/runtime</Uri>
      <Sha>659321ff5db13026f52aec70cf2a6692bd4be454</Sha>
    </Dependency>
    <!-- Dependency required for flowing correct package version in source-build, using PVP flow. -->
    <Dependency Name="Microsoft.Extensions.Logging.Console" Version="10.0.0-preview.4.25174.9">
      <Uri>https://github.com/dotnet/runtime</Uri>
      <Sha>659321ff5db13026f52aec70cf2a6692bd4be454</Sha>
    </Dependency>
    <!-- Dependency required for flowing correct package version in source-build, using PVP flow. -->
    <Dependency Name="Microsoft.Extensions.FileSystemGlobbing" Version="10.0.0-preview.4.25174.9">
      <Uri>https://github.com/dotnet/runtime</Uri>
      <Sha>659321ff5db13026f52aec70cf2a6692bd4be454</Sha>
    </Dependency>
    <!-- Dependency required for flowing correct package version in source-build, using PVP flow. -->
    <Dependency Name="System.ServiceProcess.ServiceController" Version="10.0.0-preview.4.25174.9">
      <Uri>https://github.com/dotnet/runtime</Uri>
      <Sha>659321ff5db13026f52aec70cf2a6692bd4be454</Sha>
    </Dependency>
    <Dependency Name="System.Text.Json" Version="10.0.0-preview.4.25174.9">
      <Uri>https://github.com/dotnet/runtime</Uri>
      <Sha>659321ff5db13026f52aec70cf2a6692bd4be454</Sha>
    </Dependency>
    <Dependency Name="Microsoft.Bcl.AsyncInterfaces" Version="10.0.0-preview.4.25174.9">
      <Uri>https://github.com/dotnet/runtime</Uri>
      <Sha>659321ff5db13026f52aec70cf2a6692bd4be454</Sha>
    </Dependency>
    <Dependency Name="Microsoft.Extensions.FileProviders.Abstractions" Version="10.0.0-preview.4.25174.9">
      <Uri>https://github.com/dotnet/runtime</Uri>
      <Sha>659321ff5db13026f52aec70cf2a6692bd4be454</Sha>
    </Dependency>
    <Dependency Name="Microsoft.Win32.SystemEvents" Version="10.0.0-preview.4.25174.9">
      <Uri>https://github.com/dotnet/runtime</Uri>
      <Sha>659321ff5db13026f52aec70cf2a6692bd4be454</Sha>
    </Dependency>
    <Dependency Name="System.Composition.AttributedModel" Version="10.0.0-preview.4.25174.9">
      <Uri>https://github.com/dotnet/runtime</Uri>
      <Sha>659321ff5db13026f52aec70cf2a6692bd4be454</Sha>
    </Dependency>
    <Dependency Name="System.Composition.Convention" Version="10.0.0-preview.4.25174.9">
      <Uri>https://github.com/dotnet/runtime</Uri>
      <Sha>659321ff5db13026f52aec70cf2a6692bd4be454</Sha>
    </Dependency>
    <Dependency Name="System.Composition.Hosting" Version="10.0.0-preview.4.25174.9">
      <Uri>https://github.com/dotnet/runtime</Uri>
      <Sha>659321ff5db13026f52aec70cf2a6692bd4be454</Sha>
    </Dependency>
    <Dependency Name="System.Composition.Runtime" Version="10.0.0-preview.4.25174.9">
      <Uri>https://github.com/dotnet/runtime</Uri>
      <Sha>659321ff5db13026f52aec70cf2a6692bd4be454</Sha>
    </Dependency>
    <Dependency Name="System.Composition.TypedParts" Version="10.0.0-preview.4.25174.9">
      <Uri>https://github.com/dotnet/runtime</Uri>
      <Sha>659321ff5db13026f52aec70cf2a6692bd4be454</Sha>
    </Dependency>
    <Dependency Name="System.Configuration.ConfigurationManager" Version="10.0.0-preview.4.25174.9">
      <Uri>https://github.com/dotnet/runtime</Uri>
      <Sha>659321ff5db13026f52aec70cf2a6692bd4be454</Sha>
    </Dependency>
    <Dependency Name="System.Security.Cryptography.Pkcs" Version="10.0.0-preview.4.25174.9">
      <Uri>https://github.com/dotnet/runtime</Uri>
      <Sha>659321ff5db13026f52aec70cf2a6692bd4be454</Sha>
    </Dependency>
    <Dependency Name="System.Security.Cryptography.Xml" Version="10.0.0-preview.4.25174.9">
      <Uri>https://github.com/dotnet/runtime</Uri>
      <Sha>659321ff5db13026f52aec70cf2a6692bd4be454</Sha>
    </Dependency>
    <Dependency Name="System.Security.Permissions" Version="10.0.0-preview.4.25174.9">
      <Uri>https://github.com/dotnet/runtime</Uri>
      <Sha>659321ff5db13026f52aec70cf2a6692bd4be454</Sha>
    </Dependency>
    <Dependency Name="System.Windows.Extensions" Version="10.0.0-preview.4.25174.9">
      <Uri>https://github.com/dotnet/runtime</Uri>
      <Sha>659321ff5db13026f52aec70cf2a6692bd4be454</Sha>
    </Dependency>
  </ProductDependencies>
  <ToolsetDependencies>
    <Dependency Name="Microsoft.DotNet.Arcade.Sdk" Version="10.0.0-beta.25177.3">
      <Uri>https://github.com/dotnet/arcade</Uri>
      <Sha>d66a7cfe1bad9e444b94b8a2a2676f60be07173c</Sha>
    </Dependency>
    <Dependency Name="Microsoft.DotNet.Build.Tasks.Installers" Version="10.0.0-beta.25177.3">
      <Uri>https://github.com/dotnet/arcade</Uri>
      <Sha>d66a7cfe1bad9e444b94b8a2a2676f60be07173c</Sha>
    </Dependency>
    <Dependency Name="Microsoft.DotNet.Helix.Sdk" Version="10.0.0-beta.25177.3">
      <Uri>https://github.com/dotnet/arcade</Uri>
      <Sha>d66a7cfe1bad9e444b94b8a2a2676f60be07173c</Sha>
    </Dependency>
    <Dependency Name="Microsoft.DotNet.SignTool" Version="10.0.0-beta.25177.3">
      <Uri>https://github.com/dotnet/arcade</Uri>
      <Sha>d66a7cfe1bad9e444b94b8a2a2676f60be07173c</Sha>
    </Dependency>
    <Dependency Name="Microsoft.DotNet.XUnitExtensions" Version="10.0.0-beta.25177.3">
      <Uri>https://github.com/dotnet/arcade</Uri>
      <Sha>d66a7cfe1bad9e444b94b8a2a2676f60be07173c</Sha>
    </Dependency>
    <Dependency Name="Microsoft.DotNet.XliffTasks" Version="10.0.0-beta.25177.3">
      <Uri>https://github.com/dotnet/arcade</Uri>
      <Sha>d66a7cfe1bad9e444b94b8a2a2676f60be07173c</Sha>
    </Dependency>
    <!-- Intermediate is necessary for source build. -->
    <Dependency Name="Microsoft.SourceBuild.Intermediate.arcade" Version="10.0.0-beta.25177.3">
      <Uri>https://github.com/dotnet/arcade</Uri>
      <Sha>d66a7cfe1bad9e444b94b8a2a2676f60be07173c</Sha>
      <SourceBuild RepoName="arcade" ManagedOnly="true" />
    </Dependency>
    <Dependency Name="System.Reflection.MetadataLoadContext" Version="10.0.0-preview.4.25174.9">
      <Uri>https://github.com/dotnet/runtime</Uri>
      <Sha>659321ff5db13026f52aec70cf2a6692bd4be454</Sha>
    </Dependency>
    <Dependency Name="Microsoft.DotNet.Darc" Version="1.1.0-beta.25175.1">
      <Uri>https://github.com/dotnet/arcade-services</Uri>
      <Sha>553d7c30d32fd4dfa5b89c4e6e5b703eeb530b1a</Sha>
    </Dependency>
    <Dependency Name="Microsoft.DotNet.DarcLib" Version="1.1.0-beta.25175.1">
      <Uri>https://github.com/dotnet/arcade-services</Uri>
      <Sha>553d7c30d32fd4dfa5b89c4e6e5b703eeb530b1a</Sha>
    </Dependency>
    <Dependency Name="Microsoft.DotNet.ScenarioTests.SdkTemplateTests" Version="10.0.0-preview.24602.1">
      <Uri>https://github.com/dotnet/scenario-tests</Uri>
      <Sha>61173bbe1b4ab5f60e760cca9c5fd7eae6e48546</Sha>
    </Dependency>
    <!-- Intermediate is necessary for source build. -->
    <Dependency Name="Microsoft.SourceBuild.Intermediate.scenario-tests" Version="10.0.0-preview.24602.1">
      <Uri>https://github.com/dotnet/scenario-tests</Uri>
      <Sha>61173bbe1b4ab5f60e760cca9c5fd7eae6e48546</Sha>
      <SourceBuild RepoName="scenario-tests" ManagedOnly="true" />
    </Dependency>
    <!--
      Aspire isn't really a toolset dependency. However, it only inserts a baseline manifest in sdk,
      and if you squint at it, this means we can say that its specific dependency versions don't matter to sdk.
      It also doesn't currently ship 9.0 preview versions, meaning the version is locked to the latest shipped from 8.0 era.
      Avoiding this as a product dependency avoids a long coherency path (aspnetcore->extensions->aspire->sdk).
      **It is** of course possible that an incoherent aspire means that aspire depends on versions of extensions that
      aren't shipping, or those extensions packages depend on aspnetcore packages that won't ship. However, given the cost
      of maintaining this coherency path is high. This being toolset means that aspire is responsible for its own coherency.
    -->
    <Dependency Name="Microsoft.NET.Sdk.Aspire.Manifest-8.0.100" Version="8.2.2">
      <Uri>https://github.com/dotnet/aspire</Uri>
      <Sha>5fa9337a84a52e9bd185d04d156eccbdcf592f74</Sha>
    </Dependency>
    <!-- Intermediate is necessary for source build. -->
    <Dependency Name="Microsoft.SourceBuild.Intermediate.aspire" Version="8.2.2-preview.1.24521.5">
      <Uri>https://github.com/dotnet/aspire</Uri>
      <Sha>5fa9337a84a52e9bd185d04d156eccbdcf592f74</Sha>
      <SourceBuild RepoName="aspire" ManagedOnly="true" />
    </Dependency>
    <Dependency Name="Microsoft.IO.Redist" Version="6.0.1">
      <Uri>https://github.com/dotnet/runtime</Uri>
      <Sha>e77011b31a3e5c47d931248a64b47f9b2d47853d</Sha>
    </Dependency>
    <Dependency Name="Microsoft.Testing.Platform" Version="1.7.0-preview.25176.2">
      <Uri>https://github.com/microsoft/testfx</Uri>
      <Sha>2712009db11c6b24c0b691b4dc9937657e8a9af4</Sha>
    </Dependency>
    <Dependency Name="MSTest" Version="3.9.0-preview.25176.2">
      <Uri>https://github.com/microsoft/testfx</Uri>
      <Sha>2712009db11c6b24c0b691b4dc9937657e8a9af4</Sha>
    </Dependency>
    <Dependency Name="Microsoft.Extensions.Configuration.Ini" Version="10.0.0-preview.4.25174.9">
      <Uri>https://github.com/dotnet/runtime</Uri>
      <Sha>659321ff5db13026f52aec70cf2a6692bd4be454</Sha>
    </Dependency>
  </ToolsetDependencies>
</Dependencies><|MERGE_RESOLUTION|>--- conflicted
+++ resolved
@@ -101,20 +101,6 @@
       <Sha>7619d65bf2534a42257d1d8488552e59790475f6</Sha>
       <SourceBuild RepoName="emsdk" ManagedOnly="true" />
     </Dependency>
-<<<<<<< HEAD
-    <Dependency Name="Microsoft.Build" Version="17.14.0-preview-25177-05">
-      <Uri>https://github.com/dotnet/msbuild</Uri>
-      <Sha>903614e1646f45dfcf0e21ad1969e7935d01bba8</Sha>
-    </Dependency>
-    <Dependency Name="Microsoft.Build.Localization" Version="17.14.0-preview-25177-05">
-      <Uri>https://github.com/dotnet/msbuild</Uri>
-      <Sha>903614e1646f45dfcf0e21ad1969e7935d01bba8</Sha>
-    </Dependency>
-    <!-- Intermediate is necessary for source build. -->
-    <Dependency Name="Microsoft.SourceBuild.Intermediate.msbuild" Version="17.14.0-preview-25177-05">
-      <Uri>https://github.com/dotnet/msbuild</Uri>
-      <Sha>903614e1646f45dfcf0e21ad1969e7935d01bba8</Sha>
-=======
     <Dependency Name="Microsoft.Build" Version="17.15.0-preview-25176-04">
       <Uri>https://github.com/dotnet/msbuild</Uri>
       <Sha>c2c7d24082c477c33da328213bf59d4b5cb5cfa6</Sha>
@@ -127,7 +113,6 @@
     <Dependency Name="Microsoft.SourceBuild.Intermediate.msbuild" Version="17.15.0-preview-25176-04">
       <Uri>https://github.com/dotnet/msbuild</Uri>
       <Sha>c2c7d24082c477c33da328213bf59d4b5cb5cfa6</Sha>
->>>>>>> 04949827
       <SourceBuild RepoName="msbuild" ManagedOnly="true" />
     </Dependency>
     <Dependency Name="Microsoft.FSharp.Compiler" Version="13.9.300-beta.25176.3">
@@ -174,19 +159,9 @@
       <Uri>https://github.com/dotnet/roslyn</Uri>
       <Sha>4b22efb086df05cc03323e776f4d5842111c89b3</Sha>
     </Dependency>
-<<<<<<< HEAD
-    <Dependency Name="Microsoft.CodeAnalysis.Workspaces.MSBuild" Version="4.14.0-3.25177.9">
-      <Uri>https://github.com/dotnet/roslyn</Uri>
-      <Sha>4b22efb086df05cc03323e776f4d5842111c89b3</Sha>
-    </Dependency>
-    <Dependency Name="Microsoft.AspNetCore.DeveloperCertificates.XPlat" Version="9.0.3-servicing.25112.20">
-      <Uri>https://dev.azure.com/dnceng/internal/_git/dotnet-aspnetcore</Uri>
-      <Sha>b96167fbfe8bd45d94e4dcda42c7d09eb5745459</Sha>
-=======
     <Dependency Name="Microsoft.CodeAnalysis.Workspaces.Common" Version="4.14.0-3.25177.9">
       <Uri>https://github.com/dotnet/roslyn</Uri>
       <Sha>4b22efb086df05cc03323e776f4d5842111c89b3</Sha>
->>>>>>> 04949827
     </Dependency>
     <Dependency Name="Microsoft.CodeAnalysis.Workspaces.MSBuild" Version="4.14.0-3.25177.9">
       <Uri>https://github.com/dotnet/roslyn</Uri>
