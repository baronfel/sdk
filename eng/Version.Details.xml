--- conflicted
+++ resolved
@@ -3,18 +3,6 @@
   <ProductDependencies>
     <Dependency Name="Microsoft.TemplateEngine.Abstractions" Version="9.0.300-preview.25166.4">
       <Uri>https://github.com/dotnet/templating</Uri>
-<<<<<<< HEAD
-      <Sha>43c42acfb25c93e471d53f7c1ba27463a96246fd</Sha>
-    </Dependency>
-    <Dependency Name="Microsoft.TemplateEngine.Mocks" Version="9.0.203-servicing.25163.4">
-      <Uri>https://github.com/dotnet/templating</Uri>
-      <Sha>43c42acfb25c93e471d53f7c1ba27463a96246fd</Sha>
-    </Dependency>
-    <!-- Intermediate is necessary for source build. -->
-    <Dependency Name="Microsoft.SourceBuild.Intermediate.templating" Version="9.0.203-servicing.25163.4">
-      <Uri>https://github.com/dotnet/templating</Uri>
-      <Sha>43c42acfb25c93e471d53f7c1ba27463a96246fd</Sha>
-=======
       <Sha>a31010db1d8eb6809f35e9f4dcd5c5d187872a97</Sha>
     </Dependency>
     <Dependency Name="Microsoft.TemplateEngine.Mocks" Version="9.0.300-preview.25166.4">
@@ -25,7 +13,6 @@
     <Dependency Name="Microsoft.SourceBuild.Intermediate.templating" Version="9.0.300-preview.25166.4">
       <Uri>https://github.com/dotnet/templating</Uri>
       <Sha>a31010db1d8eb6809f35e9f4dcd5c5d187872a97</Sha>
->>>>>>> 2ac5f7cc
       <SourceBuild RepoName="templating" ManagedOnly="true" />
     </Dependency>
     <Dependency Name="Microsoft.NETCore.App.Ref" Version="9.0.3">
@@ -82,20 +69,6 @@
       <Sha>dad5528e5bdf92a05a5a404c5f7939523390b96d</Sha>
       <SourceBuild RepoName="emsdk" ManagedOnly="true" />
     </Dependency>
-<<<<<<< HEAD
-    <Dependency Name="Microsoft.Build" Version="17.13.22">
-      <Uri>https://github.com/dotnet/msbuild</Uri>
-      <Sha>0ca03f84b7848ce9d7d3e5d1f68c5e090efa4f30</Sha>
-    </Dependency>
-    <Dependency Name="Microsoft.Build.Localization" Version="17.13.22-preview-25174-08">
-      <Uri>https://github.com/dotnet/msbuild</Uri>
-      <Sha>0ca03f84b7848ce9d7d3e5d1f68c5e090efa4f30</Sha>
-    </Dependency>
-    <!-- Intermediate is necessary for source build. -->
-    <Dependency Name="Microsoft.SourceBuild.Intermediate.msbuild" Version="17.13.22-preview-25174-08">
-      <Uri>https://github.com/dotnet/msbuild</Uri>
-      <Sha>0ca03f84b7848ce9d7d3e5d1f68c5e090efa4f30</Sha>
-=======
     <Dependency Name="Microsoft.Build" Version="17.14.0-preview-25177-05">
       <Uri>https://github.com/dotnet/msbuild</Uri>
       <Sha>903614e1646f45dfcf0e21ad1969e7935d01bba8</Sha>
@@ -108,7 +81,6 @@
     <Dependency Name="Microsoft.SourceBuild.Intermediate.msbuild" Version="17.14.0-preview-25177-05">
       <Uri>https://github.com/dotnet/msbuild</Uri>
       <Sha>903614e1646f45dfcf0e21ad1969e7935d01bba8</Sha>
->>>>>>> 2ac5f7cc
       <SourceBuild RepoName="msbuild" ManagedOnly="true" />
     </Dependency>
     <Dependency Name="Microsoft.FSharp.Compiler" Version="13.9.300-beta.25181.1">
@@ -121,55 +93,16 @@
       <Sha>e165bbea9e27ceb4c8b91c22bd0c564ff1dc8b25</Sha>
       <SourceBuild RepoName="fsharp" ManagedOnly="true" />
     </Dependency>
-<<<<<<< HEAD
-    <Dependency Name="Microsoft.Net.Compilers.Toolset" Version="4.13.0-3.25173.11">
-      <Uri>https://github.com/dotnet/roslyn</Uri>
-      <Sha>73eff2b5de2ad38ec602c0a9e82f9125fb85992b</Sha>
-    </Dependency>
-    <!-- Intermediate is necessary for source build. -->
-    <Dependency Name="Microsoft.SourceBuild.Intermediate.roslyn" Version="4.13.0-3.25173.11">
-      <Uri>https://github.com/dotnet/roslyn</Uri>
-      <Sha>73eff2b5de2ad38ec602c0a9e82f9125fb85992b</Sha>
+    <Dependency Name="Microsoft.Net.Compilers.Toolset" Version="4.14.0-3.25179.1">
+      <Uri>https://github.com/dotnet/roslyn</Uri>
+      <Sha>304768b76e90f5d224b745e3a03cfc5e9509baf6</Sha>
+    </Dependency>
+    <!-- Intermediate is necessary for source build. -->
+    <Dependency Name="Microsoft.SourceBuild.Intermediate.roslyn" Version="4.14.0-3.25179.1">
+      <Uri>https://github.com/dotnet/roslyn</Uri>
+      <Sha>304768b76e90f5d224b745e3a03cfc5e9509baf6</Sha>
       <SourceBuild RepoName="roslyn" ManagedOnly="true" />
     </Dependency>
-    <Dependency Name="Microsoft.Net.Compilers.Toolset.Framework" Version="4.13.0-3.25173.11">
-      <Uri>https://github.com/dotnet/roslyn</Uri>
-      <Sha>73eff2b5de2ad38ec602c0a9e82f9125fb85992b</Sha>
-    </Dependency>
-    <Dependency Name="Microsoft.CodeAnalysis" Version="4.13.0-3.25173.11">
-      <Uri>https://github.com/dotnet/roslyn</Uri>
-      <Sha>73eff2b5de2ad38ec602c0a9e82f9125fb85992b</Sha>
-    </Dependency>
-    <Dependency Name="Microsoft.CodeAnalysis.CSharp" Version="4.13.0-3.25173.11">
-      <Uri>https://github.com/dotnet/roslyn</Uri>
-      <Sha>73eff2b5de2ad38ec602c0a9e82f9125fb85992b</Sha>
-    </Dependency>
-    <Dependency Name="Microsoft.CodeAnalysis.CSharp.CodeStyle" Version="4.13.0-3.25173.11">
-      <Uri>https://github.com/dotnet/roslyn</Uri>
-      <Sha>73eff2b5de2ad38ec602c0a9e82f9125fb85992b</Sha>
-    </Dependency>
-    <Dependency Name="Microsoft.CodeAnalysis.CSharp.Features" Version="4.13.0-3.25173.11">
-      <Uri>https://github.com/dotnet/roslyn</Uri>
-      <Sha>73eff2b5de2ad38ec602c0a9e82f9125fb85992b</Sha>
-    </Dependency>
-    <Dependency Name="Microsoft.CodeAnalysis.CSharp.Workspaces" Version="4.13.0-3.25173.11">
-      <Uri>https://github.com/dotnet/roslyn</Uri>
-      <Sha>73eff2b5de2ad38ec602c0a9e82f9125fb85992b</Sha>
-    </Dependency>
-    <Dependency Name="Microsoft.CodeAnalysis.Workspaces.MSBuild" Version="4.13.0-3.25173.11">
-      <Uri>https://github.com/dotnet/roslyn</Uri>
-      <Sha>73eff2b5de2ad38ec602c0a9e82f9125fb85992b</Sha>
-=======
-    <Dependency Name="Microsoft.Net.Compilers.Toolset" Version="4.14.0-3.25179.1">
-      <Uri>https://github.com/dotnet/roslyn</Uri>
-      <Sha>304768b76e90f5d224b745e3a03cfc5e9509baf6</Sha>
-    </Dependency>
-    <!-- Intermediate is necessary for source build. -->
-    <Dependency Name="Microsoft.SourceBuild.Intermediate.roslyn" Version="4.14.0-3.25179.1">
-      <Uri>https://github.com/dotnet/roslyn</Uri>
-      <Sha>304768b76e90f5d224b745e3a03cfc5e9509baf6</Sha>
-      <SourceBuild RepoName="roslyn" ManagedOnly="true" />
-    </Dependency>
     <Dependency Name="Microsoft.Net.Compilers.Toolset.Framework" Version="4.14.0-3.25179.1">
       <Uri>https://github.com/dotnet/roslyn</Uri>
       <Sha>304768b76e90f5d224b745e3a03cfc5e9509baf6</Sha>
@@ -197,7 +130,6 @@
     <Dependency Name="Microsoft.CodeAnalysis.Workspaces.MSBuild" Version="4.14.0-3.25179.1">
       <Uri>https://github.com/dotnet/roslyn</Uri>
       <Sha>304768b76e90f5d224b745e3a03cfc5e9509baf6</Sha>
->>>>>>> 2ac5f7cc
     </Dependency>
     <Dependency Name="Microsoft.AspNetCore.DeveloperCertificates.XPlat" Version="9.0.3-servicing.25112.20">
       <Uri>https://dev.azure.com/dnceng/internal/_git/dotnet-aspnetcore</Uri>
@@ -442,28 +374,16 @@
       <Sha>63ae81154c50a1cf9287cc47d8351d55b4289e6d</Sha>
       <SourceBuild RepoName="xdt" ManagedOnly="true" />
     </Dependency>
-<<<<<<< HEAD
-    <Dependency Name="Microsoft.CodeAnalysis.NetAnalyzers" Version="9.0.0-preview.25173.1">
-      <Uri>https://github.com/dotnet/roslyn-analyzers</Uri>
-      <Sha>16865ea61910500f1022ad2b96c499e5df02c228</Sha>
-    </Dependency>
-    <Dependency Name="Microsoft.CodeAnalysis.PublicApiAnalyzers" Version="3.11.0-beta1.25173.1">
-=======
     <Dependency Name="Microsoft.CodeAnalysis.NetAnalyzers" Version="9.0.0-preview.25173.2">
       <Uri>https://github.com/dotnet/roslyn-analyzers</Uri>
       <Sha>16865ea61910500f1022ad2b96c499e5df02c228</Sha>
     </Dependency>
     <Dependency Name="Microsoft.CodeAnalysis.PublicApiAnalyzers" Version="3.11.0-beta1.25173.2">
->>>>>>> 2ac5f7cc
       <Uri>https://github.com/dotnet/roslyn-analyzers</Uri>
       <Sha>16865ea61910500f1022ad2b96c499e5df02c228</Sha>
     </Dependency>
     <!-- Intermediate is necessary for source build. -->
-<<<<<<< HEAD
-    <Dependency Name="Microsoft.SourceBuild.Intermediate.roslyn-analyzers" Version="3.11.0-beta1.25173.1">
-=======
     <Dependency Name="Microsoft.SourceBuild.Intermediate.roslyn-analyzers" Version="3.11.0-beta1.25173.2">
->>>>>>> 2ac5f7cc
       <Uri>https://github.com/dotnet/roslyn-analyzers</Uri>
       <Sha>16865ea61910500f1022ad2b96c499e5df02c228</Sha>
       <SourceBuild RepoName="roslyn-analyzers" ManagedOnly="true" />
