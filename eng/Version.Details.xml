<?xml version="1.0" encoding="utf-8"?>
<Dependencies>
  <ProductDependencies>
    <Dependency Name="Microsoft.TemplateEngine.Abstractions" Version="8.0.100-rtm.23519.26">
      <Uri>https://github.com/dotnet/templating</Uri>
      <Sha>901160aaf6aa9b238e6acf6ca9fcbe600b111f35</Sha>
      <SourceBuild RepoName="templating" ManagedOnly="true" />
    </Dependency>
    <Dependency Name="Microsoft.TemplateEngine.Mocks" Version="8.0.100-rtm.23519.26">
      <Uri>https://github.com/dotnet/templating</Uri>
      <Sha>901160aaf6aa9b238e6acf6ca9fcbe600b111f35</Sha>
    </Dependency>
    <Dependency Name="Microsoft.NETCore.App.Ref" Version="8.0.0-rtm.23518.26">
      <Uri>https://github.com/dotnet/runtime</Uri>
      <Sha>c6e7ebdcb1b99c72990ae9f5ff95a75d5bb0f3ce</Sha>
    </Dependency>
    <Dependency Name="VS.Redist.Common.NetCore.SharedFramework.x64.8.0" Version="8.0.0-rtm.23518.26">
      <Uri>https://github.com/dotnet/runtime</Uri>
      <Sha>c6e7ebdcb1b99c72990ae9f5ff95a75d5bb0f3ce</Sha>
      <SourceBuild RepoName="runtime" ManagedOnly="false" />
    </Dependency>
    <Dependency Name="VS.Redist.Common.NetCore.TargetingPack.x64.8.0" Version="8.0.0-rtm.23518.26">
      <Uri>https://github.com/dotnet/runtime</Uri>
      <Sha>c6e7ebdcb1b99c72990ae9f5ff95a75d5bb0f3ce</Sha>
    </Dependency>
    <Dependency Name="Microsoft.NETCore.App.Runtime.win-x64" Version="8.0.0-rtm.23518.26">
      <Uri>https://github.com/dotnet/runtime</Uri>
      <Sha>c6e7ebdcb1b99c72990ae9f5ff95a75d5bb0f3ce</Sha>
    </Dependency>
    <Dependency Name="Microsoft.NETCore.App.Host.win-x64" Version="8.0.0-rtm.23518.26">
      <Uri>https://github.com/dotnet/runtime</Uri>
      <Sha>c6e7ebdcb1b99c72990ae9f5ff95a75d5bb0f3ce</Sha>
    </Dependency>
    <Dependency Name="Microsoft.NETCore.Platforms" Version="8.0.0-rtm.23518.26">
      <Uri>https://github.com/dotnet/runtime</Uri>
      <Sha>c6e7ebdcb1b99c72990ae9f5ff95a75d5bb0f3ce</Sha>
    </Dependency>
    <Dependency Name="Microsoft.NET.HostModel" Version="8.0.0-rtm.23518.26">
      <Uri>https://github.com/dotnet/runtime</Uri>
      <Sha>c6e7ebdcb1b99c72990ae9f5ff95a75d5bb0f3ce</Sha>
    </Dependency>
    <Dependency Name="Microsoft.Extensions.DependencyModel" Version="8.0.0-rtm.23518.26">
      <Uri>https://github.com/dotnet/runtime</Uri>
      <Sha>c6e7ebdcb1b99c72990ae9f5ff95a75d5bb0f3ce</Sha>
    </Dependency>
    <Dependency Name="Microsoft.NETCore.DotNetHostResolver" Version="8.0.0-rtm.23518.26">
      <Uri>https://github.com/dotnet/runtime</Uri>
      <Sha>c6e7ebdcb1b99c72990ae9f5ff95a75d5bb0f3ce</Sha>
    </Dependency>
    <Dependency Name="Microsoft.NET.Workload.Emscripten.Current.Manifest-8.0.100.Transport" Version="8.0.0-rtm.23511.3" CoherentParentDependency="Microsoft.NETCore.App.Runtime.win-x64">
      <Uri>https://github.com/dotnet/emsdk</Uri>
      <Sha>1b7f3a6560f6fb5f32b2758603c0376037f555ea</Sha>
      <SourceBuild RepoName="emsdk" ManagedOnly="true" />
    </Dependency>
    <Dependency Name="Microsoft.Build" Version="17.9.0-preview-23519-01">
      <Uri>https://github.com/dotnet/msbuild</Uri>
      <Sha>1ee4a902535fd9199d4853a2e2568df9d90b75c5</Sha>
      <SourceBuild RepoName="msbuild" ManagedOnly="true" />
    </Dependency>
    <Dependency Name="Microsoft.Build.Localization" Version="17.9.0-preview-23519-01">
      <Uri>https://github.com/dotnet/msbuild</Uri>
      <Sha>1ee4a902535fd9199d4853a2e2568df9d90b75c5</Sha>
    </Dependency>
    <Dependency Name="Microsoft.SourceBuild.Intermediate.msbuild" Version="17.9.0-preview-23519-01">
      <Uri>https://github.com/dotnet/msbuild</Uri>
      <Sha>1ee4a902535fd9199d4853a2e2568df9d90b75c5</Sha>
    </Dependency>
<<<<<<< HEAD
    <Dependency Name="Microsoft.FSharp.Compiler" Version="12.8.0-beta.23520.3">
      <Uri>https://github.com/dotnet/fsharp</Uri>
      <Sha>bb3a5ceb7350a7f38f7935992dbe4f24e118596d</Sha>
    </Dependency>
    <Dependency Name="Microsoft.SourceBuild.Intermediate.fsharp" Version="8.0.100-beta.23520.3">
      <Uri>https://github.com/dotnet/fsharp</Uri>
      <Sha>bb3a5ceb7350a7f38f7935992dbe4f24e118596d</Sha>
=======
    <Dependency Name="Microsoft.FSharp.Compiler" Version="12.8.0-beta.23519.4">
      <Uri>https://github.com/dotnet/fsharp</Uri>
      <Sha>0ddc4d640200417429be9daa6b0d4e54a27882b8</Sha>
    </Dependency>
    <Dependency Name="Microsoft.SourceBuild.Intermediate.fsharp" Version="8.0.200-beta.23519.4">
      <Uri>https://github.com/dotnet/fsharp</Uri>
      <Sha>0ddc4d640200417429be9daa6b0d4e54a27882b8</Sha>
>>>>>>> 9a1d2038
      <SourceBuild RepoName="fsharp" ManagedOnly="true" />
    </Dependency>
    <Dependency Name="dotnet-format" Version="8.0.452001">
      <Uri>https://github.com/dotnet/format</Uri>
      <Sha>5264f2afa89ee5b056859a2f2c256820c5a8bbc3</Sha>
      <SourceBuild RepoName="format" ManagedOnly="true" />
    </Dependency>
    <Dependency Name="Microsoft.Net.Compilers.Toolset" Version="4.9.0-1.23519.18">
      <Uri>https://github.com/dotnet/roslyn</Uri>
      <Sha>3c17539d0469a782882b5efac9e72d63e7643fd4</Sha>
      <SourceBuild RepoName="roslyn" ManagedOnly="true" />
    </Dependency>
    <Dependency Name="Microsoft.CodeAnalysis" Version="4.9.0-1.23519.18">
      <Uri>https://github.com/dotnet/roslyn</Uri>
      <Sha>3c17539d0469a782882b5efac9e72d63e7643fd4</Sha>
    </Dependency>
    <Dependency Name="Microsoft.CodeAnalysis.CSharp" Version="4.9.0-1.23519.18">
      <Uri>https://github.com/dotnet/roslyn</Uri>
      <Sha>3c17539d0469a782882b5efac9e72d63e7643fd4</Sha>
    </Dependency>
    <Dependency Name="Microsoft.CodeAnalysis.CSharp.CodeStyle" Version="4.9.0-1.23519.18">
      <Uri>https://github.com/dotnet/roslyn</Uri>
      <Sha>3c17539d0469a782882b5efac9e72d63e7643fd4</Sha>
    </Dependency>
    <Dependency Name="Microsoft.CodeAnalysis.CSharp.Features" Version="4.9.0-1.23519.18">
      <Uri>https://github.com/dotnet/roslyn</Uri>
      <Sha>3c17539d0469a782882b5efac9e72d63e7643fd4</Sha>
    </Dependency>
    <Dependency Name="Microsoft.CodeAnalysis.CSharp.Workspaces" Version="4.9.0-1.23519.18">
      <Uri>https://github.com/dotnet/roslyn</Uri>
      <Sha>3c17539d0469a782882b5efac9e72d63e7643fd4</Sha>
    </Dependency>
    <Dependency Name="Microsoft.CodeAnalysis.Workspaces.MSBuild" Version="4.9.0-1.23519.18">
      <Uri>https://github.com/dotnet/roslyn</Uri>
      <Sha>3c17539d0469a782882b5efac9e72d63e7643fd4</Sha>
    </Dependency>
    <Dependency Name="Microsoft.AspNetCore.DeveloperCertificates.XPlat" Version="8.0.0-rtm.23519.14">
      <Uri>https://github.com/dotnet/aspnetcore</Uri>
      <Sha>e4ba445101d9bdae24baa6b332d19a11ac8922be</Sha>
    </Dependency>
    <Dependency Name="Microsoft.AspNetCore.TestHost" Version="8.0.0-rtm.23519.14">
      <Uri>https://github.com/dotnet/aspnetcore</Uri>
      <Sha>e4ba445101d9bdae24baa6b332d19a11ac8922be</Sha>
    </Dependency>
    <Dependency Name="Microsoft.Build.NuGetSdkResolver" Version="6.9.0-preview.1.16">
      <Uri>https://github.com/nuget/nuget.client</Uri>
      <Sha>62c02514a26464c03574137628e33ed3690c06ef</Sha>
    </Dependency>
    <Dependency Name="NuGet.Build.Tasks" Version="6.9.0-preview.1.16">
      <Uri>https://github.com/nuget/nuget.client</Uri>
      <Sha>62c02514a26464c03574137628e33ed3690c06ef</Sha>
    </Dependency>
    <Dependency Name="NuGet.Build.Tasks.Console" Version="6.9.0-preview.1.16">
      <Uri>https://github.com/nuget/nuget.client</Uri>
      <Sha>62c02514a26464c03574137628e33ed3690c06ef</Sha>
    </Dependency>
    <Dependency Name="NuGet.Build.Tasks.Pack" Version="6.9.0-preview.1.16">
      <Uri>https://github.com/nuget/nuget.client</Uri>
      <Sha>62c02514a26464c03574137628e33ed3690c06ef</Sha>
    </Dependency>
    <Dependency Name="NuGet.Commands" Version="6.9.0-preview.1.16">
      <Uri>https://github.com/nuget/nuget.client</Uri>
      <Sha>62c02514a26464c03574137628e33ed3690c06ef</Sha>
    </Dependency>
    <Dependency Name="NuGet.CommandLine.XPlat" Version="6.9.0-preview.1.16">
      <Uri>https://github.com/nuget/nuget.client</Uri>
      <Sha>62c02514a26464c03574137628e33ed3690c06ef</Sha>
    </Dependency>
    <Dependency Name="NuGet.Common" Version="6.9.0-preview.1.16">
      <Uri>https://github.com/nuget/nuget.client</Uri>
      <Sha>62c02514a26464c03574137628e33ed3690c06ef</Sha>
    </Dependency>
    <Dependency Name="NuGet.Configuration" Version="6.9.0-preview.1.16">
      <Uri>https://github.com/nuget/nuget.client</Uri>
      <Sha>62c02514a26464c03574137628e33ed3690c06ef</Sha>
    </Dependency>
    <Dependency Name="NuGet.Credentials" Version="6.9.0-preview.1.16">
      <Uri>https://github.com/nuget/nuget.client</Uri>
      <Sha>62c02514a26464c03574137628e33ed3690c06ef</Sha>
    </Dependency>
    <Dependency Name="NuGet.DependencyResolver.Core" Version="6.9.0-preview.1.16">
      <Uri>https://github.com/nuget/nuget.client</Uri>
      <Sha>62c02514a26464c03574137628e33ed3690c06ef</Sha>
    </Dependency>
    <Dependency Name="NuGet.Frameworks" Version="6.9.0-preview.1.16">
      <Uri>https://github.com/nuget/nuget.client</Uri>
      <Sha>62c02514a26464c03574137628e33ed3690c06ef</Sha>
    </Dependency>
    <Dependency Name="NuGet.LibraryModel" Version="6.9.0-preview.1.16">
      <Uri>https://github.com/nuget/nuget.client</Uri>
      <Sha>62c02514a26464c03574137628e33ed3690c06ef</Sha>
    </Dependency>
    <Dependency Name="NuGet.ProjectModel" Version="6.9.0-preview.1.16">
      <Uri>https://github.com/nuget/nuget.client</Uri>
      <Sha>62c02514a26464c03574137628e33ed3690c06ef</Sha>
    </Dependency>
    <Dependency Name="NuGet.Protocol" Version="6.9.0-preview.1.16">
      <Uri>https://github.com/nuget/nuget.client</Uri>
      <Sha>62c02514a26464c03574137628e33ed3690c06ef</Sha>
    </Dependency>
    <Dependency Name="NuGet.Packaging" Version="6.9.0-preview.1.16">
      <Uri>https://github.com/nuget/nuget.client</Uri>
      <Sha>62c02514a26464c03574137628e33ed3690c06ef</Sha>
    </Dependency>
    <Dependency Name="NuGet.Versioning" Version="6.9.0-preview.1.16">
      <Uri>https://github.com/nuget/nuget.client</Uri>
      <Sha>62c02514a26464c03574137628e33ed3690c06ef</Sha>
    </Dependency>
    <Dependency Name="Microsoft.NET.Test.Sdk" Version="17.9.0-preview-23518-03">
      <Uri>https://github.com/microsoft/vstest</Uri>
      <Sha>6d750a22cc9ce32894965cfc97071ad433465796</Sha>
      <SourceBuild RepoName="vstest" ManagedOnly="true" />
    </Dependency>
    <Dependency Name="Microsoft.TestPlatform.CLI" Version="17.9.0-preview-23518-03">
      <Uri>https://github.com/microsoft/vstest</Uri>
      <Sha>6d750a22cc9ce32894965cfc97071ad433465796</Sha>
    </Dependency>
    <Dependency Name="Microsoft.TestPlatform.Build" Version="17.9.0-preview-23518-03">
      <Uri>https://github.com/microsoft/vstest</Uri>
      <Sha>6d750a22cc9ce32894965cfc97071ad433465796</Sha>
    </Dependency>
    <Dependency Name="Microsoft.NET.ILLink.Tasks" Version="8.0.0-rtm.23518.26">
      <Uri>https://github.com/dotnet/runtime</Uri>
      <Sha>c6e7ebdcb1b99c72990ae9f5ff95a75d5bb0f3ce</Sha>
    </Dependency>
    <Dependency Name="System.CodeDom" Version="8.0.0-rtm.23518.26">
      <Uri>https://github.com/dotnet/runtime</Uri>
      <Sha>c6e7ebdcb1b99c72990ae9f5ff95a75d5bb0f3ce</Sha>
    </Dependency>
    <Dependency Name="System.Security.Cryptography.ProtectedData" Version="8.0.0-rtm.23518.26">
      <Uri>https://github.com/dotnet/runtime</Uri>
      <Sha>c6e7ebdcb1b99c72990ae9f5ff95a75d5bb0f3ce</Sha>
    </Dependency>
    <Dependency Name="System.Text.Encoding.CodePages" Version="8.0.0-rtm.23518.26">
      <Uri>https://github.com/dotnet/runtime</Uri>
      <Sha>c6e7ebdcb1b99c72990ae9f5ff95a75d5bb0f3ce</Sha>
    </Dependency>
    <Dependency Name="System.Resources.Extensions" Version="8.0.0-rtm.23518.26">
      <Uri>https://github.com/dotnet/runtime</Uri>
      <Sha>c6e7ebdcb1b99c72990ae9f5ff95a75d5bb0f3ce</Sha>
    </Dependency>
    <Dependency Name="Microsoft.WindowsDesktop.App.Runtime.win-x64" Version="8.0.0-rtm.23519.16">
      <Uri>https://github.com/dotnet/windowsdesktop</Uri>
      <Sha>a317223b1af875883b26baa92a3a7248a1fa6704</Sha>
    </Dependency>
    <Dependency Name="VS.Redist.Common.WindowsDesktop.SharedFramework.x64.8.0" Version="8.0.0-rtm.23519.16">
      <Uri>https://github.com/dotnet/windowsdesktop</Uri>
      <Sha>a317223b1af875883b26baa92a3a7248a1fa6704</Sha>
    </Dependency>
    <Dependency Name="Microsoft.WindowsDesktop.App.Ref" Version="8.0.0-rtm.23519.16">
      <Uri>https://github.com/dotnet/windowsdesktop</Uri>
      <Sha>a317223b1af875883b26baa92a3a7248a1fa6704</Sha>
    </Dependency>
    <Dependency Name="VS.Redist.Common.WindowsDesktop.TargetingPack.x64.8.0" Version="8.0.0-rtm.23519.16">
      <Uri>https://github.com/dotnet/windowsdesktop</Uri>
      <Sha>a317223b1af875883b26baa92a3a7248a1fa6704</Sha>
    </Dependency>
    <Dependency Name="Microsoft.NET.Sdk.WindowsDesktop" Version="8.0.0-rtm.23519.13" CoherentParentDependency="Microsoft.WindowsDesktop.App.Ref">
      <Uri>https://github.com/dotnet/wpf</Uri>
      <Sha>da674dc7850e0363e1056b7c0bab29e0ca7ed094</Sha>
    </Dependency>
    <Dependency Name="Microsoft.AspNetCore.App.Ref" Version="8.0.0-rtm.23519.14">
      <Uri>https://github.com/dotnet/aspnetcore</Uri>
      <Sha>e4ba445101d9bdae24baa6b332d19a11ac8922be</Sha>
    </Dependency>
    <Dependency Name="Microsoft.AspNetCore.App.Ref.Internal" Version="8.0.0-rtm.23519.14">
      <Uri>https://github.com/dotnet/aspnetcore</Uri>
      <Sha>e4ba445101d9bdae24baa6b332d19a11ac8922be</Sha>
    </Dependency>
    <Dependency Name="Microsoft.AspNetCore.App.Runtime.win-x64" Version="8.0.0-rtm.23519.14">
      <Uri>https://github.com/dotnet/aspnetcore</Uri>
      <Sha>e4ba445101d9bdae24baa6b332d19a11ac8922be</Sha>
    </Dependency>
    <Dependency Name="VS.Redist.Common.AspNetCore.SharedFramework.x64.8.0" Version="8.0.0-rtm.23519.14">
      <Uri>https://github.com/dotnet/aspnetcore</Uri>
      <Sha>e4ba445101d9bdae24baa6b332d19a11ac8922be</Sha>
      <SourceBuild RepoName="aspnetcore" ManagedOnly="true" />
    </Dependency>
    <Dependency Name="dotnet-dev-certs" Version="8.0.0-rtm.23519.14">
      <Uri>https://github.com/dotnet/aspnetcore</Uri>
      <Sha>e4ba445101d9bdae24baa6b332d19a11ac8922be</Sha>
    </Dependency>
    <Dependency Name="dotnet-user-jwts" Version="8.0.0-rtm.23519.14">
      <Uri>https://github.com/dotnet/aspnetcore</Uri>
      <Sha>e4ba445101d9bdae24baa6b332d19a11ac8922be</Sha>
    </Dependency>
    <Dependency Name="dotnet-user-secrets" Version="8.0.0-rtm.23519.14">
      <Uri>https://github.com/dotnet/aspnetcore</Uri>
      <Sha>e4ba445101d9bdae24baa6b332d19a11ac8922be</Sha>
    </Dependency>
    <Dependency Name="Microsoft.AspNetCore.Analyzers" Version="8.0.0-rtm.23519.14">
      <Uri>https://github.com/dotnet/aspnetcore</Uri>
      <Sha>e4ba445101d9bdae24baa6b332d19a11ac8922be</Sha>
    </Dependency>
    <Dependency Name="Microsoft.AspNetCore.Components.SdkAnalyzers" Version="8.0.0-rtm.23519.14">
      <Uri>https://github.com/dotnet/aspnetcore</Uri>
      <Sha>e4ba445101d9bdae24baa6b332d19a11ac8922be</Sha>
    </Dependency>
    <Dependency Name="Microsoft.AspNetCore.Mvc.Analyzers" Version="8.0.0-rtm.23519.14">
      <Uri>https://github.com/dotnet/aspnetcore</Uri>
      <Sha>e4ba445101d9bdae24baa6b332d19a11ac8922be</Sha>
    </Dependency>
    <Dependency Name="Microsoft.AspNetCore.Mvc.Api.Analyzers" Version="8.0.0-rtm.23519.14">
      <Uri>https://github.com/dotnet/aspnetcore</Uri>
      <Sha>e4ba445101d9bdae24baa6b332d19a11ac8922be</Sha>
    </Dependency>
<<<<<<< HEAD
    <Dependency Name="Microsoft.CodeAnalysis.Razor.Tooling.Internal" Version="7.0.0-preview.23520.1">
      <Uri>https://github.com/dotnet/razor</Uri>
      <Sha>94fc3bd6fb6c8611fd4495e350db0560f46ece19</Sha>
      <SourceBuild RepoName="razor" ManagedOnly="true" />
    </Dependency>
    <Dependency Name="Microsoft.AspNetCore.Mvc.Razor.Extensions.Tooling.Internal" Version="7.0.0-preview.23520.1">
      <Uri>https://github.com/dotnet/razor</Uri>
      <Sha>94fc3bd6fb6c8611fd4495e350db0560f46ece19</Sha>
    </Dependency>
    <Dependency Name="Microsoft.NET.Sdk.Razor.SourceGenerators.Transport" Version="7.0.0-preview.23520.1">
      <Uri>https://github.com/dotnet/razor</Uri>
      <Sha>94fc3bd6fb6c8611fd4495e350db0560f46ece19</Sha>
=======
    <Dependency Name="Microsoft.CodeAnalysis.Razor.Tooling.Internal" Version="7.0.0-preview.23518.4">
      <Uri>https://github.com/dotnet/razor</Uri>
      <Sha>dfa3607ceb58799ac3d7297401d28a564c6bc5f0</Sha>
      <SourceBuild RepoName="razor" ManagedOnly="true" />
    </Dependency>
    <Dependency Name="Microsoft.AspNetCore.Mvc.Razor.Extensions.Tooling.Internal" Version="7.0.0-preview.23518.4">
      <Uri>https://github.com/dotnet/razor</Uri>
      <Sha>dfa3607ceb58799ac3d7297401d28a564c6bc5f0</Sha>
    </Dependency>
    <Dependency Name="Microsoft.NET.Sdk.Razor.SourceGenerators.Transport" Version="7.0.0-preview.23518.4">
      <Uri>https://github.com/dotnet/razor</Uri>
      <Sha>dfa3607ceb58799ac3d7297401d28a564c6bc5f0</Sha>
>>>>>>> 9a1d2038
    </Dependency>
    <Dependency Name="Microsoft.Extensions.FileProviders.Embedded" Version="8.0.0-rtm.23519.14">
      <Uri>https://github.com/dotnet/aspnetcore</Uri>
      <Sha>e4ba445101d9bdae24baa6b332d19a11ac8922be</Sha>
    </Dependency>
    <Dependency Name="Microsoft.AspNetCore.Authorization" Version="8.0.0-rtm.23519.14">
      <Uri>https://github.com/dotnet/aspnetcore</Uri>
      <Sha>e4ba445101d9bdae24baa6b332d19a11ac8922be</Sha>
    </Dependency>
    <Dependency Name="Microsoft.AspNetCore.Components.Web" Version="8.0.0-rtm.23519.14">
      <Uri>https://github.com/dotnet/aspnetcore</Uri>
      <Sha>e4ba445101d9bdae24baa6b332d19a11ac8922be</Sha>
    </Dependency>
    <Dependency Name="Microsoft.JSInterop" Version="8.0.0-rtm.23519.14">
      <Uri>https://github.com/dotnet/aspnetcore</Uri>
      <Sha>e4ba445101d9bdae24baa6b332d19a11ac8922be</Sha>
    </Dependency>
    <Dependency Name="Microsoft.Web.Xdt" Version="7.0.0-preview.22423.2" Pinned="true">
      <Uri>https://github.com/dotnet/xdt</Uri>
      <Sha>9a1c3e1b7f0c8763d4c96e593961a61a72679a7b</Sha>
      <SourceBuild RepoName="xdt" ManagedOnly="true" />
    </Dependency>
    <Dependency Name="Microsoft.CodeAnalysis.NetAnalyzers" Version="8.0.0-preview.23516.2">
      <Uri>https://github.com/dotnet/roslyn-analyzers</Uri>
      <Sha>4ff28092cdb2006c30869fb35b2fd6b7b11382b1</Sha>
    </Dependency>
    <Dependency Name="Microsoft.CodeAnalysis.PublicApiAnalyzers" Version="3.11.0-beta1.23516.2">
      <Uri>https://github.com/dotnet/roslyn-analyzers</Uri>
      <Sha>4ff28092cdb2006c30869fb35b2fd6b7b11382b1</Sha>
    </Dependency>
    <Dependency Name="Microsoft.SourceBuild.Intermediate.roslyn-analyzers" Version="3.11.0-beta1.23516.2">
      <Uri>https://github.com/dotnet/roslyn-analyzers</Uri>
      <Sha>4ff28092cdb2006c30869fb35b2fd6b7b11382b1</Sha>
      <SourceBuild RepoName="roslyn-analyzers" ManagedOnly="true" />
    </Dependency>
    <Dependency Name="System.CommandLine" Version="2.0.0-beta4.23307.1">
      <Uri>https://github.com/dotnet/command-line-api</Uri>
      <Sha>02fe27cd6a9b001c8feb7938e6ef4b3799745759</Sha>
    </Dependency>
    <Dependency Name="Microsoft.SourceBuild.Intermediate.command-line-api" Version="0.1.430701">
      <Uri>https://github.com/dotnet/command-line-api</Uri>
      <Sha>02fe27cd6a9b001c8feb7938e6ef4b3799745759</Sha>
      <SourceBuild RepoName="command-line-api" ManagedOnly="true" />
    </Dependency>
    <Dependency Name="Microsoft.SourceBuild.Intermediate.source-build-externals" Version="8.0.0-alpha.1.23518.1">
      <Uri>https://github.com/dotnet/source-build-externals</Uri>
      <Sha>3dc05150cf234f76f6936dcb2853d31a0da1f60e</Sha>
      <SourceBuild RepoName="source-build-externals" ManagedOnly="true" />
    </Dependency>
    <Dependency Name="Microsoft.SourceBuild.Intermediate.source-build-reference-packages" Version="8.0.0-alpha.1.23516.4">
      <Uri>https://github.com/dotnet/source-build-reference-packages</Uri>
      <Sha>b4fa7f2e1e65ef49881be2ab2df27624280a8c55</Sha>
      <SourceBuild RepoName="source-build-reference-packages" ManagedOnly="true" />
    </Dependency>
    <Dependency Name="Microsoft.Deployment.DotNet.Releases" Version="2.0.0-preview.1.23463.1">
      <Uri>https://github.com/dotnet/deployment-tools</Uri>
      <Sha>5957c5c5f85f17c145e7fab4ece37ad6aafcded9</Sha>
    </Dependency>
    <Dependency Name="Microsoft.Build.Tasks.Git" Version="8.0.0-beta.23510.2">
      <Uri>https://github.com/dotnet/sourcelink</Uri>
      <Sha>e2f4720f9e7411122675568b984606c405b3bb53</Sha>
      <SourceBuild RepoName="sourcelink" ManagedOnly="true" />
    </Dependency>
    <Dependency Name="Microsoft.SourceLink.Common" Version="8.0.0-beta.23510.2">
      <Uri>https://github.com/dotnet/sourcelink</Uri>
      <Sha>e2f4720f9e7411122675568b984606c405b3bb53</Sha>
    </Dependency>
    <Dependency Name="Microsoft.SourceLink.AzureRepos.Git" Version="8.0.0-beta.23510.2">
      <Uri>https://github.com/dotnet/sourcelink</Uri>
      <Sha>e2f4720f9e7411122675568b984606c405b3bb53</Sha>
    </Dependency>
    <Dependency Name="Microsoft.SourceLink.GitHub" Version="8.0.0-beta.23510.2">
      <Uri>https://github.com/dotnet/sourcelink</Uri>
      <Sha>e2f4720f9e7411122675568b984606c405b3bb53</Sha>
    </Dependency>
    <Dependency Name="Microsoft.SourceLink.GitLab" Version="8.0.0-beta.23510.2">
      <Uri>https://github.com/dotnet/sourcelink</Uri>
      <Sha>e2f4720f9e7411122675568b984606c405b3bb53</Sha>
    </Dependency>
    <Dependency Name="Microsoft.SourceLink.Bitbucket.Git" Version="8.0.0-beta.23510.2">
      <Uri>https://github.com/dotnet/sourcelink</Uri>
      <Sha>e2f4720f9e7411122675568b984606c405b3bb53</Sha>
    </Dependency>
    <!-- Explicit dependency because Microsoft.Deployment.DotNet.Releases has different versioning
         than the SB intermediate -->
    <Dependency Name="Microsoft.SourceBuild.Intermediate.deployment-tools" Version="8.0.0-preview.6.23463.1">
      <Uri>https://github.com/dotnet/deployment-tools</Uri>
      <Sha>5957c5c5f85f17c145e7fab4ece37ad6aafcded9</Sha>
      <SourceBuild RepoName="deployment-tools" ManagedOnly="true" />
    </Dependency>
    <Dependency Name="Microsoft.SourceBuild.Intermediate.symreader" Version="2.0.0-beta-23228-03">
      <Uri>https://github.com/dotnet/symreader</Uri>
      <Sha>27e584661980ee6d82c419a2a471ae505b7d122e</Sha>
      <SourceBuild RepoName="symreader" ManagedOnly="true" />
    </Dependency>
    <!-- Dependency required for flowing correct package version in source-build, using PVP flow. -->
    <Dependency Name="Microsoft.Extensions.Logging" Version="8.0.0-rtm.23518.26">
      <Uri>https://github.com/dotnet/runtime</Uri>
      <Sha>c6e7ebdcb1b99c72990ae9f5ff95a75d5bb0f3ce</Sha>
    </Dependency>
    <!-- Dependency required for flowing correct package version in source-build, using PVP flow. -->
    <Dependency Name="Microsoft.Extensions.Logging.Abstractions" Version="8.0.0-rtm.23518.26">
      <Uri>https://github.com/dotnet/runtime</Uri>
      <Sha>c6e7ebdcb1b99c72990ae9f5ff95a75d5bb0f3ce</Sha>
    </Dependency>
    <!-- Dependency required for flowing correct package version in source-build, using PVP flow. -->
    <Dependency Name="Microsoft.Extensions.Logging.Console" Version="8.0.0-rtm.23518.26">
      <Uri>https://github.com/dotnet/runtime</Uri>
      <Sha>c6e7ebdcb1b99c72990ae9f5ff95a75d5bb0f3ce</Sha>
    </Dependency>
    <!-- Dependency required for flowing correct package version in source-build, using PVP flow. -->
    <Dependency Name="Microsoft.Extensions.FileSystemGlobbing" Version="8.0.0-rtm.23518.26">
      <Uri>https://github.com/dotnet/runtime</Uri>
      <Sha>c6e7ebdcb1b99c72990ae9f5ff95a75d5bb0f3ce</Sha>
    </Dependency>
    <!-- Dependency required for flowing correct package version in source-build, using PVP flow. -->
    <Dependency Name="System.ServiceProcess.ServiceController" Version="8.0.0-rtm.23518.26">
      <Uri>https://github.com/dotnet/runtime</Uri>
      <Sha>c6e7ebdcb1b99c72990ae9f5ff95a75d5bb0f3ce</Sha>
    </Dependency>
  </ProductDependencies>
  <ToolsetDependencies>
    <Dependency Name="Microsoft.DotNet.Arcade.Sdk" Version="8.0.0-beta.23516.4">
      <Uri>https://github.com/dotnet/arcade</Uri>
      <Sha>39042b4048580366d35a7c1c4f4ce8fc0dbea4b4</Sha>
      <SourceBuild RepoName="arcade" ManagedOnly="true" />
    </Dependency>
    <Dependency Name="Microsoft.DotNet.Helix.Sdk" Version="8.0.0-beta.23516.4">
      <Uri>https://github.com/dotnet/arcade</Uri>
      <Sha>39042b4048580366d35a7c1c4f4ce8fc0dbea4b4</Sha>
    </Dependency>
    <Dependency Name="Microsoft.DotNet.SignTool" Version="8.0.0-beta.23516.4">
      <Uri>https://github.com/dotnet/arcade</Uri>
      <Sha>39042b4048580366d35a7c1c4f4ce8fc0dbea4b4</Sha>
    </Dependency>
    <Dependency Name="Microsoft.DotNet.XUnitExtensions" Version="8.0.0-beta.23516.4">
      <Uri>https://github.com/dotnet/arcade</Uri>
      <Sha>39042b4048580366d35a7c1c4f4ce8fc0dbea4b4</Sha>
    </Dependency>
    <Dependency Name="System.Reflection.MetadataLoadContext" Version="8.0.0-rtm.23518.26">
      <Uri>https://github.com/dotnet/runtime</Uri>
      <Sha>c6e7ebdcb1b99c72990ae9f5ff95a75d5bb0f3ce</Sha>
    </Dependency>
    <Dependency Name="Microsoft.DotNet.XliffTasks" Version="1.0.0-beta.23475.1" CoherentParentDependency="Microsoft.DotNet.Arcade.Sdk">
      <Uri>https://github.com/dotnet/xliff-tasks</Uri>
      <Sha>73f0850939d96131c28cf6ea6ee5aacb4da0083a</Sha>
      <SourceBuild RepoName="xliff-tasks" ManagedOnly="true" />
    </Dependency>
  </ToolsetDependencies>
</Dependencies><|MERGE_RESOLUTION|>--- conflicted
+++ resolved
@@ -65,15 +65,6 @@
       <Uri>https://github.com/dotnet/msbuild</Uri>
       <Sha>1ee4a902535fd9199d4853a2e2568df9d90b75c5</Sha>
     </Dependency>
-<<<<<<< HEAD
-    <Dependency Name="Microsoft.FSharp.Compiler" Version="12.8.0-beta.23520.3">
-      <Uri>https://github.com/dotnet/fsharp</Uri>
-      <Sha>bb3a5ceb7350a7f38f7935992dbe4f24e118596d</Sha>
-    </Dependency>
-    <Dependency Name="Microsoft.SourceBuild.Intermediate.fsharp" Version="8.0.100-beta.23520.3">
-      <Uri>https://github.com/dotnet/fsharp</Uri>
-      <Sha>bb3a5ceb7350a7f38f7935992dbe4f24e118596d</Sha>
-=======
     <Dependency Name="Microsoft.FSharp.Compiler" Version="12.8.0-beta.23519.4">
       <Uri>https://github.com/dotnet/fsharp</Uri>
       <Sha>0ddc4d640200417429be9daa6b0d4e54a27882b8</Sha>
@@ -81,7 +72,6 @@
     <Dependency Name="Microsoft.SourceBuild.Intermediate.fsharp" Version="8.0.200-beta.23519.4">
       <Uri>https://github.com/dotnet/fsharp</Uri>
       <Sha>0ddc4d640200417429be9daa6b0d4e54a27882b8</Sha>
->>>>>>> 9a1d2038
       <SourceBuild RepoName="fsharp" ManagedOnly="true" />
     </Dependency>
     <Dependency Name="dotnet-format" Version="8.0.452001">
@@ -288,20 +278,6 @@
       <Uri>https://github.com/dotnet/aspnetcore</Uri>
       <Sha>e4ba445101d9bdae24baa6b332d19a11ac8922be</Sha>
     </Dependency>
-<<<<<<< HEAD
-    <Dependency Name="Microsoft.CodeAnalysis.Razor.Tooling.Internal" Version="7.0.0-preview.23520.1">
-      <Uri>https://github.com/dotnet/razor</Uri>
-      <Sha>94fc3bd6fb6c8611fd4495e350db0560f46ece19</Sha>
-      <SourceBuild RepoName="razor" ManagedOnly="true" />
-    </Dependency>
-    <Dependency Name="Microsoft.AspNetCore.Mvc.Razor.Extensions.Tooling.Internal" Version="7.0.0-preview.23520.1">
-      <Uri>https://github.com/dotnet/razor</Uri>
-      <Sha>94fc3bd6fb6c8611fd4495e350db0560f46ece19</Sha>
-    </Dependency>
-    <Dependency Name="Microsoft.NET.Sdk.Razor.SourceGenerators.Transport" Version="7.0.0-preview.23520.1">
-      <Uri>https://github.com/dotnet/razor</Uri>
-      <Sha>94fc3bd6fb6c8611fd4495e350db0560f46ece19</Sha>
-=======
     <Dependency Name="Microsoft.CodeAnalysis.Razor.Tooling.Internal" Version="7.0.0-preview.23518.4">
       <Uri>https://github.com/dotnet/razor</Uri>
       <Sha>dfa3607ceb58799ac3d7297401d28a564c6bc5f0</Sha>
@@ -314,7 +290,6 @@
     <Dependency Name="Microsoft.NET.Sdk.Razor.SourceGenerators.Transport" Version="7.0.0-preview.23518.4">
       <Uri>https://github.com/dotnet/razor</Uri>
       <Sha>dfa3607ceb58799ac3d7297401d28a564c6bc5f0</Sha>
->>>>>>> 9a1d2038
     </Dependency>
     <Dependency Name="Microsoft.Extensions.FileProviders.Embedded" Version="8.0.0-rtm.23519.14">
       <Uri>https://github.com/dotnet/aspnetcore</Uri>
