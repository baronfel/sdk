--- conflicted
+++ resolved
@@ -1,19 +1,6 @@
 <?xml version="1.0" encoding="utf-8"?>
 <Dependencies>
   <ProductDependencies>
-<<<<<<< HEAD
-    <Dependency Name="Microsoft.TemplateEngine.Abstractions" Version="8.0.120">
-      <Uri>https://github.com/dotnet/templating</Uri>
-      <Sha>855483d28bd60fcb6e1f1f155828e8da8a46dee7</Sha>
-    </Dependency>
-    <Dependency Name="Microsoft.TemplateEngine.Mocks" Version="8.0.120-servicing.25404.9">
-      <Uri>https://github.com/dotnet/templating</Uri>
-      <Sha>855483d28bd60fcb6e1f1f155828e8da8a46dee7</Sha>
-    </Dependency>
-    <Dependency Name="Microsoft.SourceBuild.Intermediate.templating" Version="8.0.120-servicing.25404.9">
-      <Uri>https://github.com/dotnet/templating</Uri>
-      <Sha>855483d28bd60fcb6e1f1f155828e8da8a46dee7</Sha>
-=======
     <Dependency Name="Microsoft.TemplateEngine.Abstractions" Version="8.0.317">
       <Uri>https://github.com/dotnet/templating</Uri>
       <Sha>3dbc33c97987d0d612800d322c24e342ca25f520</Sha>
@@ -25,7 +12,6 @@
     <Dependency Name="Microsoft.SourceBuild.Intermediate.templating" Version="8.0.317-servicing.25404.10">
       <Uri>https://github.com/dotnet/templating</Uri>
       <Sha>3dbc33c97987d0d612800d322c24e342ca25f520</Sha>
->>>>>>> 479a6085
       <SourceBuild RepoName="templating" ManagedOnly="true" />
     </Dependency>
     <Dependency Name="Microsoft.NETCore.App.Ref" Version="8.0.18">
@@ -69,19 +55,6 @@
       <Uri>https://github.com/dotnet/emsdk</Uri>
       <Sha>976b101e5539557c20e2ac39885ac879531bcf82</Sha>
     </Dependency>
-<<<<<<< HEAD
-    <Dependency Name="Microsoft.Build" Version="17.8.34">
-      <Uri>https://github.com/dotnet/msbuild</Uri>
-      <Sha>a0194b4a44352e26cd9fcbdb97c80a2158d1d3d9</Sha>
-    </Dependency>
-    <Dependency Name="Microsoft.Build.Localization" Version="17.8.34-servicing-25404-06">
-      <Uri>https://github.com/dotnet/msbuild</Uri>
-      <Sha>a0194b4a44352e26cd9fcbdb97c80a2158d1d3d9</Sha>
-    </Dependency>
-    <Dependency Name="Microsoft.SourceBuild.Intermediate.msbuild" Version="17.8.34-servicing-25404-06">
-      <Uri>https://github.com/dotnet/msbuild</Uri>
-      <Sha>a0194b4a44352e26cd9fcbdb97c80a2158d1d3d9</Sha>
-=======
     <Dependency Name="Microsoft.Build" Version="17.10.35">
       <Uri>https://github.com/dotnet/msbuild</Uri>
       <Sha>cac01d670cd054af080c4b696a8e8261549146e1</Sha>
@@ -93,7 +66,6 @@
     <Dependency Name="Microsoft.SourceBuild.Intermediate.msbuild" Version="17.10.35-servicing-25404-02">
       <Uri>https://github.com/dotnet/msbuild</Uri>
       <Sha>cac01d670cd054af080c4b696a8e8261549146e1</Sha>
->>>>>>> 479a6085
       <SourceBuild RepoName="msbuild" ManagedOnly="true" />
     </Dependency>
     <Dependency Name="Microsoft.FSharp.Compiler" Version="12.8.301-beta.24271.6">
@@ -321,28 +293,16 @@
       <Uri>https://dev.azure.com/dnceng/internal/_git/dotnet-aspnetcore</Uri>
       <Sha>cea5fa610dba4e0c024727f4c528a66018b820a3</Sha>
     </Dependency>
-<<<<<<< HEAD
-    <Dependency Name="Microsoft.CodeAnalysis.Razor.Tooling.Internal" Version="7.0.0-preview.25377.8">
-=======
     <Dependency Name="Microsoft.CodeAnalysis.Razor.Tooling.Internal" Version="7.0.0-preview.25377.7">
->>>>>>> 479a6085
       <Uri>https://github.com/dotnet/razor</Uri>
       <Sha>09ca88197916e545aefea53f16ed1b266644cde9</Sha>
       <SourceBuild RepoName="razor" ManagedOnly="true" />
     </Dependency>
-<<<<<<< HEAD
-    <Dependency Name="Microsoft.AspNetCore.Mvc.Razor.Extensions.Tooling.Internal" Version="7.0.0-preview.25377.8">
-=======
     <Dependency Name="Microsoft.AspNetCore.Mvc.Razor.Extensions.Tooling.Internal" Version="7.0.0-preview.25377.7">
->>>>>>> 479a6085
       <Uri>https://github.com/dotnet/razor</Uri>
       <Sha>09ca88197916e545aefea53f16ed1b266644cde9</Sha>
     </Dependency>
-<<<<<<< HEAD
-    <Dependency Name="Microsoft.NET.Sdk.Razor.SourceGenerators.Transport" Version="7.0.0-preview.25377.8">
-=======
     <Dependency Name="Microsoft.NET.Sdk.Razor.SourceGenerators.Transport" Version="7.0.0-preview.25377.7">
->>>>>>> 479a6085
       <Uri>https://github.com/dotnet/razor</Uri>
       <Sha>09ca88197916e545aefea53f16ed1b266644cde9</Sha>
     </Dependency>
