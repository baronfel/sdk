--- conflicted
+++ resolved
@@ -82,60 +82,32 @@
       <Sha>7bb270d0f3380ff4adcb5e917fb5a2111d50bbad</Sha>
       <SourceBuild RepoName="format" ManagedOnly="true" />
     </Dependency>
-<<<<<<< HEAD
-    <Dependency Name="Microsoft.Net.Compilers.Toolset" Version="4.10.0-3.24453.2">
-=======
     <Dependency Name="Microsoft.Net.Compilers.Toolset" Version="4.11.0-3.24453.3">
->>>>>>> a709c71a
       <Uri>https://github.com/dotnet/roslyn</Uri>
       <Sha>1ea9c390a5bb6815fdff2137ee155e23e78d6ff3</Sha>
       <SourceBuild RepoName="roslyn" ManagedOnly="true" />
     </Dependency>
-<<<<<<< HEAD
-    <Dependency Name="Microsoft.CodeAnalysis" Version="4.10.0-3.24453.2">
-=======
     <Dependency Name="Microsoft.CodeAnalysis" Version="4.11.0-3.24453.3">
->>>>>>> a709c71a
-      <Uri>https://github.com/dotnet/roslyn</Uri>
-      <Sha>1ea9c390a5bb6815fdff2137ee155e23e78d6ff3</Sha>
-    </Dependency>
-<<<<<<< HEAD
-    <Dependency Name="Microsoft.CodeAnalysis.CSharp" Version="4.10.0-3.24453.2">
-=======
+      <Uri>https://github.com/dotnet/roslyn</Uri>
+      <Sha>1ea9c390a5bb6815fdff2137ee155e23e78d6ff3</Sha>
+    </Dependency>
     <Dependency Name="Microsoft.CodeAnalysis.CSharp" Version="4.11.0-3.24453.3">
->>>>>>> a709c71a
-      <Uri>https://github.com/dotnet/roslyn</Uri>
-      <Sha>1ea9c390a5bb6815fdff2137ee155e23e78d6ff3</Sha>
-    </Dependency>
-<<<<<<< HEAD
-    <Dependency Name="Microsoft.CodeAnalysis.CSharp.CodeStyle" Version="4.10.0-3.24453.2">
-=======
+      <Uri>https://github.com/dotnet/roslyn</Uri>
+      <Sha>1ea9c390a5bb6815fdff2137ee155e23e78d6ff3</Sha>
+    </Dependency>
     <Dependency Name="Microsoft.CodeAnalysis.CSharp.CodeStyle" Version="4.11.0-3.24453.3">
->>>>>>> a709c71a
-      <Uri>https://github.com/dotnet/roslyn</Uri>
-      <Sha>1ea9c390a5bb6815fdff2137ee155e23e78d6ff3</Sha>
-    </Dependency>
-<<<<<<< HEAD
-    <Dependency Name="Microsoft.CodeAnalysis.CSharp.Features" Version="4.10.0-3.24453.2">
-=======
+      <Uri>https://github.com/dotnet/roslyn</Uri>
+      <Sha>1ea9c390a5bb6815fdff2137ee155e23e78d6ff3</Sha>
+    </Dependency>
     <Dependency Name="Microsoft.CodeAnalysis.CSharp.Features" Version="4.11.0-3.24453.3">
->>>>>>> a709c71a
-      <Uri>https://github.com/dotnet/roslyn</Uri>
-      <Sha>1ea9c390a5bb6815fdff2137ee155e23e78d6ff3</Sha>
-    </Dependency>
-<<<<<<< HEAD
-    <Dependency Name="Microsoft.CodeAnalysis.CSharp.Workspaces" Version="4.10.0-3.24453.2">
-=======
+      <Uri>https://github.com/dotnet/roslyn</Uri>
+      <Sha>1ea9c390a5bb6815fdff2137ee155e23e78d6ff3</Sha>
+    </Dependency>
     <Dependency Name="Microsoft.CodeAnalysis.CSharp.Workspaces" Version="4.11.0-3.24453.3">
->>>>>>> a709c71a
-      <Uri>https://github.com/dotnet/roslyn</Uri>
-      <Sha>1ea9c390a5bb6815fdff2137ee155e23e78d6ff3</Sha>
-    </Dependency>
-<<<<<<< HEAD
-    <Dependency Name="Microsoft.CodeAnalysis.Workspaces.MSBuild" Version="4.10.0-3.24453.2">
-=======
+      <Uri>https://github.com/dotnet/roslyn</Uri>
+      <Sha>1ea9c390a5bb6815fdff2137ee155e23e78d6ff3</Sha>
+    </Dependency>
     <Dependency Name="Microsoft.CodeAnalysis.Workspaces.MSBuild" Version="4.11.0-3.24453.3">
->>>>>>> a709c71a
       <Uri>https://github.com/dotnet/roslyn</Uri>
       <Sha>1ea9c390a5bb6815fdff2137ee155e23e78d6ff3</Sha>
     </Dependency>
@@ -317,20 +289,6 @@
       <Uri>https://dev.azure.com/dnceng/internal/_git/dotnet-aspnetcore</Uri>
       <Sha>954f61dd38b33caa2b736c73530bd5a294174437</Sha>
     </Dependency>
-<<<<<<< HEAD
-    <Dependency Name="Microsoft.CodeAnalysis.Razor.Tooling.Internal" Version="7.0.0-preview.24454.1">
-      <Uri>https://github.com/dotnet/razor</Uri>
-      <Sha>187962c1773a6056402dd1d92099abaea5c7fdac</Sha>
-      <SourceBuild RepoName="razor" ManagedOnly="true" />
-    </Dependency>
-    <Dependency Name="Microsoft.AspNetCore.Mvc.Razor.Extensions.Tooling.Internal" Version="7.0.0-preview.24454.1">
-      <Uri>https://github.com/dotnet/razor</Uri>
-      <Sha>187962c1773a6056402dd1d92099abaea5c7fdac</Sha>
-    </Dependency>
-    <Dependency Name="Microsoft.NET.Sdk.Razor.SourceGenerators.Transport" Version="7.0.0-preview.24454.1">
-      <Uri>https://github.com/dotnet/razor</Uri>
-      <Sha>187962c1773a6056402dd1d92099abaea5c7fdac</Sha>
-=======
     <Dependency Name="Microsoft.CodeAnalysis.Razor.Tooling.Internal" Version="9.0.0-preview.24453.9">
       <Uri>https://github.com/dotnet/razor</Uri>
       <Sha>41acbdeb665c11bf26fea16b017ebf54e6a74e22</Sha>
@@ -343,7 +301,6 @@
     <Dependency Name="Microsoft.NET.Sdk.Razor.SourceGenerators.Transport" Version="9.0.0-preview.24453.9">
       <Uri>https://github.com/dotnet/razor</Uri>
       <Sha>41acbdeb665c11bf26fea16b017ebf54e6a74e22</Sha>
->>>>>>> a709c71a
     </Dependency>
     <Dependency Name="Microsoft.Extensions.FileProviders.Embedded" Version="8.0.8">
       <Uri>https://dev.azure.com/dnceng/internal/_git/dotnet-aspnetcore</Uri>
