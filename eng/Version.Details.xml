<?xml version="1.0" encoding="utf-8"?>
<Dependencies>
  <ProductDependencies>
    <Dependency Name="Microsoft.TemplateEngine.Abstractions" Version="9.0.111">
      <Uri>https://github.com/dotnet/templating</Uri>
<<<<<<< HEAD
      <Sha>fe0130d773314a195b81fb2eecfb14db9b847563</Sha>
    </Dependency>
    <Dependency Name="Microsoft.TemplateEngine.Mocks" Version="8.0.415-servicing.25465.9">
      <Uri>https://github.com/dotnet/templating</Uri>
      <Sha>fe0130d773314a195b81fb2eecfb14db9b847563</Sha>
    </Dependency>
    <Dependency Name="Microsoft.SourceBuild.Intermediate.templating" Version="8.0.415-servicing.25465.9">
      <Uri>https://github.com/dotnet/templating</Uri>
      <Sha>fe0130d773314a195b81fb2eecfb14db9b847563</Sha>
=======
      <Sha>79d6a45326074dbdc78f2ba288502618a09f893c</Sha>
    </Dependency>
    <Dependency Name="Microsoft.TemplateEngine.Mocks" Version="9.0.111-servicing.25465.7">
      <Uri>https://github.com/dotnet/templating</Uri>
      <Sha>79d6a45326074dbdc78f2ba288502618a09f893c</Sha>
    </Dependency>
    <!-- Intermediate is necessary for source build. -->
    <Dependency Name="Microsoft.SourceBuild.Intermediate.templating" Version="9.0.111-servicing.25465.7">
      <Uri>https://github.com/dotnet/templating</Uri>
      <Sha>79d6a45326074dbdc78f2ba288502618a09f893c</Sha>
>>>>>>> 54384337
      <SourceBuild RepoName="templating" ManagedOnly="true" />
    </Dependency>
    <Dependency Name="Microsoft.NETCore.App.Ref" Version="9.0.9">
      <Uri>https://dev.azure.com/dnceng/internal/_git/dotnet-runtime</Uri>
      <Sha>893c2ebbd49952ca49e93298148af2d95a61a0a4</Sha>
    </Dependency>
    <Dependency Name="VS.Redist.Common.NetCore.SharedFramework.x64.9.0" Version="9.0.9-servicing.25419.16">
      <Uri>https://dev.azure.com/dnceng/internal/_git/dotnet-runtime</Uri>
      <Sha>893c2ebbd49952ca49e93298148af2d95a61a0a4</Sha>
    </Dependency>
    <Dependency Name="VS.Redist.Common.NetCore.TargetingPack.x64.9.0" Version="9.0.9-servicing.25419.16">
      <Uri>https://dev.azure.com/dnceng/internal/_git/dotnet-runtime</Uri>
      <Sha>893c2ebbd49952ca49e93298148af2d95a61a0a4</Sha>
    </Dependency>
    <Dependency Name="Microsoft.NETCore.App.Runtime.win-x64" Version="9.0.9">
      <Uri>https://dev.azure.com/dnceng/internal/_git/dotnet-runtime</Uri>
      <Sha>893c2ebbd49952ca49e93298148af2d95a61a0a4</Sha>
    </Dependency>
    <Dependency Name="Microsoft.NETCore.App.Host.win-x64" Version="9.0.9">
      <Uri>https://dev.azure.com/dnceng/internal/_git/dotnet-runtime</Uri>
      <Sha>893c2ebbd49952ca49e93298148af2d95a61a0a4</Sha>
    </Dependency>
    <Dependency Name="Microsoft.NETCore.Platforms" Version="9.0.9-servicing.25419.16">
      <Uri>https://dev.azure.com/dnceng/internal/_git/dotnet-runtime</Uri>
      <Sha>893c2ebbd49952ca49e93298148af2d95a61a0a4</Sha>
    </Dependency>
    <Dependency Name="Microsoft.NET.HostModel" Version="9.0.9-servicing.25419.16">
      <Uri>https://dev.azure.com/dnceng/internal/_git/dotnet-runtime</Uri>
      <Sha>893c2ebbd49952ca49e93298148af2d95a61a0a4</Sha>
    </Dependency>
    <Dependency Name="Microsoft.Extensions.DependencyModel" Version="9.0.9">
      <Uri>https://dev.azure.com/dnceng/internal/_git/dotnet-runtime</Uri>
      <Sha>893c2ebbd49952ca49e93298148af2d95a61a0a4</Sha>
    </Dependency>
    <!-- Intermediate is necessary for source build. -->
    <Dependency Name="Microsoft.SourceBuild.Intermediate.runtime.linux-x64" Version="9.0.9-servicing.25419.16">
      <Uri>https://dev.azure.com/dnceng/internal/_git/dotnet-runtime</Uri>
      <Sha>893c2ebbd49952ca49e93298148af2d95a61a0a4</Sha>
      <SourceBuild RepoName="runtime" ManagedOnly="false" />
    </Dependency>
    <!-- Change blob version in GenerateLayout.targets if this is unpinned to service targeting pack -->
    <!-- No new netstandard.library planned for 3.1 timeframe at this time. -->
    <Dependency Name="NETStandard.Library.Ref" Version="2.1.0" Pinned="true">
      <Uri>https://github.com/dotnet/core-setup</Uri>
      <Sha>7d57652f33493fa022125b7f63aad0d70c52d810</Sha>
    </Dependency>
    <Dependency Name="Microsoft.NET.Workload.Emscripten.Current.Manifest-9.0.100.Transport" Version="9.0.9-servicing.25418.4" CoherentParentDependency="Microsoft.NETCore.App.Runtime.win-x64">
      <Uri>https://github.com/dotnet/emsdk</Uri>
      <Sha>dc8e3478c4aa5f6a103329333c2bdbcd07a07741</Sha>
    </Dependency>
    <Dependency Name="Microsoft.NET.Workload.Emscripten.Current.Manifest-9.0.100" Version="9.0.9" CoherentParentDependency="Microsoft.NETCore.App.Runtime.win-x64">
      <Uri>https://github.com/dotnet/emsdk</Uri>
      <Sha>dc8e3478c4aa5f6a103329333c2bdbcd07a07741</Sha>
    </Dependency>
    <!-- Intermediate is necessary for source build. -->
    <Dependency Name="Microsoft.SourceBuild.Intermediate.emsdk" Version="9.0.9-servicing.25418.4" CoherentParentDependency="Microsoft.NETCore.App.Runtime.win-x64">
      <Uri>https://github.com/dotnet/emsdk</Uri>
      <Sha>dc8e3478c4aa5f6a103329333c2bdbcd07a07741</Sha>
      <SourceBuild RepoName="emsdk" ManagedOnly="true" />
    </Dependency>
    <Dependency Name="Microsoft.Build" Version="17.12.49">
      <Uri>https://github.com/dotnet/msbuild</Uri>
      <Sha>6be995463a50d9dd400ec9ee1218f82f5a7cc209</Sha>
    </Dependency>
    <Dependency Name="Microsoft.Build.Localization" Version="17.12.49-preview-25453-01">
      <Uri>https://github.com/dotnet/msbuild</Uri>
      <Sha>6be995463a50d9dd400ec9ee1218f82f5a7cc209</Sha>
    </Dependency>
    <!-- Intermediate is necessary for source build. -->
    <Dependency Name="Microsoft.SourceBuild.Intermediate.msbuild" Version="17.12.49-preview-25453-01">
      <Uri>https://github.com/dotnet/msbuild</Uri>
      <Sha>6be995463a50d9dd400ec9ee1218f82f5a7cc209</Sha>
      <SourceBuild RepoName="msbuild" ManagedOnly="true" />
    </Dependency>
    <Dependency Name="Microsoft.FSharp.Compiler" Version="12.9.101-beta.25070.7">
      <Uri>https://github.com/dotnet/fsharp</Uri>
      <Sha>47d4e3f91e4e5414b6dafbf14288b9c5a798ef99</Sha>
    </Dependency>
    <!-- Intermediate is necessary for source build. -->
    <Dependency Name="Microsoft.SourceBuild.Intermediate.fsharp" Version="9.0.101-beta.25070.7">
      <Uri>https://github.com/dotnet/fsharp</Uri>
      <Sha>47d4e3f91e4e5414b6dafbf14288b9c5a798ef99</Sha>
      <SourceBuild RepoName="fsharp" ManagedOnly="true" />
    </Dependency>
    <Dependency Name="Microsoft.Net.Compilers.Toolset" Version="4.12.0-3.25467.18">
      <Uri>https://github.com/dotnet/roslyn</Uri>
      <Sha>dcf9af2b54e4469b94697b1b92d31354ce698f66</Sha>
    </Dependency>
    <!-- Intermediate is necessary for source build. -->
    <Dependency Name="Microsoft.SourceBuild.Intermediate.roslyn" Version="4.12.0-3.25467.18">
      <Uri>https://github.com/dotnet/roslyn</Uri>
      <Sha>dcf9af2b54e4469b94697b1b92d31354ce698f66</Sha>
      <SourceBuild RepoName="roslyn" ManagedOnly="true" />
    </Dependency>
    <Dependency Name="Microsoft.Net.Compilers.Toolset.Framework" Version="4.12.0-3.25467.18">
      <Uri>https://github.com/dotnet/roslyn</Uri>
      <Sha>dcf9af2b54e4469b94697b1b92d31354ce698f66</Sha>
    </Dependency>
    <Dependency Name="Microsoft.CodeAnalysis" Version="4.12.0-3.25467.18">
      <Uri>https://github.com/dotnet/roslyn</Uri>
      <Sha>dcf9af2b54e4469b94697b1b92d31354ce698f66</Sha>
    </Dependency>
    <Dependency Name="Microsoft.CodeAnalysis.CSharp" Version="4.12.0-3.25467.18">
      <Uri>https://github.com/dotnet/roslyn</Uri>
      <Sha>dcf9af2b54e4469b94697b1b92d31354ce698f66</Sha>
    </Dependency>
    <Dependency Name="Microsoft.CodeAnalysis.CSharp.CodeStyle" Version="4.12.0-3.25467.18">
      <Uri>https://github.com/dotnet/roslyn</Uri>
      <Sha>dcf9af2b54e4469b94697b1b92d31354ce698f66</Sha>
    </Dependency>
    <Dependency Name="Microsoft.CodeAnalysis.CSharp.Features" Version="4.12.0-3.25467.18">
      <Uri>https://github.com/dotnet/roslyn</Uri>
      <Sha>dcf9af2b54e4469b94697b1b92d31354ce698f66</Sha>
    </Dependency>
    <Dependency Name="Microsoft.CodeAnalysis.CSharp.Workspaces" Version="4.12.0-3.25467.18">
      <Uri>https://github.com/dotnet/roslyn</Uri>
      <Sha>dcf9af2b54e4469b94697b1b92d31354ce698f66</Sha>
    </Dependency>
    <Dependency Name="Microsoft.CodeAnalysis.Workspaces.MSBuild" Version="4.12.0-3.25467.18">
      <Uri>https://github.com/dotnet/roslyn</Uri>
      <Sha>dcf9af2b54e4469b94697b1b92d31354ce698f66</Sha>
    </Dependency>
    <Dependency Name="Microsoft.AspNetCore.DeveloperCertificates.XPlat" Version="9.0.9-servicing.25420.3">
      <Uri>https://dev.azure.com/dnceng/internal/_git/dotnet-aspnetcore</Uri>
      <Sha>ff66c263be7ed395794bdaf616322977b8ec897c</Sha>
    </Dependency>
    <Dependency Name="Microsoft.AspNetCore.TestHost" Version="9.0.9">
      <Uri>https://dev.azure.com/dnceng/internal/_git/dotnet-aspnetcore</Uri>
      <Sha>ff66c263be7ed395794bdaf616322977b8ec897c</Sha>
    </Dependency>
    <Dependency Name="Microsoft.Build.NuGetSdkResolver" Version="6.12.4-rc.9">
      <Uri>https://github.com/nuget/nuget.client</Uri>
      <Sha>42bfb4554167e1d2fc2b950728d9bd8164f806c1</Sha>
    </Dependency>
    <Dependency Name="NuGet.Build.Tasks" Version="6.12.4">
      <Uri>https://github.com/nuget/nuget.client</Uri>
      <Sha>42bfb4554167e1d2fc2b950728d9bd8164f806c1</Sha>
      <SourceBuildTarball RepoName="nuget-client" ManagedOnly="true" />
    </Dependency>
    <Dependency Name="NuGet.Build.Tasks.Console" Version="6.12.4">
      <Uri>https://github.com/nuget/nuget.client</Uri>
      <Sha>42bfb4554167e1d2fc2b950728d9bd8164f806c1</Sha>
    </Dependency>
    <Dependency Name="NuGet.Build.Tasks.Pack" Version="6.12.4">
      <Uri>https://github.com/nuget/nuget.client</Uri>
      <Sha>42bfb4554167e1d2fc2b950728d9bd8164f806c1</Sha>
    </Dependency>
    <Dependency Name="NuGet.Commands" Version="6.12.4">
      <Uri>https://github.com/nuget/nuget.client</Uri>
      <Sha>42bfb4554167e1d2fc2b950728d9bd8164f806c1</Sha>
    </Dependency>
    <Dependency Name="NuGet.CommandLine.XPlat" Version="6.12.4">
      <Uri>https://github.com/nuget/nuget.client</Uri>
      <Sha>42bfb4554167e1d2fc2b950728d9bd8164f806c1</Sha>
    </Dependency>
    <Dependency Name="NuGet.Common" Version="6.12.4">
      <Uri>https://github.com/nuget/nuget.client</Uri>
      <Sha>42bfb4554167e1d2fc2b950728d9bd8164f806c1</Sha>
    </Dependency>
    <Dependency Name="NuGet.Configuration" Version="6.12.4">
      <Uri>https://github.com/nuget/nuget.client</Uri>
      <Sha>42bfb4554167e1d2fc2b950728d9bd8164f806c1</Sha>
    </Dependency>
    <Dependency Name="NuGet.Credentials" Version="6.12.4">
      <Uri>https://github.com/nuget/nuget.client</Uri>
      <Sha>42bfb4554167e1d2fc2b950728d9bd8164f806c1</Sha>
    </Dependency>
    <Dependency Name="NuGet.DependencyResolver.Core" Version="6.12.4">
      <Uri>https://github.com/nuget/nuget.client</Uri>
      <Sha>42bfb4554167e1d2fc2b950728d9bd8164f806c1</Sha>
    </Dependency>
    <Dependency Name="NuGet.Frameworks" Version="6.12.4">
      <Uri>https://github.com/nuget/nuget.client</Uri>
      <Sha>42bfb4554167e1d2fc2b950728d9bd8164f806c1</Sha>
    </Dependency>
    <Dependency Name="NuGet.LibraryModel" Version="6.12.4">
      <Uri>https://github.com/nuget/nuget.client</Uri>
      <Sha>42bfb4554167e1d2fc2b950728d9bd8164f806c1</Sha>
    </Dependency>
    <Dependency Name="NuGet.ProjectModel" Version="6.12.4">
      <Uri>https://github.com/nuget/nuget.client</Uri>
      <Sha>42bfb4554167e1d2fc2b950728d9bd8164f806c1</Sha>
    </Dependency>
    <Dependency Name="NuGet.Protocol" Version="6.12.4">
      <Uri>https://github.com/nuget/nuget.client</Uri>
      <Sha>42bfb4554167e1d2fc2b950728d9bd8164f806c1</Sha>
    </Dependency>
    <Dependency Name="NuGet.Packaging" Version="6.12.4">
      <Uri>https://github.com/nuget/nuget.client</Uri>
      <Sha>42bfb4554167e1d2fc2b950728d9bd8164f806c1</Sha>
    </Dependency>
    <Dependency Name="NuGet.Versioning" Version="6.12.4">
      <Uri>https://github.com/nuget/nuget.client</Uri>
      <Sha>42bfb4554167e1d2fc2b950728d9bd8164f806c1</Sha>
    </Dependency>
    <Dependency Name="NuGet.Localization" Version="6.12.4">
      <Uri>https://github.com/nuget/nuget.client</Uri>
      <Sha>42bfb4554167e1d2fc2b950728d9bd8164f806c1</Sha>
    </Dependency>
    <Dependency Name="Microsoft.NET.Test.Sdk" Version="17.12.0-release-24508-01">
      <Uri>https://github.com/microsoft/vstest</Uri>
      <Sha>bc9161306b23641b0364b8f93d546da4d48da1eb</Sha>
    </Dependency>
    <Dependency Name="Microsoft.TestPlatform.CLI" Version="17.12.0-release-24508-01">
      <Uri>https://github.com/microsoft/vstest</Uri>
      <Sha>bc9161306b23641b0364b8f93d546da4d48da1eb</Sha>
    </Dependency>
    <Dependency Name="Microsoft.TestPlatform.Build" Version="17.12.0-release-24508-01">
      <Uri>https://github.com/microsoft/vstest</Uri>
      <Sha>bc9161306b23641b0364b8f93d546da4d48da1eb</Sha>
    </Dependency>
    <!-- Intermediate is necessary for source build. -->
    <Dependency Name="Microsoft.SourceBuild.Intermediate.vstest" Version="17.12.0-release-24508-01">
      <Uri>https://github.com/microsoft/vstest</Uri>
      <Sha>bc9161306b23641b0364b8f93d546da4d48da1eb</Sha>
      <SourceBuild RepoName="vstest" ManagedOnly="true" />
    </Dependency>
    <Dependency Name="Microsoft.NET.ILLink.Tasks" Version="9.0.9">
      <Uri>https://dev.azure.com/dnceng/internal/_git/dotnet-runtime</Uri>
      <Sha>893c2ebbd49952ca49e93298148af2d95a61a0a4</Sha>
    </Dependency>
    <Dependency Name="System.CodeDom" Version="9.0.9">
      <Uri>https://dev.azure.com/dnceng/internal/_git/dotnet-runtime</Uri>
      <Sha>893c2ebbd49952ca49e93298148af2d95a61a0a4</Sha>
    </Dependency>
    <Dependency Name="System.Formats.Asn1" Version="9.0.9">
      <Uri>https://dev.azure.com/dnceng/internal/_git/dotnet-runtime</Uri>
      <Sha>893c2ebbd49952ca49e93298148af2d95a61a0a4</Sha>
    </Dependency>
    <Dependency Name="System.Security.Cryptography.ProtectedData" Version="9.0.9">
      <Uri>https://dev.azure.com/dnceng/internal/_git/dotnet-runtime</Uri>
      <Sha>893c2ebbd49952ca49e93298148af2d95a61a0a4</Sha>
    </Dependency>
    <Dependency Name="System.Text.Encoding.CodePages" Version="9.0.9">
      <Uri>https://dev.azure.com/dnceng/internal/_git/dotnet-runtime</Uri>
      <Sha>893c2ebbd49952ca49e93298148af2d95a61a0a4</Sha>
    </Dependency>
    <Dependency Name="System.Resources.Extensions" Version="9.0.9">
      <Uri>https://dev.azure.com/dnceng/internal/_git/dotnet-runtime</Uri>
      <Sha>893c2ebbd49952ca49e93298148af2d95a61a0a4</Sha>
    </Dependency>
    <Dependency Name="Microsoft.WindowsDesktop.App.Runtime.win-x64" Version="9.0.9">
      <Uri>https://dev.azure.com/dnceng/internal/_git/dotnet-windowsdesktop</Uri>
      <Sha>36322cf85c30a14acb5da40397df03216c44bced</Sha>
      <SourceBuildTarball RepoName="windowsdesktop" ManagedOnly="true" />
    </Dependency>
    <Dependency Name="VS.Redist.Common.WindowsDesktop.SharedFramework.x64.9.0" Version="9.0.9-servicing.25421.5">
      <Uri>https://dev.azure.com/dnceng/internal/_git/dotnet-windowsdesktop</Uri>
      <Sha>36322cf85c30a14acb5da40397df03216c44bced</Sha>
    </Dependency>
    <Dependency Name="Microsoft.WindowsDesktop.App.Ref" Version="9.0.9">
      <Uri>https://dev.azure.com/dnceng/internal/_git/dotnet-windowsdesktop</Uri>
      <Sha>36322cf85c30a14acb5da40397df03216c44bced</Sha>
    </Dependency>
    <Dependency Name="VS.Redist.Common.WindowsDesktop.TargetingPack.x64.9.0" Version="9.0.9-servicing.25421.5">
      <Uri>https://dev.azure.com/dnceng/internal/_git/dotnet-windowsdesktop</Uri>
      <Sha>36322cf85c30a14acb5da40397df03216c44bced</Sha>
    </Dependency>
    <Dependency Name="Microsoft.NET.Sdk.WindowsDesktop" Version="9.0.9-rtm.25421.1" CoherentParentDependency="Microsoft.WindowsDesktop.App.Ref">
      <Uri>https://dev.azure.com/dnceng/internal/_git/dotnet-wpf</Uri>
      <Sha>56176690719670a63582850619ed7d33e13083e3</Sha>
    </Dependency>
    <Dependency Name="Microsoft.AspNetCore.App.Ref" Version="9.0.9">
      <Uri>https://dev.azure.com/dnceng/internal/_git/dotnet-aspnetcore</Uri>
      <Sha>ff66c263be7ed395794bdaf616322977b8ec897c</Sha>
    </Dependency>
    <Dependency Name="Microsoft.AspNetCore.App.Ref.Internal" Version="9.0.9-servicing.25420.3">
      <Uri>https://dev.azure.com/dnceng/internal/_git/dotnet-aspnetcore</Uri>
      <Sha>ff66c263be7ed395794bdaf616322977b8ec897c</Sha>
    </Dependency>
    <Dependency Name="Microsoft.AspNetCore.App.Runtime.win-x64" Version="9.0.9">
      <Uri>https://dev.azure.com/dnceng/internal/_git/dotnet-aspnetcore</Uri>
      <Sha>ff66c263be7ed395794bdaf616322977b8ec897c</Sha>
    </Dependency>
    <Dependency Name="VS.Redist.Common.AspNetCore.SharedFramework.x64.9.0" Version="9.0.9-servicing.25420.3">
      <Uri>https://dev.azure.com/dnceng/internal/_git/dotnet-aspnetcore</Uri>
      <Sha>ff66c263be7ed395794bdaf616322977b8ec897c</Sha>
    </Dependency>
    <Dependency Name="dotnet-dev-certs" Version="9.0.9-servicing.25420.3">
      <Uri>https://dev.azure.com/dnceng/internal/_git/dotnet-aspnetcore</Uri>
      <Sha>ff66c263be7ed395794bdaf616322977b8ec897c</Sha>
    </Dependency>
    <Dependency Name="dotnet-user-jwts" Version="9.0.9-servicing.25420.3">
      <Uri>https://dev.azure.com/dnceng/internal/_git/dotnet-aspnetcore</Uri>
      <Sha>ff66c263be7ed395794bdaf616322977b8ec897c</Sha>
    </Dependency>
    <Dependency Name="dotnet-user-secrets" Version="9.0.9-servicing.25420.3">
      <Uri>https://dev.azure.com/dnceng/internal/_git/dotnet-aspnetcore</Uri>
      <Sha>ff66c263be7ed395794bdaf616322977b8ec897c</Sha>
    </Dependency>
    <Dependency Name="Microsoft.AspNetCore.Analyzers" Version="9.0.9-servicing.25420.3">
      <Uri>https://dev.azure.com/dnceng/internal/_git/dotnet-aspnetcore</Uri>
      <Sha>ff66c263be7ed395794bdaf616322977b8ec897c</Sha>
    </Dependency>
    <Dependency Name="Microsoft.AspNetCore.Components.SdkAnalyzers" Version="9.0.9-servicing.25420.3">
      <Uri>https://dev.azure.com/dnceng/internal/_git/dotnet-aspnetcore</Uri>
      <Sha>ff66c263be7ed395794bdaf616322977b8ec897c</Sha>
    </Dependency>
    <Dependency Name="Microsoft.AspNetCore.Mvc.Analyzers" Version="9.0.9-servicing.25420.3">
      <Uri>https://dev.azure.com/dnceng/internal/_git/dotnet-aspnetcore</Uri>
      <Sha>ff66c263be7ed395794bdaf616322977b8ec897c</Sha>
    </Dependency>
    <Dependency Name="Microsoft.AspNetCore.Mvc.Api.Analyzers" Version="9.0.9-servicing.25420.3">
      <Uri>https://dev.azure.com/dnceng/internal/_git/dotnet-aspnetcore</Uri>
      <Sha>ff66c263be7ed395794bdaf616322977b8ec897c</Sha>
    </Dependency>
    <!-- Intermediate is necessary for source build. -->
    <Dependency Name="Microsoft.SourceBuild.Intermediate.aspnetcore" Version="9.0.9-servicing.25420.3">
      <Uri>https://dev.azure.com/dnceng/internal/_git/dotnet-aspnetcore</Uri>
      <Sha>ff66c263be7ed395794bdaf616322977b8ec897c</Sha>
      <SourceBuild RepoName="aspnetcore" ManagedOnly="true" />
    </Dependency>
    <Dependency Name="Microsoft.CodeAnalysis.Razor.Tooling.Internal" Version="9.0.0-preview.25478.1">
      <Uri>https://github.com/dotnet/razor</Uri>
      <Sha>d57c6d7b68578729e95c608105075c5759969f05</Sha>
    </Dependency>
    <Dependency Name="Microsoft.AspNetCore.Mvc.Razor.Extensions.Tooling.Internal" Version="9.0.0-preview.25478.1">
      <Uri>https://github.com/dotnet/razor</Uri>
      <Sha>d57c6d7b68578729e95c608105075c5759969f05</Sha>
    </Dependency>
    <Dependency Name="Microsoft.NET.Sdk.Razor.SourceGenerators.Transport" Version="9.0.0-preview.25478.1">
      <Uri>https://github.com/dotnet/razor</Uri>
      <Sha>d57c6d7b68578729e95c608105075c5759969f05</Sha>
    </Dependency>
    <!-- Intermediate is necessary for source build. -->
    <Dependency Name="Microsoft.SourceBuild.Intermediate.razor" Version="9.0.0-preview.25478.1">
      <Uri>https://github.com/dotnet/razor</Uri>
      <Sha>d57c6d7b68578729e95c608105075c5759969f05</Sha>
      <SourceBuild RepoName="razor" ManagedOnly="true" />
    </Dependency>
    <Dependency Name="Microsoft.Extensions.FileProviders.Embedded" Version="9.0.9">
      <Uri>https://dev.azure.com/dnceng/internal/_git/dotnet-aspnetcore</Uri>
      <Sha>ff66c263be7ed395794bdaf616322977b8ec897c</Sha>
    </Dependency>
    <Dependency Name="Microsoft.AspNetCore.Authorization" Version="9.0.9">
      <Uri>https://dev.azure.com/dnceng/internal/_git/dotnet-aspnetcore</Uri>
      <Sha>ff66c263be7ed395794bdaf616322977b8ec897c</Sha>
    </Dependency>
    <Dependency Name="Microsoft.AspNetCore.Components.Web" Version="9.0.9">
      <Uri>https://dev.azure.com/dnceng/internal/_git/dotnet-aspnetcore</Uri>
      <Sha>ff66c263be7ed395794bdaf616322977b8ec897c</Sha>
    </Dependency>
    <Dependency Name="Microsoft.JSInterop" Version="9.0.9">
      <Uri>https://dev.azure.com/dnceng/internal/_git/dotnet-aspnetcore</Uri>
      <Sha>ff66c263be7ed395794bdaf616322977b8ec897c</Sha>
    </Dependency>
    <Dependency Name="Microsoft.DotNet.Test.ProjectTemplates.2.1" Version="1.0.2-beta4.22406.1">
      <Uri>https://github.com/dotnet/test-templates</Uri>
      <Sha>0385265f4d0b6413d64aea0223172366a9b9858c</Sha>
    </Dependency>
    <Dependency Name="Microsoft.DotNet.Test.ProjectTemplates.5.0" Version="1.1.0-rc.23558.1">
      <Uri>https://github.com/dotnet/test-templates</Uri>
      <Sha>307b8f538d83a955d8f6dd909eee41a5555f2f4d</Sha>
    </Dependency>
    <Dependency Name="Microsoft.DotNet.Test.ProjectTemplates.6.0" Version="1.1.0-rc.24069.1">
      <Uri>https://github.com/dotnet/test-templates</Uri>
      <Sha>becc4bd157cd6608b51a5ffe414a5d2de6330272</Sha>
    </Dependency>
    <Dependency Name="Microsoft.DotNet.Test.ProjectTemplates.7.0" Version="1.1.0-rc.24069.1">
      <Uri>https://github.com/dotnet/test-templates</Uri>
      <Sha>becc4bd157cd6608b51a5ffe414a5d2de6330272</Sha>
    </Dependency>
    <Dependency Name="Microsoft.DotNet.Test.ProjectTemplates.8.0" Version="1.1.0-rc.24202.1">
      <Uri>https://github.com/dotnet/test-templates</Uri>
      <Sha>49c9ad01f057b3c6352bbec12b117acc2224493c</Sha>
    </Dependency>
    <Dependency Name="Microsoft.DotNet.Test.ProjectTemplates.9.0" Version="1.1.0-rtm.25262.1">
      <Uri>https://github.com/dotnet/test-templates</Uri>
      <Sha>47c90e140b027225b799ca8413af10ee3d5f1126</Sha>
    </Dependency>
    <!-- Intermediate is necessary for source build. -->
    <Dependency Name="Microsoft.SourceBuild.Intermediate.test-templates" Version="1.1.0-rtm.25262.1">
      <Uri>https://github.com/dotnet/test-templates</Uri>
      <Sha>47c90e140b027225b799ca8413af10ee3d5f1126</Sha>
      <SourceBuild RepoName="test-templates" ManagedOnly="true" />
    </Dependency>
    <!-- For coherency purposes, these versions should be gated by the versions of winforms and wpf routed via windowsdesktop -->
    <Dependency Name="Microsoft.Dotnet.WinForms.ProjectTemplates" Version="9.0.9-servicing.25419.3" CoherentParentDependency="Microsoft.WindowsDesktop.App.Runtime.win-x64">
      <Uri>https://dev.azure.com/dnceng/internal/_git/dotnet-winforms</Uri>
      <Sha>9dc841c74ab937e3a19c3d81590136067b3a15ed</Sha>
    </Dependency>
    <Dependency Name="Microsoft.DotNet.Wpf.ProjectTemplates" Version="9.0.9-rtm.25421.1" CoherentParentDependency="Microsoft.WindowsDesktop.App.Runtime.win-x64">
      <Uri>https://dev.azure.com/dnceng/internal/_git/dotnet-wpf</Uri>
      <Sha>56176690719670a63582850619ed7d33e13083e3</Sha>
    </Dependency>
    <Dependency Name="Microsoft.Web.Xdt" Version="10.0.0-preview.24609.2">
      <Uri>https://github.com/dotnet/xdt</Uri>
      <Sha>63ae81154c50a1cf9287cc47d8351d55b4289e6d</Sha>
    </Dependency>
    <!-- Intermediate is necessary for source build. -->
    <Dependency Name="Microsoft.SourceBuild.Intermediate.xdt" Version="10.0.0-preview.24609.2">
      <Uri>https://github.com/dotnet/xdt</Uri>
      <Sha>63ae81154c50a1cf9287cc47d8351d55b4289e6d</Sha>
      <SourceBuild RepoName="xdt" ManagedOnly="true" />
    </Dependency>
    <Dependency Name="Microsoft.CodeAnalysis.NetAnalyzers" Version="9.0.0-preview.25173.3">
      <Uri>https://github.com/dotnet/roslyn-analyzers</Uri>
      <Sha>16865ea61910500f1022ad2b96c499e5df02c228</Sha>
    </Dependency>
    <Dependency Name="Microsoft.CodeAnalysis.PublicApiAnalyzers" Version="3.11.0-beta1.25173.3">
      <Uri>https://github.com/dotnet/roslyn-analyzers</Uri>
      <Sha>16865ea61910500f1022ad2b96c499e5df02c228</Sha>
    </Dependency>
    <!-- Intermediate is necessary for source build. -->
    <Dependency Name="Microsoft.SourceBuild.Intermediate.roslyn-analyzers" Version="3.11.0-beta1.25173.3">
      <Uri>https://github.com/dotnet/roslyn-analyzers</Uri>
      <Sha>16865ea61910500f1022ad2b96c499e5df02c228</Sha>
      <SourceBuild RepoName="roslyn-analyzers" ManagedOnly="true" />
    </Dependency>
    <Dependency Name="System.CommandLine" Version="2.0.0-beta4.24324.3">
      <Uri>https://github.com/dotnet/command-line-api</Uri>
      <Sha>803d8598f98fb4efd94604b32627ee9407f246db</Sha>
    </Dependency>
    <Dependency Name="System.CommandLine.Rendering" Version="0.4.0-alpha.24324.3">
      <Uri>https://github.com/dotnet/command-line-api</Uri>
      <Sha>803d8598f98fb4efd94604b32627ee9407f246db</Sha>
    </Dependency>
    <!-- Microsoft.CodeAnalysis.Workspaces.MSBuild transitively references M.Bcl.AsyncInterfaces.
         Adding an explicit dependency to make sure the latest version is used instead of the SBRP
         one under source build. -->
    <!-- Intermediate is necessary for source build. -->
    <Dependency Name="Microsoft.DiaSymReader" Version="2.2.0-beta.24327.2">
      <Uri>https://github.com/dotnet/symreader</Uri>
      <Sha>0710a7892d89999956e8808c28e9dd0512bd53f3</Sha>
    </Dependency>
    <!-- Intermediate is necessary for source build. -->
    <Dependency Name="Microsoft.SourceBuild.Intermediate.command-line-api" Version="0.1.532403">
      <Uri>https://github.com/dotnet/command-line-api</Uri>
      <Sha>803d8598f98fb4efd94604b32627ee9407f246db</Sha>
      <SourceBuild RepoName="command-line-api" ManagedOnly="true" />
    </Dependency>
    <!-- Intermediate is necessary for source build. -->
    <Dependency Name="Microsoft.SourceBuild.Intermediate.source-build-externals" Version="9.0.0-alpha.1.25157.1">
      <Uri>https://github.com/dotnet/source-build-externals</Uri>
      <Sha>71dbdccd13f28cfd1a35649263b55ebbeab26ee7</Sha>
      <SourceBuild RepoName="source-build-externals" ManagedOnly="true" />
    </Dependency>
<<<<<<< HEAD
    <Dependency Name="Microsoft.SourceBuild.Intermediate.source-build-reference-packages" Version="8.0.0-alpha.1.25507.1">
      <Uri>https://github.com/dotnet/source-build-reference-packages</Uri>
      <Sha>7a3266db9e2b7422e8277f04932eff9b7064b66e</Sha>
=======
    <!-- Intermediate is necessary for source build. -->
    <Dependency Name="Microsoft.SourceBuild.Intermediate.source-build-reference-packages" Version="9.0.0-alpha.1.25506.2">
      <Uri>https://github.com/dotnet/source-build-reference-packages</Uri>
      <Sha>5511a69718e9d581386105705152592cee268e37</Sha>
>>>>>>> 54384337
      <SourceBuild RepoName="source-build-reference-packages" ManagedOnly="true" />
    </Dependency>
    <Dependency Name="Microsoft.Deployment.DotNet.Releases" Version="2.0.0-rtm.1.25059.4">
      <Uri>https://github.com/dotnet/deployment-tools</Uri>
      <Sha>b2d5c0c5841de4bc036ef4c84b5db3532504e5f3</Sha>
    </Dependency>
    <Dependency Name="Microsoft.Build.Tasks.Git" Version="9.0.0-beta.24617.1">
      <Uri>https://github.com/dotnet/sourcelink</Uri>
      <Sha>4e176206614b345352885b55491aeb51bf77526b</Sha>
    </Dependency>
    <Dependency Name="Microsoft.SourceLink.Common" Version="9.0.0-beta.24617.1">
      <Uri>https://github.com/dotnet/sourcelink</Uri>
      <Sha>4e176206614b345352885b55491aeb51bf77526b</Sha>
    </Dependency>
    <Dependency Name="Microsoft.SourceLink.AzureRepos.Git" Version="9.0.0-beta.24617.1">
      <Uri>https://github.com/dotnet/sourcelink</Uri>
      <Sha>4e176206614b345352885b55491aeb51bf77526b</Sha>
    </Dependency>
    <Dependency Name="Microsoft.SourceLink.GitHub" Version="9.0.0-beta.24617.1">
      <Uri>https://github.com/dotnet/sourcelink</Uri>
      <Sha>4e176206614b345352885b55491aeb51bf77526b</Sha>
    </Dependency>
    <Dependency Name="Microsoft.SourceLink.GitLab" Version="9.0.0-beta.24617.1">
      <Uri>https://github.com/dotnet/sourcelink</Uri>
      <Sha>4e176206614b345352885b55491aeb51bf77526b</Sha>
    </Dependency>
    <Dependency Name="Microsoft.SourceLink.Bitbucket.Git" Version="9.0.0-beta.24617.1">
      <Uri>https://github.com/dotnet/sourcelink</Uri>
      <Sha>4e176206614b345352885b55491aeb51bf77526b</Sha>
    </Dependency>
    <!-- Intermediate is necessary for source build. -->
    <Dependency Name="Microsoft.SourceBuild.Intermediate.sourcelink" Version="9.0.0-beta.24617.1">
      <Uri>https://github.com/dotnet/sourcelink</Uri>
      <Sha>4e176206614b345352885b55491aeb51bf77526b</Sha>
      <SourceBuild RepoName="sourcelink" ManagedOnly="true" />
    </Dependency>
    <!-- Intermediate is necessary for source build. -->
    <Dependency Name="Microsoft.SourceBuild.Intermediate.deployment-tools" Version="9.0.0-rtm.25059.4">
      <Uri>https://github.com/dotnet/deployment-tools</Uri>
      <Sha>b2d5c0c5841de4bc036ef4c84b5db3532504e5f3</Sha>
      <SourceBuild RepoName="deployment-tools" ManagedOnly="true" />
    </Dependency>
    <!-- Intermediate is necessary for source build. -->
    <Dependency Name="Microsoft.SourceBuild.Intermediate.symreader" Version="2.2.0-beta.24327.2">
      <Uri>https://github.com/dotnet/symreader</Uri>
      <Sha>0710a7892d89999956e8808c28e9dd0512bd53f3</Sha>
      <SourceBuild RepoName="symreader" ManagedOnly="true" />
    </Dependency>
    <!-- Dependency required for flowing correct package version in source-build, using PVP flow. -->
    <Dependency Name="Microsoft.Extensions.Logging" Version="9.0.9">
      <Uri>https://dev.azure.com/dnceng/internal/_git/dotnet-runtime</Uri>
      <Sha>893c2ebbd49952ca49e93298148af2d95a61a0a4</Sha>
    </Dependency>
    <!-- Dependency required for flowing correct package version in source-build, using PVP flow. -->
    <Dependency Name="Microsoft.Extensions.Logging.Abstractions" Version="9.0.9">
      <Uri>https://dev.azure.com/dnceng/internal/_git/dotnet-runtime</Uri>
      <Sha>893c2ebbd49952ca49e93298148af2d95a61a0a4</Sha>
    </Dependency>
    <!-- Dependency required for flowing correct package version in source-build, using PVP flow. -->
    <Dependency Name="Microsoft.Extensions.Logging.Console" Version="9.0.9">
      <Uri>https://dev.azure.com/dnceng/internal/_git/dotnet-runtime</Uri>
      <Sha>893c2ebbd49952ca49e93298148af2d95a61a0a4</Sha>
    </Dependency>
    <!-- Dependency required for flowing correct package version in source-build, using PVP flow. -->
    <Dependency Name="Microsoft.Extensions.FileSystemGlobbing" Version="9.0.9">
      <Uri>https://dev.azure.com/dnceng/internal/_git/dotnet-runtime</Uri>
      <Sha>893c2ebbd49952ca49e93298148af2d95a61a0a4</Sha>
    </Dependency>
    <!-- Dependency required for flowing correct package version in source-build, using PVP flow. -->
    <Dependency Name="System.ServiceProcess.ServiceController" Version="9.0.9">
      <Uri>https://dev.azure.com/dnceng/internal/_git/dotnet-runtime</Uri>
      <Sha>893c2ebbd49952ca49e93298148af2d95a61a0a4</Sha>
    </Dependency>
    <Dependency Name="System.Text.Json" Version="9.0.9">
      <Uri>https://dev.azure.com/dnceng/internal/_git/dotnet-runtime</Uri>
      <Sha>893c2ebbd49952ca49e93298148af2d95a61a0a4</Sha>
    </Dependency>
    <Dependency Name="Microsoft.Bcl.AsyncInterfaces" Version="9.0.9">
      <Uri>https://dev.azure.com/dnceng/internal/_git/dotnet-runtime</Uri>
      <Sha>893c2ebbd49952ca49e93298148af2d95a61a0a4</Sha>
    </Dependency>
    <Dependency Name="Microsoft.Extensions.FileProviders.Abstractions" Version="9.0.9">
      <Uri>https://dev.azure.com/dnceng/internal/_git/dotnet-runtime</Uri>
      <Sha>893c2ebbd49952ca49e93298148af2d95a61a0a4</Sha>
    </Dependency>
    <Dependency Name="Microsoft.Extensions.ObjectPool" Version="9.0.9">
      <Uri>https://dev.azure.com/dnceng/internal/_git/dotnet-aspnetcore</Uri>
      <Sha>ff66c263be7ed395794bdaf616322977b8ec897c</Sha>
    </Dependency>
    <Dependency Name="Microsoft.Win32.SystemEvents" Version="9.0.9">
      <Uri>https://dev.azure.com/dnceng/internal/_git/dotnet-runtime</Uri>
      <Sha>893c2ebbd49952ca49e93298148af2d95a61a0a4</Sha>
    </Dependency>
    <Dependency Name="System.Composition.AttributedModel" Version="9.0.9">
      <Uri>https://dev.azure.com/dnceng/internal/_git/dotnet-runtime</Uri>
      <Sha>893c2ebbd49952ca49e93298148af2d95a61a0a4</Sha>
    </Dependency>
    <Dependency Name="System.Composition.Convention" Version="9.0.9">
      <Uri>https://dev.azure.com/dnceng/internal/_git/dotnet-runtime</Uri>
      <Sha>893c2ebbd49952ca49e93298148af2d95a61a0a4</Sha>
    </Dependency>
    <Dependency Name="System.Composition.Hosting" Version="9.0.9">
      <Uri>https://dev.azure.com/dnceng/internal/_git/dotnet-runtime</Uri>
      <Sha>893c2ebbd49952ca49e93298148af2d95a61a0a4</Sha>
    </Dependency>
    <Dependency Name="System.Composition.Runtime" Version="9.0.9">
      <Uri>https://dev.azure.com/dnceng/internal/_git/dotnet-runtime</Uri>
      <Sha>893c2ebbd49952ca49e93298148af2d95a61a0a4</Sha>
    </Dependency>
    <Dependency Name="System.Composition.TypedParts" Version="9.0.9">
      <Uri>https://dev.azure.com/dnceng/internal/_git/dotnet-runtime</Uri>
      <Sha>893c2ebbd49952ca49e93298148af2d95a61a0a4</Sha>
    </Dependency>
    <Dependency Name="System.Configuration.ConfigurationManager" Version="9.0.9">
      <Uri>https://dev.azure.com/dnceng/internal/_git/dotnet-runtime</Uri>
      <Sha>893c2ebbd49952ca49e93298148af2d95a61a0a4</Sha>
    </Dependency>
    <Dependency Name="System.Security.Cryptography.Pkcs" Version="9.0.9">
      <Uri>https://dev.azure.com/dnceng/internal/_git/dotnet-runtime</Uri>
      <Sha>893c2ebbd49952ca49e93298148af2d95a61a0a4</Sha>
    </Dependency>
    <Dependency Name="System.Security.Cryptography.Xml" Version="9.0.9">
      <Uri>https://dev.azure.com/dnceng/internal/_git/dotnet-runtime</Uri>
      <Sha>893c2ebbd49952ca49e93298148af2d95a61a0a4</Sha>
    </Dependency>
    <Dependency Name="System.Security.Permissions" Version="9.0.9">
      <Uri>https://dev.azure.com/dnceng/internal/_git/dotnet-runtime</Uri>
      <Sha>893c2ebbd49952ca49e93298148af2d95a61a0a4</Sha>
    </Dependency>
    <Dependency Name="System.Windows.Extensions" Version="9.0.9">
      <Uri>https://dev.azure.com/dnceng/internal/_git/dotnet-runtime</Uri>
      <Sha>893c2ebbd49952ca49e93298148af2d95a61a0a4</Sha>
    </Dependency>
  </ProductDependencies>
  <ToolsetDependencies>
<<<<<<< HEAD
    <Dependency Name="Microsoft.DotNet.Arcade.Sdk" Version="8.0.0-beta.25504.1">
      <Uri>https://github.com/dotnet/arcade</Uri>
      <Sha>3edea53c9b10e4bc63de863d71a05d47d9bb5b69</Sha>
      <SourceBuild RepoName="arcade" ManagedOnly="true" />
    </Dependency>
    <Dependency Name="Microsoft.DotNet.Helix.Sdk" Version="8.0.0-beta.25504.1">
      <Uri>https://github.com/dotnet/arcade</Uri>
      <Sha>3edea53c9b10e4bc63de863d71a05d47d9bb5b69</Sha>
    </Dependency>
    <Dependency Name="Microsoft.DotNet.SignTool" Version="8.0.0-beta.25504.1">
      <Uri>https://github.com/dotnet/arcade</Uri>
      <Sha>3edea53c9b10e4bc63de863d71a05d47d9bb5b69</Sha>
    </Dependency>
    <Dependency Name="Microsoft.DotNet.XUnitExtensions" Version="8.0.0-beta.25504.1">
      <Uri>https://github.com/dotnet/arcade</Uri>
      <Sha>3edea53c9b10e4bc63de863d71a05d47d9bb5b69</Sha>
=======
    <Dependency Name="Microsoft.DotNet.Arcade.Sdk" Version="9.0.0-beta.25503.3">
      <Uri>https://github.com/dotnet/arcade</Uri>
      <Sha>f8c9a6d12e5a3b281661924da22d7de1cc6ab27d</Sha>
    </Dependency>
    <Dependency Name="Microsoft.DotNet.Build.Tasks.Installers" Version="9.0.0-beta.25503.3">
      <Uri>https://github.com/dotnet/arcade</Uri>
      <Sha>f8c9a6d12e5a3b281661924da22d7de1cc6ab27d</Sha>
    </Dependency>
    <Dependency Name="Microsoft.DotNet.Helix.Sdk" Version="9.0.0-beta.25503.3">
      <Uri>https://github.com/dotnet/arcade</Uri>
      <Sha>f8c9a6d12e5a3b281661924da22d7de1cc6ab27d</Sha>
    </Dependency>
    <Dependency Name="Microsoft.DotNet.SignTool" Version="9.0.0-beta.25503.3">
      <Uri>https://github.com/dotnet/arcade</Uri>
      <Sha>f8c9a6d12e5a3b281661924da22d7de1cc6ab27d</Sha>
>>>>>>> 54384337
    </Dependency>
    <Dependency Name="Microsoft.DotNet.XUnitExtensions" Version="9.0.0-beta.25503.3">
      <Uri>https://github.com/dotnet/arcade</Uri>
      <Sha>f8c9a6d12e5a3b281661924da22d7de1cc6ab27d</Sha>
    </Dependency>
    <Dependency Name="Microsoft.DotNet.XliffTasks" Version="9.0.0-beta.25503.3">
      <Uri>https://github.com/dotnet/arcade</Uri>
      <Sha>f8c9a6d12e5a3b281661924da22d7de1cc6ab27d</Sha>
    </Dependency>
    <!-- Intermediate is necessary for source build. -->
    <Dependency Name="Microsoft.SourceBuild.Intermediate.arcade" Version="9.0.0-beta.25503.3">
      <Uri>https://github.com/dotnet/arcade</Uri>
      <Sha>f8c9a6d12e5a3b281661924da22d7de1cc6ab27d</Sha>
      <SourceBuild RepoName="arcade" ManagedOnly="true" />
    </Dependency>
    <Dependency Name="System.Reflection.MetadataLoadContext" Version="9.0.9">
      <Uri>https://dev.azure.com/dnceng/internal/_git/dotnet-runtime</Uri>
      <Sha>893c2ebbd49952ca49e93298148af2d95a61a0a4</Sha>
    </Dependency>
    <Dependency Name="Microsoft.DotNet.Darc" Version="1.1.0-beta.25317.4">
      <Uri>https://github.com/dotnet/arcade-services</Uri>
      <Sha>e156e649f28395d9d0ee1e848225a689b59e0fd3</Sha>
    </Dependency>
    <Dependency Name="Microsoft.DotNet.DarcLib" Version="1.1.0-beta.25317.4">
      <Uri>https://github.com/dotnet/arcade-services</Uri>
      <Sha>e156e649f28395d9d0ee1e848225a689b59e0fd3</Sha>
    </Dependency>
    <Dependency Name="Microsoft.DotNet.ScenarioTests.SdkTemplateTests" Version="9.0.0-preview.25381.1">
      <Uri>https://github.com/dotnet/scenario-tests</Uri>
      <Sha>0898abbb5899ef400b8372913c2320295798a687</Sha>
    </Dependency>
    <!-- Intermediate is necessary for source build. -->
    <Dependency Name="Microsoft.SourceBuild.Intermediate.scenario-tests" Version="9.0.0-preview.25381.1">
      <Uri>https://github.com/dotnet/scenario-tests</Uri>
      <Sha>0898abbb5899ef400b8372913c2320295798a687</Sha>
      <SourceBuild RepoName="scenario-tests" ManagedOnly="true" />
    </Dependency>
    <!--
      Aspire isn't really a toolset dependency. However, it only inserts a baseline manifest in sdk,
      and if you squint at it, this means we can say that its specific dependency versions don't matter to sdk.
      It also doesn't currently ship 9.0 preview versions, meaning the version is locked to the latest shipped from 8.0 era.
      Avoiding this as a product dependency avoids a long coherency path (aspnetcore->extensions->aspire->sdk).
      **It is** of course possible that an incoherent aspire means that aspire depends on versions of extensions that
      aren't shipping, or those extensions packages depend on aspnetcore packages that won't ship. However, given the cost
      of maintaining this coherency path is high. This being toolset means that aspire is responsible for its own coherency.
    -->
    <Dependency Name="Microsoft.NET.Sdk.Aspire.Manifest-8.0.100" Version="8.2.2">
      <Uri>https://github.com/dotnet/aspire</Uri>
      <Sha>5fa9337a84a52e9bd185d04d156eccbdcf592f74</Sha>
    </Dependency>
    <!-- Intermediate is necessary for source build. -->
    <Dependency Name="Microsoft.SourceBuild.Intermediate.aspire" Version="8.2.2-preview.1.24521.5">
      <Uri>https://github.com/dotnet/aspire</Uri>
      <Sha>5fa9337a84a52e9bd185d04d156eccbdcf592f74</Sha>
      <SourceBuild RepoName="aspire" ManagedOnly="true" />
    </Dependency>
    <Dependency Name="Microsoft.IO.Redist" Version="6.0.1">
      <Uri>https://github.com/dotnet/runtime</Uri>
      <Sha>e77011b31a3e5c47d931248a64b47f9b2d47853d</Sha>
    </Dependency>
  </ToolsetDependencies>
</Dependencies><|MERGE_RESOLUTION|>--- conflicted
+++ resolved
@@ -3,17 +3,6 @@
   <ProductDependencies>
     <Dependency Name="Microsoft.TemplateEngine.Abstractions" Version="9.0.111">
       <Uri>https://github.com/dotnet/templating</Uri>
-<<<<<<< HEAD
-      <Sha>fe0130d773314a195b81fb2eecfb14db9b847563</Sha>
-    </Dependency>
-    <Dependency Name="Microsoft.TemplateEngine.Mocks" Version="8.0.415-servicing.25465.9">
-      <Uri>https://github.com/dotnet/templating</Uri>
-      <Sha>fe0130d773314a195b81fb2eecfb14db9b847563</Sha>
-    </Dependency>
-    <Dependency Name="Microsoft.SourceBuild.Intermediate.templating" Version="8.0.415-servicing.25465.9">
-      <Uri>https://github.com/dotnet/templating</Uri>
-      <Sha>fe0130d773314a195b81fb2eecfb14db9b847563</Sha>
-=======
       <Sha>79d6a45326074dbdc78f2ba288502618a09f893c</Sha>
     </Dependency>
     <Dependency Name="Microsoft.TemplateEngine.Mocks" Version="9.0.111-servicing.25465.7">
@@ -24,7 +13,6 @@
     <Dependency Name="Microsoft.SourceBuild.Intermediate.templating" Version="9.0.111-servicing.25465.7">
       <Uri>https://github.com/dotnet/templating</Uri>
       <Sha>79d6a45326074dbdc78f2ba288502618a09f893c</Sha>
->>>>>>> 54384337
       <SourceBuild RepoName="templating" ManagedOnly="true" />
     </Dependency>
     <Dependency Name="Microsoft.NETCore.App.Ref" Version="9.0.9">
@@ -462,16 +450,10 @@
       <Sha>71dbdccd13f28cfd1a35649263b55ebbeab26ee7</Sha>
       <SourceBuild RepoName="source-build-externals" ManagedOnly="true" />
     </Dependency>
-<<<<<<< HEAD
-    <Dependency Name="Microsoft.SourceBuild.Intermediate.source-build-reference-packages" Version="8.0.0-alpha.1.25507.1">
-      <Uri>https://github.com/dotnet/source-build-reference-packages</Uri>
-      <Sha>7a3266db9e2b7422e8277f04932eff9b7064b66e</Sha>
-=======
     <!-- Intermediate is necessary for source build. -->
     <Dependency Name="Microsoft.SourceBuild.Intermediate.source-build-reference-packages" Version="9.0.0-alpha.1.25506.2">
       <Uri>https://github.com/dotnet/source-build-reference-packages</Uri>
       <Sha>5511a69718e9d581386105705152592cee268e37</Sha>
->>>>>>> 54384337
       <SourceBuild RepoName="source-build-reference-packages" ManagedOnly="true" />
     </Dependency>
     <Dependency Name="Microsoft.Deployment.DotNet.Releases" Version="2.0.0-rtm.1.25059.4">
@@ -607,24 +589,6 @@
     </Dependency>
   </ProductDependencies>
   <ToolsetDependencies>
-<<<<<<< HEAD
-    <Dependency Name="Microsoft.DotNet.Arcade.Sdk" Version="8.0.0-beta.25504.1">
-      <Uri>https://github.com/dotnet/arcade</Uri>
-      <Sha>3edea53c9b10e4bc63de863d71a05d47d9bb5b69</Sha>
-      <SourceBuild RepoName="arcade" ManagedOnly="true" />
-    </Dependency>
-    <Dependency Name="Microsoft.DotNet.Helix.Sdk" Version="8.0.0-beta.25504.1">
-      <Uri>https://github.com/dotnet/arcade</Uri>
-      <Sha>3edea53c9b10e4bc63de863d71a05d47d9bb5b69</Sha>
-    </Dependency>
-    <Dependency Name="Microsoft.DotNet.SignTool" Version="8.0.0-beta.25504.1">
-      <Uri>https://github.com/dotnet/arcade</Uri>
-      <Sha>3edea53c9b10e4bc63de863d71a05d47d9bb5b69</Sha>
-    </Dependency>
-    <Dependency Name="Microsoft.DotNet.XUnitExtensions" Version="8.0.0-beta.25504.1">
-      <Uri>https://github.com/dotnet/arcade</Uri>
-      <Sha>3edea53c9b10e4bc63de863d71a05d47d9bb5b69</Sha>
-=======
     <Dependency Name="Microsoft.DotNet.Arcade.Sdk" Version="9.0.0-beta.25503.3">
       <Uri>https://github.com/dotnet/arcade</Uri>
       <Sha>f8c9a6d12e5a3b281661924da22d7de1cc6ab27d</Sha>
@@ -640,7 +604,6 @@
     <Dependency Name="Microsoft.DotNet.SignTool" Version="9.0.0-beta.25503.3">
       <Uri>https://github.com/dotnet/arcade</Uri>
       <Sha>f8c9a6d12e5a3b281661924da22d7de1cc6ab27d</Sha>
->>>>>>> 54384337
     </Dependency>
     <Dependency Name="Microsoft.DotNet.XUnitExtensions" Version="9.0.0-beta.25503.3">
       <Uri>https://github.com/dotnet/arcade</Uri>
