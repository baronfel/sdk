--- conflicted
+++ resolved
@@ -553,7 +553,6 @@
       <Uri>https://github.com/dotnet/dotnet</Uri>
       <Sha>862de94f7792651640741a4651183e8bd5f64029</Sha>
     </Dependency>
-<<<<<<< HEAD
     <Dependency Name="Microsoft.Testing.Platform" Version="2.1.0-preview.25514.10">
       <Uri>https://github.com/microsoft/testfx</Uri>
       <Sha>0cac6e8732572e1543aa4a1226afbd0c4d4ceda8</Sha>
@@ -561,15 +560,6 @@
     <Dependency Name="MSTest" Version="4.1.0-preview.25514.10">
       <Uri>https://github.com/microsoft/testfx</Uri>
       <Sha>0cac6e8732572e1543aa4a1226afbd0c4d4ceda8</Sha>
-=======
-    <Dependency Name="Microsoft.Testing.Platform" Version="2.1.0-preview.25511.2">
-      <Uri>https://github.com/microsoft/testfx</Uri>
-      <Sha>f820ad104e64123673d850e8f892d84c8cae113c</Sha>
-    </Dependency>
-    <Dependency Name="MSTest" Version="4.1.0-preview.25511.2">
-      <Uri>https://github.com/microsoft/testfx</Uri>
-      <Sha>f820ad104e64123673d850e8f892d84c8cae113c</Sha>
->>>>>>> c92a32ff
     </Dependency>
     <Dependency Name="Microsoft.Extensions.Configuration.Ini" Version="10.0.0">
       <Uri>https://github.com/dotnet/dotnet</Uri>
