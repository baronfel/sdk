--- conflicted
+++ resolved
@@ -3,17 +3,6 @@
   <ProductDependencies>
     <Dependency Name="Microsoft.TemplateEngine.Abstractions" Version="8.0.403">
       <Uri>https://github.com/dotnet/templating</Uri>
-<<<<<<< HEAD
-      <Sha>9d03ca280f603ddfded8780363eb4dc699e4b6c8</Sha>
-    </Dependency>
-    <Dependency Name="Microsoft.TemplateEngine.Mocks" Version="8.0.306-servicing.24460.3">
-      <Uri>https://github.com/dotnet/templating</Uri>
-      <Sha>9d03ca280f603ddfded8780363eb4dc699e4b6c8</Sha>
-    </Dependency>
-    <Dependency Name="Microsoft.SourceBuild.Intermediate.templating" Version="8.0.306-servicing.24460.3">
-      <Uri>https://github.com/dotnet/templating</Uri>
-      <Sha>9d03ca280f603ddfded8780363eb4dc699e4b6c8</Sha>
-=======
       <Sha>bc06d0201e062274375be526dc72881c4ec55ae9</Sha>
     </Dependency>
     <Dependency Name="Microsoft.TemplateEngine.Mocks" Version="8.0.403-servicing.24460.6">
@@ -23,7 +12,6 @@
     <Dependency Name="Microsoft.SourceBuild.Intermediate.templating" Version="8.0.403-servicing.24460.6">
       <Uri>https://github.com/dotnet/templating</Uri>
       <Sha>bc06d0201e062274375be526dc72881c4ec55ae9</Sha>
->>>>>>> 795d47f4
       <SourceBuild RepoName="templating" ManagedOnly="true" />
     </Dependency>
     <Dependency Name="Microsoft.NETCore.App.Ref" Version="8.0.8">
