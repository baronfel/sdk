--- conflicted
+++ resolved
@@ -33,15 +33,11 @@
       <Uri>https://github.com/dotnet/roslyn</Uri>
       <Sha>3c865821f2864393a0ff7fe22c92ded6d51a546c</Sha>
     </Dependency>
-<<<<<<< HEAD
     <Dependency Name="Microsoft.AspNetCore.DeveloperCertificates.XPlat" Version="5.0.0-alpha1.19427.5">
       <Uri>https://github.com/aspnet/AspNetCore</Uri>
       <Sha>af0a2048a207b49bee29de9629208afd8ba27da4</Sha>
     </Dependency>
-    <Dependency Name="Microsoft.NET.Sdk.Razor" Version="5.0.0-alpha1.19506.4">
-=======
     <Dependency Name="Microsoft.NET.Sdk.Razor" Version="5.0.0-alpha1.19507.4">
->>>>>>> c10f1cfd
       <Uri>https://github.com/aspnet/AspNetCore-Tooling</Uri>
       <Sha>e140c0a3c85357b28fd85dbc8e2472cb7f4dbe10</Sha>
     </Dependency>
