--- conflicted
+++ resolved
@@ -43,15 +43,11 @@
       <Uri>https://github.com/dotnet/runtime</Uri>
       <Sha>bbe61b99c797fa405aa2272e38fdec0cf044d78f</Sha>
     </Dependency>
-<<<<<<< HEAD
+    <Dependency Name="Microsoft.IO.Hashing" Version="10.0.0-alpha.1.24471.6">
+      <Uri>https://github.com/dotnet/runtime</Uri>
+      <Sha>bbe61b99c797fa405aa2272e38fdec0cf044d78f</Sha>
+    </Dependency>
     <Dependency Name="Microsoft.Extensions.DependencyModel" Version="10.0.0-alpha.1.24471.6">
-=======
-    <Dependency Name="Microsoft.IO.Hashing" Version="9.0.0-rc.1.24414.5">
-      <Uri>https://github.com/dotnet/runtime</Uri>
-      <Sha>0fbd81404d1f211572387498474063bc6f407f0f</Sha>
-    </Dependency>
-    <Dependency Name="Microsoft.Extensions.DependencyModel" Version="9.0.0-rc.1.24414.5">
->>>>>>> 58eb155e
       <Uri>https://github.com/dotnet/runtime</Uri>
       <Sha>bbe61b99c797fa405aa2272e38fdec0cf044d78f</Sha>
     </Dependency>
