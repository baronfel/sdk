--- conflicted
+++ resolved
@@ -553,15 +553,6 @@
       <Uri>https://github.com/dotnet/dotnet</Uri>
       <Sha>79c85d969a02abd06c2202949318fd4c21e5e7a0</Sha>
     </Dependency>
-<<<<<<< HEAD
-    <Dependency Name="Microsoft.Testing.Platform" Version="2.1.0-preview.25523.1">
-      <Uri>https://github.com/microsoft/testfx</Uri>
-      <Sha>b349d2e4c023548494bc5f2f031a08376a287563</Sha>
-    </Dependency>
-    <Dependency Name="MSTest" Version="4.1.0-preview.25523.1">
-      <Uri>https://github.com/microsoft/testfx</Uri>
-      <Sha>b349d2e4c023548494bc5f2f031a08376a287563</Sha>
-=======
     <Dependency Name="Microsoft.Testing.Platform" Version="2.1.0-preview.25525.1">
       <Uri>https://github.com/microsoft/testfx</Uri>
       <Sha>82daaae2be64c7d3058a15656781bbf790e4e628</Sha>
@@ -569,7 +560,6 @@
     <Dependency Name="MSTest" Version="4.1.0-preview.25525.1">
       <Uri>https://github.com/microsoft/testfx</Uri>
       <Sha>82daaae2be64c7d3058a15656781bbf790e4e628</Sha>
->>>>>>> ca56781e
     </Dependency>
     <Dependency Name="Microsoft.Extensions.Configuration.Ini" Version="10.0.0">
       <Uri>https://github.com/dotnet/dotnet</Uri>
