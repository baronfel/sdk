<?xml version="1.0" encoding="utf-8"?>
<Dependencies>
  <Source Uri="https://github.com/dotnet/dotnet" Mapping="sdk" Sha="63901a5c8a4aeae1c7f3f9514ed242421683599f" BarId="290592" />
  <ProductDependencies>
<<<<<<< HEAD
    <Dependency Name="Microsoft.TemplateEngine.Abstractions" Version="10.0.200-preview.25563.5">
      <Uri>https://github.com/dotnet/templating</Uri>
      <Sha>0a93029ebf9ea28397b4291ad83ae7078134c556</Sha>
    </Dependency>
    <Dependency Name="Microsoft.TemplateEngine.Edge" Version="10.0.200-preview.25563.5">
      <Uri>https://github.com/dotnet/templating</Uri>
      <Sha>0a93029ebf9ea28397b4291ad83ae7078134c556</Sha>
    </Dependency>
    <Dependency Name="Microsoft.TemplateEngine.Orchestrator.RunnableProjects" Version="10.0.200-preview.25563.5">
      <Uri>https://github.com/dotnet/templating</Uri>
      <Sha>0a93029ebf9ea28397b4291ad83ae7078134c556</Sha>
    </Dependency>
    <Dependency Name="Microsoft.TemplateEngine.Utils" Version="10.0.200-preview.25563.5">
      <Uri>https://github.com/dotnet/templating</Uri>
      <Sha>0a93029ebf9ea28397b4291ad83ae7078134c556</Sha>
    </Dependency>
    <Dependency Name="Microsoft.TemplateSearch.Common" Version="10.0.200-preview.25563.5">
      <Uri>https://github.com/dotnet/templating</Uri>
      <Sha>0a93029ebf9ea28397b4291ad83ae7078134c556</Sha>
    </Dependency>
    <Dependency Name="Microsoft.TemplateEngine.Mocks" Version="10.0.200-preview.25563.5">
      <Uri>https://github.com/dotnet/templating</Uri>
      <Sha>0a93029ebf9ea28397b4291ad83ae7078134c556</Sha>
    </Dependency>
    <Dependency Name="Microsoft.TemplateEngine.TestHelper" Version="10.0.200-preview.25563.5">
      <Uri>https://github.com/dotnet/templating</Uri>
      <Sha>0a93029ebf9ea28397b4291ad83ae7078134c556</Sha>
    </Dependency>
    <Dependency Name="Microsoft.TemplateEngine.Authoring.TemplateVerifier" Version="10.0.200-preview.25563.5">
      <Uri>https://github.com/dotnet/templating</Uri>
      <Sha>0a93029ebf9ea28397b4291ad83ae7078134c556</Sha>
    </Dependency>
    <Dependency Name="Microsoft.TemplateSearch.TemplateDiscovery" Version="10.0.200-preview.25563.5">
      <Uri>https://github.com/dotnet/templating</Uri>
      <Sha>0a93029ebf9ea28397b4291ad83ae7078134c556</Sha>
=======
    <Dependency Name="Microsoft.TemplateEngine.Abstractions" Version="10.0.100-rc.2.25562.107">
      <Uri>https://github.com/dotnet/dotnet</Uri>
      <Sha>63901a5c8a4aeae1c7f3f9514ed242421683599f</Sha>
    </Dependency>
    <Dependency Name="Microsoft.TemplateEngine.Edge" Version="10.0.100-rc.2.25562.107">
      <Uri>https://github.com/dotnet/dotnet</Uri>
      <Sha>63901a5c8a4aeae1c7f3f9514ed242421683599f</Sha>
    </Dependency>
    <Dependency Name="Microsoft.TemplateEngine.Orchestrator.RunnableProjects" Version="10.0.100-rc.2.25562.107">
      <Uri>https://github.com/dotnet/dotnet</Uri>
      <Sha>63901a5c8a4aeae1c7f3f9514ed242421683599f</Sha>
    </Dependency>
    <Dependency Name="Microsoft.TemplateEngine.Utils" Version="10.0.100-rc.2.25562.107">
      <Uri>https://github.com/dotnet/dotnet</Uri>
      <Sha>63901a5c8a4aeae1c7f3f9514ed242421683599f</Sha>
    </Dependency>
    <Dependency Name="Microsoft.TemplateSearch.Common" Version="10.0.100-rc.2.25562.107">
      <Uri>https://github.com/dotnet/dotnet</Uri>
      <Sha>63901a5c8a4aeae1c7f3f9514ed242421683599f</Sha>
    </Dependency>
    <Dependency Name="Microsoft.TemplateEngine.Mocks" Version="10.0.100-rc.2.25562.107">
      <Uri>https://github.com/dotnet/dotnet</Uri>
      <Sha>63901a5c8a4aeae1c7f3f9514ed242421683599f</Sha>
    </Dependency>
    <Dependency Name="Microsoft.TemplateEngine.TestHelper" Version="10.0.100-rc.2.25562.107">
      <Uri>https://github.com/dotnet/dotnet</Uri>
      <Sha>63901a5c8a4aeae1c7f3f9514ed242421683599f</Sha>
    </Dependency>
    <Dependency Name="Microsoft.TemplateEngine.Authoring.TemplateVerifier" Version="10.0.100-rc.2.25562.107">
      <Uri>https://github.com/dotnet/dotnet</Uri>
      <Sha>63901a5c8a4aeae1c7f3f9514ed242421683599f</Sha>
    </Dependency>
    <Dependency Name="Microsoft.TemplateSearch.TemplateDiscovery" Version="10.0.100-rc.2.25562.107">
      <Uri>https://github.com/dotnet/dotnet</Uri>
      <Sha>63901a5c8a4aeae1c7f3f9514ed242421683599f</Sha>
>>>>>>> f803b29b
    </Dependency>
    <Dependency Name="Microsoft.NETCore.App.Ref" Version="10.0.0">
      <Uri>https://dev.azure.com/dnceng/internal/_git/dotnet-dotnet</Uri>
      <Sha>b0f34d51fccc69fd334253924abd8d6853fad7aa</Sha>
    </Dependency>
    <Dependency Name="Microsoft.NETCore.Platforms" Version="10.0.0-rtm.25523.111">
      <Uri>https://dev.azure.com/dnceng/internal/_git/dotnet-dotnet</Uri>
      <Sha>b0f34d51fccc69fd334253924abd8d6853fad7aa</Sha>
    </Dependency>
    <Dependency Name="Microsoft.NET.HostModel" Version="10.0.0-rtm.25523.111">
      <Uri>https://dev.azure.com/dnceng/internal/_git/dotnet-dotnet</Uri>
      <Sha>b0f34d51fccc69fd334253924abd8d6853fad7aa</Sha>
    </Dependency>
    <Dependency Name="System.IO.Hashing" Version="10.0.0">
      <Uri>https://dev.azure.com/dnceng/internal/_git/dotnet-dotnet</Uri>
      <Sha>b0f34d51fccc69fd334253924abd8d6853fad7aa</Sha>
    </Dependency>
    <Dependency Name="Microsoft.Extensions.DependencyModel" Version="10.0.0">
      <Uri>https://dev.azure.com/dnceng/internal/_git/dotnet-dotnet</Uri>
      <Sha>b0f34d51fccc69fd334253924abd8d6853fad7aa</Sha>
    </Dependency>
    <!-- Change blob version in GenerateInstallerLayout.targets if this is unpinned to service targeting pack -->
    <!-- No new netstandard.library planned for 3.1 timeframe at this time. -->
    <Dependency Name="NETStandard.Library.Ref" Version="2.1.0" Pinned="true">
      <Uri>https://github.com/dotnet/core-setup</Uri>
      <Sha>7d57652f33493fa022125b7f63aad0d70c52d810</Sha>
    </Dependency>
    <Dependency Name="Microsoft.NET.Runtime.Emscripten.Sdk.Internal" Version="10.0.0-preview.7.25377.103">
      <Uri>https://github.com/dotnet/dotnet</Uri>
      <Sha>6a953e76162f3f079405f80e28664fa51b136740</Sha>
    </Dependency>
    <Dependency Name="Microsoft.NET.Runtime.Emscripten.3.1.56.Cache.win-x64" Version="10.0.0">
      <Uri>https://dev.azure.com/dnceng/internal/_git/dotnet-dotnet</Uri>
      <Sha>b0f34d51fccc69fd334253924abd8d6853fad7aa</Sha>
    </Dependency>
<<<<<<< HEAD
    <Dependency Name="Microsoft.Build" Version="18.1.0-preview-25523-02">
      <Uri>https://github.com/dotnet/msbuild</Uri>
      <Sha>ad915a4f47346b746998dabaa541a7e3bab1d6cd</Sha>
    </Dependency>
    <Dependency Name="Microsoft.Build.Localization" Version="18.1.0-preview-25523-02">
      <Uri>https://github.com/dotnet/msbuild</Uri>
      <Sha>ad915a4f47346b746998dabaa541a7e3bab1d6cd</Sha>
    </Dependency>
    <Dependency Name="Microsoft.FSharp.Compiler" Version="15.0.0-alpha1.25556.1">
      <Uri>https://github.com/dotnet/fsharp</Uri>
      <Sha>726845e18bb622c07d53797d195f5972f26a36d1</Sha>
    </Dependency>
    <Dependency Name="Microsoft.Net.Compilers.Toolset" Version="5.3.0-2.25560.14">
      <Uri>https://github.com/dotnet/roslyn</Uri>
      <Sha>87392e460f076923c0e3cb82e01529feea61b6f2</Sha>
    </Dependency>
    <Dependency Name="Microsoft.Net.Compilers.Toolset.Framework" Version="5.3.0-2.25560.14">
      <Uri>https://github.com/dotnet/roslyn</Uri>
      <Sha>87392e460f076923c0e3cb82e01529feea61b6f2</Sha>
    </Dependency>
    <Dependency Name="Microsoft.CodeAnalysis" Version="5.3.0-2.25560.14">
      <Uri>https://github.com/dotnet/roslyn</Uri>
      <Sha>87392e460f076923c0e3cb82e01529feea61b6f2</Sha>
    </Dependency>
    <Dependency Name="Microsoft.CodeAnalysis.BuildClient" Version="5.3.0-2.25560.14">
      <Uri>https://github.com/dotnet/roslyn</Uri>
      <Sha>87392e460f076923c0e3cb82e01529feea61b6f2</Sha>
    </Dependency>
    <Dependency Name="Microsoft.CodeAnalysis.CSharp" Version="5.3.0-2.25560.14">
      <Uri>https://github.com/dotnet/roslyn</Uri>
      <Sha>87392e460f076923c0e3cb82e01529feea61b6f2</Sha>
    </Dependency>
    <Dependency Name="Microsoft.CodeAnalysis.CSharp.CodeStyle" Version="5.3.0-2.25560.14">
      <Uri>https://github.com/dotnet/roslyn</Uri>
      <Sha>87392e460f076923c0e3cb82e01529feea61b6f2</Sha>
    </Dependency>
    <Dependency Name="Microsoft.CodeAnalysis.CSharp.Features" Version="5.3.0-2.25560.14">
      <Uri>https://github.com/dotnet/roslyn</Uri>
      <Sha>87392e460f076923c0e3cb82e01529feea61b6f2</Sha>
    </Dependency>
    <Dependency Name="Microsoft.CodeAnalysis.CSharp.Workspaces" Version="5.3.0-2.25560.14">
      <Uri>https://github.com/dotnet/roslyn</Uri>
      <Sha>87392e460f076923c0e3cb82e01529feea61b6f2</Sha>
    </Dependency>
    <Dependency Name="Microsoft.CodeAnalysis.Workspaces.Common" Version="5.3.0-2.25560.14">
      <Uri>https://github.com/dotnet/roslyn</Uri>
      <Sha>87392e460f076923c0e3cb82e01529feea61b6f2</Sha>
    </Dependency>
    <Dependency Name="Microsoft.CodeAnalysis.Workspaces.MSBuild" Version="5.3.0-2.25560.14">
      <Uri>https://github.com/dotnet/roslyn</Uri>
      <Sha>87392e460f076923c0e3cb82e01529feea61b6f2</Sha>
    </Dependency>
    <Dependency Name="Microsoft.Build.NuGetSdkResolver" Version="7.1.0-preview.1.42">
      <Uri>https://github.com/nuget/nuget.client</Uri>
      <Sha>b5efdd1f17df11700c9383def6ece79a40218ccd</Sha>
    </Dependency>
    <Dependency Name="NuGet.Build.Tasks" Version="7.1.0-preview.1.42">
      <Uri>https://github.com/nuget/nuget.client</Uri>
      <Sha>b5efdd1f17df11700c9383def6ece79a40218ccd</Sha>
      <SourceBuildTarball RepoName="nuget-client" ManagedOnly="true" />
    </Dependency>
    <Dependency Name="NuGet.Build.Tasks.Console" Version="7.1.0-preview.1.42">
      <Uri>https://github.com/nuget/nuget.client</Uri>
      <Sha>b5efdd1f17df11700c9383def6ece79a40218ccd</Sha>
    </Dependency>
    <Dependency Name="NuGet.Build.Tasks.Pack" Version="7.1.0-preview.1.42">
      <Uri>https://github.com/nuget/nuget.client</Uri>
      <Sha>b5efdd1f17df11700c9383def6ece79a40218ccd</Sha>
    </Dependency>
    <Dependency Name="NuGet.Commands" Version="7.1.0-preview.1.42">
      <Uri>https://github.com/nuget/nuget.client</Uri>
      <Sha>b5efdd1f17df11700c9383def6ece79a40218ccd</Sha>
    </Dependency>
    <Dependency Name="NuGet.CommandLine.XPlat" Version="7.1.0-preview.1.42">
      <Uri>https://github.com/nuget/nuget.client</Uri>
      <Sha>b5efdd1f17df11700c9383def6ece79a40218ccd</Sha>
    </Dependency>
    <Dependency Name="NuGet.Common" Version="7.1.0-preview.1.42">
      <Uri>https://github.com/nuget/nuget.client</Uri>
      <Sha>b5efdd1f17df11700c9383def6ece79a40218ccd</Sha>
    </Dependency>
    <Dependency Name="NuGet.Configuration" Version="7.1.0-preview.1.42">
      <Uri>https://github.com/nuget/nuget.client</Uri>
      <Sha>b5efdd1f17df11700c9383def6ece79a40218ccd</Sha>
    </Dependency>
    <Dependency Name="NuGet.Credentials" Version="7.1.0-preview.1.42">
      <Uri>https://github.com/nuget/nuget.client</Uri>
      <Sha>b5efdd1f17df11700c9383def6ece79a40218ccd</Sha>
    </Dependency>
    <Dependency Name="NuGet.DependencyResolver.Core" Version="7.1.0-preview.1.42">
      <Uri>https://github.com/nuget/nuget.client</Uri>
      <Sha>b5efdd1f17df11700c9383def6ece79a40218ccd</Sha>
    </Dependency>
    <Dependency Name="NuGet.Frameworks" Version="7.1.0-preview.1.42">
      <Uri>https://github.com/nuget/nuget.client</Uri>
      <Sha>b5efdd1f17df11700c9383def6ece79a40218ccd</Sha>
    </Dependency>
    <Dependency Name="NuGet.LibraryModel" Version="7.1.0-preview.1.42">
      <Uri>https://github.com/nuget/nuget.client</Uri>
      <Sha>b5efdd1f17df11700c9383def6ece79a40218ccd</Sha>
    </Dependency>
    <Dependency Name="NuGet.ProjectModel" Version="7.1.0-preview.1.42">
      <Uri>https://github.com/nuget/nuget.client</Uri>
      <Sha>b5efdd1f17df11700c9383def6ece79a40218ccd</Sha>
    </Dependency>
    <Dependency Name="NuGet.Protocol" Version="7.1.0-preview.1.42">
      <Uri>https://github.com/nuget/nuget.client</Uri>
      <Sha>b5efdd1f17df11700c9383def6ece79a40218ccd</Sha>
    </Dependency>
    <Dependency Name="NuGet.Packaging" Version="7.1.0-preview.1.42">
      <Uri>https://github.com/nuget/nuget.client</Uri>
      <Sha>b5efdd1f17df11700c9383def6ece79a40218ccd</Sha>
    </Dependency>
    <Dependency Name="NuGet.Versioning" Version="7.1.0-preview.1.42">
      <Uri>https://github.com/nuget/nuget.client</Uri>
      <Sha>b5efdd1f17df11700c9383def6ece79a40218ccd</Sha>
    </Dependency>
    <Dependency Name="NuGet.Localization" Version="7.1.0-preview.1.42">
      <Uri>https://github.com/nuget/nuget.client</Uri>
      <Sha>b5efdd1f17df11700c9383def6ece79a40218ccd</Sha>
    </Dependency>
    <Dependency Name="Microsoft.NET.Test.Sdk" Version="18.1.0-preview-25506-01">
      <Uri>https://github.com/microsoft/vstest</Uri>
      <Sha>51891d6b33641ad30bc512747652225ca7964386</Sha>
    </Dependency>
    <Dependency Name="Microsoft.TestPlatform.CLI" Version="18.1.0-preview-25506-01">
      <Uri>https://github.com/microsoft/vstest</Uri>
      <Sha>51891d6b33641ad30bc512747652225ca7964386</Sha>
    </Dependency>
    <Dependency Name="Microsoft.TestPlatform.Build" Version="18.1.0-preview-25506-01">
      <Uri>https://github.com/microsoft/vstest</Uri>
      <Sha>51891d6b33641ad30bc512747652225ca7964386</Sha>
=======
    <Dependency Name="Microsoft.Build" Version="18.1.0-preview-25562-107">
      <Uri>https://github.com/dotnet/dotnet</Uri>
      <Sha>63901a5c8a4aeae1c7f3f9514ed242421683599f</Sha>
    </Dependency>
    <Dependency Name="Microsoft.Build.Localization" Version="18.1.0-preview-25562-107">
      <Uri>https://github.com/dotnet/dotnet</Uri>
      <Sha>63901a5c8a4aeae1c7f3f9514ed242421683599f</Sha>
    </Dependency>
    <Dependency Name="Microsoft.FSharp.Compiler" Version="15.0.200-servicing.25562.107">
      <Uri>https://github.com/dotnet/dotnet</Uri>
      <Sha>63901a5c8a4aeae1c7f3f9514ed242421683599f</Sha>
    </Dependency>
    <Dependency Name="Microsoft.Net.Compilers.Toolset" Version="5.3.0-1.25562.107">
      <Uri>https://github.com/dotnet/dotnet</Uri>
      <Sha>63901a5c8a4aeae1c7f3f9514ed242421683599f</Sha>
    </Dependency>
    <Dependency Name="Microsoft.Net.Compilers.Toolset.Framework" Version="5.3.0-1.25562.107">
      <Uri>https://github.com/dotnet/dotnet</Uri>
      <Sha>63901a5c8a4aeae1c7f3f9514ed242421683599f</Sha>
    </Dependency>
    <Dependency Name="Microsoft.CodeAnalysis" Version="5.3.0-1.25562.107">
      <Uri>https://github.com/dotnet/dotnet</Uri>
      <Sha>63901a5c8a4aeae1c7f3f9514ed242421683599f</Sha>
    </Dependency>
    <Dependency Name="Microsoft.CodeAnalysis.BuildClient" Version="5.3.0-1.25562.107">
      <Uri>https://github.com/dotnet/dotnet</Uri>
      <Sha>63901a5c8a4aeae1c7f3f9514ed242421683599f</Sha>
    </Dependency>
    <Dependency Name="Microsoft.CodeAnalysis.CSharp" Version="5.3.0-1.25562.107">
      <Uri>https://github.com/dotnet/dotnet</Uri>
      <Sha>63901a5c8a4aeae1c7f3f9514ed242421683599f</Sha>
    </Dependency>
    <Dependency Name="Microsoft.CodeAnalysis.CSharp.CodeStyle" Version="5.3.0-1.25562.107">
      <Uri>https://github.com/dotnet/dotnet</Uri>
      <Sha>63901a5c8a4aeae1c7f3f9514ed242421683599f</Sha>
    </Dependency>
    <Dependency Name="Microsoft.CodeAnalysis.CSharp.Features" Version="5.3.0-1.25562.107">
      <Uri>https://github.com/dotnet/dotnet</Uri>
      <Sha>63901a5c8a4aeae1c7f3f9514ed242421683599f</Sha>
    </Dependency>
    <Dependency Name="Microsoft.CodeAnalysis.CSharp.Workspaces" Version="5.3.0-1.25562.107">
      <Uri>https://github.com/dotnet/dotnet</Uri>
      <Sha>63901a5c8a4aeae1c7f3f9514ed242421683599f</Sha>
    </Dependency>
    <Dependency Name="Microsoft.CodeAnalysis.Workspaces.Common" Version="5.3.0-1.25562.107">
      <Uri>https://github.com/dotnet/dotnet</Uri>
      <Sha>63901a5c8a4aeae1c7f3f9514ed242421683599f</Sha>
    </Dependency>
    <Dependency Name="Microsoft.CodeAnalysis.Workspaces.MSBuild" Version="5.3.0-1.25562.107">
      <Uri>https://github.com/dotnet/dotnet</Uri>
      <Sha>63901a5c8a4aeae1c7f3f9514ed242421683599f</Sha>
    </Dependency>
    <Dependency Name="Microsoft.Build.NuGetSdkResolver" Version="7.1.0-preview.1.6307">
      <Uri>https://github.com/dotnet/dotnet</Uri>
      <Sha>63901a5c8a4aeae1c7f3f9514ed242421683599f</Sha>
    </Dependency>
    <Dependency Name="NuGet.Build.Tasks" Version="7.1.0-preview.1.6307">
      <Uri>https://github.com/dotnet/dotnet</Uri>
      <Sha>63901a5c8a4aeae1c7f3f9514ed242421683599f</Sha>
      <SourceBuildTarball RepoName="nuget-client" ManagedOnly="true" />
    </Dependency>
    <Dependency Name="NuGet.Build.Tasks.Console" Version="7.1.0-preview.1.6307">
      <Uri>https://github.com/dotnet/dotnet</Uri>
      <Sha>63901a5c8a4aeae1c7f3f9514ed242421683599f</Sha>
    </Dependency>
    <Dependency Name="NuGet.Build.Tasks.Pack" Version="7.1.0-preview.1.6307">
      <Uri>https://github.com/dotnet/dotnet</Uri>
      <Sha>63901a5c8a4aeae1c7f3f9514ed242421683599f</Sha>
    </Dependency>
    <Dependency Name="NuGet.Commands" Version="7.1.0-preview.1.6307">
      <Uri>https://github.com/dotnet/dotnet</Uri>
      <Sha>63901a5c8a4aeae1c7f3f9514ed242421683599f</Sha>
    </Dependency>
    <Dependency Name="NuGet.CommandLine.XPlat" Version="7.1.0-preview.1.6307">
      <Uri>https://github.com/dotnet/dotnet</Uri>
      <Sha>63901a5c8a4aeae1c7f3f9514ed242421683599f</Sha>
    </Dependency>
    <Dependency Name="NuGet.Common" Version="7.1.0-preview.1.6307">
      <Uri>https://github.com/dotnet/dotnet</Uri>
      <Sha>63901a5c8a4aeae1c7f3f9514ed242421683599f</Sha>
    </Dependency>
    <Dependency Name="NuGet.Configuration" Version="7.1.0-preview.1.6307">
      <Uri>https://github.com/dotnet/dotnet</Uri>
      <Sha>63901a5c8a4aeae1c7f3f9514ed242421683599f</Sha>
    </Dependency>
    <Dependency Name="NuGet.Credentials" Version="7.1.0-preview.1.6307">
      <Uri>https://github.com/dotnet/dotnet</Uri>
      <Sha>63901a5c8a4aeae1c7f3f9514ed242421683599f</Sha>
    </Dependency>
    <Dependency Name="NuGet.DependencyResolver.Core" Version="7.1.0-preview.1.6307">
      <Uri>https://github.com/dotnet/dotnet</Uri>
      <Sha>63901a5c8a4aeae1c7f3f9514ed242421683599f</Sha>
    </Dependency>
    <Dependency Name="NuGet.Frameworks" Version="7.1.0-preview.1.6307">
      <Uri>https://github.com/dotnet/dotnet</Uri>
      <Sha>63901a5c8a4aeae1c7f3f9514ed242421683599f</Sha>
    </Dependency>
    <Dependency Name="NuGet.LibraryModel" Version="7.1.0-preview.1.6307">
      <Uri>https://github.com/dotnet/dotnet</Uri>
      <Sha>63901a5c8a4aeae1c7f3f9514ed242421683599f</Sha>
    </Dependency>
    <Dependency Name="NuGet.ProjectModel" Version="7.1.0-preview.1.6307">
      <Uri>https://github.com/dotnet/dotnet</Uri>
      <Sha>63901a5c8a4aeae1c7f3f9514ed242421683599f</Sha>
    </Dependency>
    <Dependency Name="NuGet.Protocol" Version="7.1.0-preview.1.6307">
      <Uri>https://github.com/dotnet/dotnet</Uri>
      <Sha>63901a5c8a4aeae1c7f3f9514ed242421683599f</Sha>
    </Dependency>
    <Dependency Name="NuGet.Packaging" Version="7.1.0-preview.1.6307">
      <Uri>https://github.com/dotnet/dotnet</Uri>
      <Sha>63901a5c8a4aeae1c7f3f9514ed242421683599f</Sha>
    </Dependency>
    <Dependency Name="NuGet.Versioning" Version="7.1.0-preview.1.6307">
      <Uri>https://github.com/dotnet/dotnet</Uri>
      <Sha>63901a5c8a4aeae1c7f3f9514ed242421683599f</Sha>
    </Dependency>
    <Dependency Name="NuGet.Localization" Version="7.1.0-preview.1.6307">
      <Uri>https://github.com/dotnet/dotnet</Uri>
      <Sha>63901a5c8a4aeae1c7f3f9514ed242421683599f</Sha>
    </Dependency>
    <Dependency Name="Microsoft.NET.Test.Sdk" Version="18.1.0-preview-25562-107">
      <Uri>https://github.com/dotnet/dotnet</Uri>
      <Sha>63901a5c8a4aeae1c7f3f9514ed242421683599f</Sha>
    </Dependency>
    <Dependency Name="Microsoft.TestPlatform.CLI" Version="18.1.0-preview-25562-107">
      <Uri>https://github.com/dotnet/dotnet</Uri>
      <Sha>63901a5c8a4aeae1c7f3f9514ed242421683599f</Sha>
    </Dependency>
    <Dependency Name="Microsoft.TestPlatform.Build" Version="18.1.0-preview-25562-107">
      <Uri>https://github.com/dotnet/dotnet</Uri>
      <Sha>63901a5c8a4aeae1c7f3f9514ed242421683599f</Sha>
>>>>>>> f803b29b
    </Dependency>
    <Dependency Name="Microsoft.NET.ILLink.Tasks" Version="10.0.0">
      <Uri>https://dev.azure.com/dnceng/internal/_git/dotnet-dotnet</Uri>
      <Sha>b0f34d51fccc69fd334253924abd8d6853fad7aa</Sha>
    </Dependency>
    <Dependency Name="System.CodeDom" Version="10.0.0">
      <Uri>https://dev.azure.com/dnceng/internal/_git/dotnet-dotnet</Uri>
      <Sha>b0f34d51fccc69fd334253924abd8d6853fad7aa</Sha>
    </Dependency>
    <Dependency Name="System.ComponentModel.Composition" Version="10.0.0">
      <Uri>https://dev.azure.com/dnceng/internal/_git/dotnet-dotnet</Uri>
      <Sha>b0f34d51fccc69fd334253924abd8d6853fad7aa</Sha>
    </Dependency>
    <Dependency Name="System.Formats.Asn1" Version="10.0.0">
      <Uri>https://dev.azure.com/dnceng/internal/_git/dotnet-dotnet</Uri>
      <Sha>b0f34d51fccc69fd334253924abd8d6853fad7aa</Sha>
    </Dependency>
    <Dependency Name="System.Security.Cryptography.ProtectedData" Version="10.0.0">
      <Uri>https://dev.azure.com/dnceng/internal/_git/dotnet-dotnet</Uri>
      <Sha>b0f34d51fccc69fd334253924abd8d6853fad7aa</Sha>
    </Dependency>
    <Dependency Name="System.Text.Encoding.CodePages" Version="10.0.0">
      <Uri>https://dev.azure.com/dnceng/internal/_git/dotnet-dotnet</Uri>
      <Sha>b0f34d51fccc69fd334253924abd8d6853fad7aa</Sha>
    </Dependency>
    <Dependency Name="System.Resources.Extensions" Version="10.0.0">
      <Uri>https://dev.azure.com/dnceng/internal/_git/dotnet-dotnet</Uri>
      <Sha>b0f34d51fccc69fd334253924abd8d6853fad7aa</Sha>
    </Dependency>
    <!-- Do not use properties based on:
         - Microsoft.WindowsDesktop.App.Ref
         - Microsoft.WindowsDesktop.App.Internal
         - Microsoft.NET.Sdk.WindowsDesktop
         - Microsoft.Dotnet.WinForms.ProjectTemplates
         - Microsoft.DotNet.Wpf.ProjectTemplates
         In VMR builds on non-Windows, they aren't built. Instead, use the following:
         - Microsoft.WindowsDesktop.App.Ref - Microsoft.NETCore.App.Ref
         - Microsoft.WindowsDesktop.App.Internal - Microsoft.NETCore.Platforms
         - Microsoft.NET.Sdk.WindowsDesktop - Microsoft.NETCore.App.Ref
         - Microsoft.Dotnet.WinForms.ProjectTemplates - Microsoft.NETCore.Platforms
         - Microsoft.DotNet.Wpf.ProjectTemplates - Microsoft.NETCore.Platforms
    -->
    <Dependency Name="Microsoft.WindowsDesktop.App.Ref" Version="10.0.0">
      <Uri>https://dev.azure.com/dnceng/internal/_git/dotnet-dotnet</Uri>
      <Sha>b0f34d51fccc69fd334253924abd8d6853fad7aa</Sha>
    </Dependency>
    <Dependency Name="Microsoft.WindowsDesktop.App.Internal" Version="10.0.0-rtm.25523.111">
      <Uri>https://dev.azure.com/dnceng/internal/_git/dotnet-dotnet</Uri>
      <Sha>b0f34d51fccc69fd334253924abd8d6853fad7aa</Sha>
    </Dependency>
    <Dependency Name="Microsoft.NET.Sdk.WindowsDesktop" Version="10.0.0-rtm.25523.111">
      <Uri>https://dev.azure.com/dnceng/internal/_git/dotnet-dotnet</Uri>
      <Sha>b0f34d51fccc69fd334253924abd8d6853fad7aa</Sha>
    </Dependency>
    <Dependency Name="Microsoft.AspNetCore.App.Ref" Version="10.0.0">
      <Uri>https://dev.azure.com/dnceng/internal/_git/dotnet-dotnet</Uri>
      <Sha>b0f34d51fccc69fd334253924abd8d6853fad7aa</Sha>
    </Dependency>
    <Dependency Name="Microsoft.AspNetCore.App.Ref.Internal" Version="10.0.0-rtm.25523.111">
      <Uri>https://dev.azure.com/dnceng/internal/_git/dotnet-dotnet</Uri>
      <Sha>b0f34d51fccc69fd334253924abd8d6853fad7aa</Sha>
    </Dependency>
    <Dependency Name="dotnet-dev-certs" Version="10.0.0-rtm.25523.111">
      <Uri>https://dev.azure.com/dnceng/internal/_git/dotnet-dotnet</Uri>
      <Sha>b0f34d51fccc69fd334253924abd8d6853fad7aa</Sha>
    </Dependency>
    <Dependency Name="dotnet-user-jwts" Version="10.0.0-rtm.25523.111">
      <Uri>https://dev.azure.com/dnceng/internal/_git/dotnet-dotnet</Uri>
      <Sha>b0f34d51fccc69fd334253924abd8d6853fad7aa</Sha>
    </Dependency>
    <Dependency Name="dotnet-user-secrets" Version="10.0.0-rtm.25523.111">
      <Uri>https://dev.azure.com/dnceng/internal/_git/dotnet-dotnet</Uri>
      <Sha>b0f34d51fccc69fd334253924abd8d6853fad7aa</Sha>
    </Dependency>
    <Dependency Name="Microsoft.AspNetCore.Analyzers" Version="10.0.0-rtm.25523.111">
      <Uri>https://dev.azure.com/dnceng/internal/_git/dotnet-dotnet</Uri>
      <Sha>b0f34d51fccc69fd334253924abd8d6853fad7aa</Sha>
    </Dependency>
    <!-- Authentication and Components needed for dotnet/maui CoherentParentDependency -->
    <Dependency Name="Microsoft.AspNetCore.Authentication.Facebook" Version="10.0.0">
      <Uri>https://dev.azure.com/dnceng/internal/_git/dotnet-dotnet</Uri>
      <Sha>b0f34d51fccc69fd334253924abd8d6853fad7aa</Sha>
    </Dependency>
    <Dependency Name="Microsoft.AspNetCore.Authentication.Google" Version="10.0.0">
      <Uri>https://dev.azure.com/dnceng/internal/_git/dotnet-dotnet</Uri>
      <Sha>b0f34d51fccc69fd334253924abd8d6853fad7aa</Sha>
    </Dependency>
    <Dependency Name="Microsoft.AspNetCore.Authentication.MicrosoftAccount" Version="10.0.0">
      <Uri>https://dev.azure.com/dnceng/internal/_git/dotnet-dotnet</Uri>
      <Sha>b0f34d51fccc69fd334253924abd8d6853fad7aa</Sha>
    </Dependency>
    <Dependency Name="Microsoft.AspNetCore.Components" Version="10.0.0">
      <Uri>https://dev.azure.com/dnceng/internal/_git/dotnet-dotnet</Uri>
      <Sha>b0f34d51fccc69fd334253924abd8d6853fad7aa</Sha>
    </Dependency>
    <Dependency Name="Microsoft.AspNetCore.Components.Analyzers" Version="10.0.0">
      <Uri>https://dev.azure.com/dnceng/internal/_git/dotnet-dotnet</Uri>
      <Sha>b0f34d51fccc69fd334253924abd8d6853fad7aa</Sha>
    </Dependency>
    <Dependency Name="Microsoft.AspNetCore.Components.Forms" Version="10.0.0">
      <Uri>https://dev.azure.com/dnceng/internal/_git/dotnet-dotnet</Uri>
      <Sha>b0f34d51fccc69fd334253924abd8d6853fad7aa</Sha>
    </Dependency>
    <Dependency Name="Microsoft.AspNetCore.Components.WebAssembly" Version="10.0.0">
      <Uri>https://dev.azure.com/dnceng/internal/_git/dotnet-dotnet</Uri>
      <Sha>b0f34d51fccc69fd334253924abd8d6853fad7aa</Sha>
    </Dependency>
    <Dependency Name="Microsoft.AspNetCore.Components.WebAssembly.Server" Version="10.0.0">
      <Uri>https://dev.azure.com/dnceng/internal/_git/dotnet-dotnet</Uri>
      <Sha>b0f34d51fccc69fd334253924abd8d6853fad7aa</Sha>
    </Dependency>
    <Dependency Name="Microsoft.AspNetCore.Components.SdkAnalyzers" Version="10.0.0-rtm.25523.111">
      <Uri>https://dev.azure.com/dnceng/internal/_git/dotnet-dotnet</Uri>
      <Sha>b0f34d51fccc69fd334253924abd8d6853fad7aa</Sha>
    </Dependency>
    <Dependency Name="Microsoft.AspNetCore.Components.WebView" Version="10.0.0">
      <Uri>https://dev.azure.com/dnceng/internal/_git/dotnet-dotnet</Uri>
      <Sha>b0f34d51fccc69fd334253924abd8d6853fad7aa</Sha>
    </Dependency>
    <Dependency Name="Microsoft.AspNetCore.Metadata" Version="10.0.0">
      <Uri>https://dev.azure.com/dnceng/internal/_git/dotnet-dotnet</Uri>
      <Sha>b0f34d51fccc69fd334253924abd8d6853fad7aa</Sha>
    </Dependency>
    <Dependency Name="Microsoft.AspNetCore.Mvc.Analyzers" Version="10.0.0-rtm.25523.111">
      <Uri>https://dev.azure.com/dnceng/internal/_git/dotnet-dotnet</Uri>
      <Sha>b0f34d51fccc69fd334253924abd8d6853fad7aa</Sha>
    </Dependency>
    <Dependency Name="Microsoft.AspNetCore.Mvc.Api.Analyzers" Version="10.0.0-rtm.25523.111">
      <Uri>https://dev.azure.com/dnceng/internal/_git/dotnet-dotnet</Uri>
      <Sha>b0f34d51fccc69fd334253924abd8d6853fad7aa</Sha>
    </Dependency>
    <Dependency Name="Microsoft.Extensions.FileProviders.Embedded" Version="10.0.0">
      <Uri>https://dev.azure.com/dnceng/internal/_git/dotnet-dotnet</Uri>
      <Sha>b0f34d51fccc69fd334253924abd8d6853fad7aa</Sha>
    </Dependency>
    <Dependency Name="Microsoft.AspNetCore.Authorization" Version="10.0.0">
      <Uri>https://dev.azure.com/dnceng/internal/_git/dotnet-dotnet</Uri>
      <Sha>b0f34d51fccc69fd334253924abd8d6853fad7aa</Sha>
    </Dependency>
    <Dependency Name="Microsoft.AspNetCore.Components.Web" Version="10.0.0">
      <Uri>https://dev.azure.com/dnceng/internal/_git/dotnet-dotnet</Uri>
      <Sha>b0f34d51fccc69fd334253924abd8d6853fad7aa</Sha>
    </Dependency>
    <Dependency Name="Microsoft.JSInterop" Version="10.0.0">
      <Uri>https://dev.azure.com/dnceng/internal/_git/dotnet-dotnet</Uri>
      <Sha>b0f34d51fccc69fd334253924abd8d6853fad7aa</Sha>
    </Dependency>
    <Dependency Name="Microsoft.Extensions.ObjectPool" Version="10.0.0">
      <Uri>https://dev.azure.com/dnceng/internal/_git/dotnet-dotnet</Uri>
      <Sha>b0f34d51fccc69fd334253924abd8d6853fad7aa</Sha>
    </Dependency>
    <Dependency Name="Microsoft.AspNetCore.DeveloperCertificates.XPlat" Version="10.0.0-rtm.25523.111">
      <Uri>https://dev.azure.com/dnceng/internal/_git/dotnet-dotnet</Uri>
      <Sha>b0f34d51fccc69fd334253924abd8d6853fad7aa</Sha>
    </Dependency>
    <Dependency Name="Microsoft.AspNetCore.TestHost" Version="10.0.0">
      <Uri>https://dev.azure.com/dnceng/internal/_git/dotnet-dotnet</Uri>
      <Sha>b0f34d51fccc69fd334253924abd8d6853fad7aa</Sha>
    </Dependency>
    <Dependency Name="Microsoft.DotNet.Web.ItemTemplates.10.0" Version="10.0.0">
      <Uri>https://dev.azure.com/dnceng/internal/_git/dotnet-dotnet</Uri>
      <Sha>b0f34d51fccc69fd334253924abd8d6853fad7aa</Sha>
    </Dependency>
    <Dependency Name="Microsoft.DotNet.Web.ProjectTemplates.10.0" Version="10.0.0">
      <Uri>https://dev.azure.com/dnceng/internal/_git/dotnet-dotnet</Uri>
      <Sha>b0f34d51fccc69fd334253924abd8d6853fad7aa</Sha>
    </Dependency>
<<<<<<< HEAD
    <Dependency Name="Microsoft.CodeAnalysis.Razor.Tooling.Internal" Version="10.0.0-preview.25552.2">
      <Uri>https://github.com/dotnet/razor</Uri>
      <Sha>191feab170b690f6a4923072d1b6f6e00272d8a7</Sha>
    </Dependency>
    <Dependency Name="Microsoft.AspNetCore.Mvc.Razor.Extensions.Tooling.Internal" Version="10.0.0-preview.25552.2">
      <Uri>https://github.com/dotnet/razor</Uri>
      <Sha>191feab170b690f6a4923072d1b6f6e00272d8a7</Sha>
    </Dependency>
    <Dependency Name="Microsoft.NET.Sdk.Razor.SourceGenerators.Transport" Version="10.0.0-preview.25552.2">
      <Uri>https://github.com/dotnet/razor</Uri>
      <Sha>191feab170b690f6a4923072d1b6f6e00272d8a7</Sha>
=======
    <Dependency Name="Microsoft.CodeAnalysis.Razor.Tooling.Internal" Version="10.0.0-preview.25562.107">
      <Uri>https://github.com/dotnet/dotnet</Uri>
      <Sha>63901a5c8a4aeae1c7f3f9514ed242421683599f</Sha>
    </Dependency>
    <Dependency Name="Microsoft.AspNetCore.Mvc.Razor.Extensions.Tooling.Internal" Version="10.0.0-preview.25562.107">
      <Uri>https://github.com/dotnet/dotnet</Uri>
      <Sha>63901a5c8a4aeae1c7f3f9514ed242421683599f</Sha>
    </Dependency>
    <Dependency Name="Microsoft.NET.Sdk.Razor.SourceGenerators.Transport" Version="10.0.0-preview.25562.107">
      <Uri>https://github.com/dotnet/dotnet</Uri>
      <Sha>63901a5c8a4aeae1c7f3f9514ed242421683599f</Sha>
>>>>>>> f803b29b
    </Dependency>
    <Dependency Name="Microsoft.Web.Xdt" Version="3.2.0-preview.25523.111">
      <Uri>https://dev.azure.com/dnceng/internal/_git/dotnet-dotnet</Uri>
      <Sha>b0f34d51fccc69fd334253924abd8d6853fad7aa</Sha>
    </Dependency>
<<<<<<< HEAD
    <Dependency Name="Microsoft.CodeAnalysis.PublicApiAnalyzers" Version="5.3.0-2.25560.14">
      <Uri>https://github.com/dotnet/roslyn</Uri>
      <Sha>87392e460f076923c0e3cb82e01529feea61b6f2</Sha>
=======
    <Dependency Name="Microsoft.CodeAnalysis.PublicApiAnalyzers" Version="5.3.0-1.25562.107">
      <Uri>https://github.com/dotnet/dotnet</Uri>
      <Sha>63901a5c8a4aeae1c7f3f9514ed242421683599f</Sha>
>>>>>>> f803b29b
    </Dependency>
    <Dependency Name="System.CommandLine" Version="2.0.0">
      <Uri>https://dev.azure.com/dnceng/internal/_git/dotnet-dotnet</Uri>
      <Sha>b0f34d51fccc69fd334253924abd8d6853fad7aa</Sha>
    </Dependency>
    <!-- Microsoft.CodeAnalysis.Workspaces.MSBuild transitively references M.Bcl.AsyncInterfaces.
         Adding an explicit dependency to make sure the latest version is used instead of the SBRP
         one under source build. -->
    <Dependency Name="Microsoft.DiaSymReader" Version="2.2.0-beta.25523.111">
      <Uri>https://dev.azure.com/dnceng/internal/_git/dotnet-dotnet</Uri>
      <Sha>b0f34d51fccc69fd334253924abd8d6853fad7aa</Sha>
    </Dependency>
    <Dependency Name="Microsoft.Deployment.DotNet.Releases" Version="2.0.0-preview.1.25527.1">
      <Uri>https://github.com/dotnet/deployment-tools</Uri>
      <Sha>84ccc0553245e90355f32ea8ddcf169d9bd8f640</Sha>
    </Dependency>
    <Dependency Name="Microsoft.Build.Tasks.Git" Version="10.0.0-beta.25523.111">
      <Uri>https://dev.azure.com/dnceng/internal/_git/dotnet-dotnet</Uri>
      <Sha>b0f34d51fccc69fd334253924abd8d6853fad7aa</Sha>
    </Dependency>
    <Dependency Name="Microsoft.SourceLink.Common" Version="10.0.0-beta.25523.111">
      <Uri>https://dev.azure.com/dnceng/internal/_git/dotnet-dotnet</Uri>
      <Sha>b0f34d51fccc69fd334253924abd8d6853fad7aa</Sha>
    </Dependency>
    <Dependency Name="Microsoft.SourceLink.AzureRepos.Git" Version="10.0.0-beta.25523.111">
      <Uri>https://dev.azure.com/dnceng/internal/_git/dotnet-dotnet</Uri>
      <Sha>b0f34d51fccc69fd334253924abd8d6853fad7aa</Sha>
    </Dependency>
    <Dependency Name="Microsoft.SourceLink.GitHub" Version="10.0.0-beta.25523.111">
      <Uri>https://dev.azure.com/dnceng/internal/_git/dotnet-dotnet</Uri>
      <Sha>b0f34d51fccc69fd334253924abd8d6853fad7aa</Sha>
    </Dependency>
    <Dependency Name="Microsoft.SourceLink.GitLab" Version="10.0.0-beta.25523.111">
      <Uri>https://dev.azure.com/dnceng/internal/_git/dotnet-dotnet</Uri>
      <Sha>b0f34d51fccc69fd334253924abd8d6853fad7aa</Sha>
    </Dependency>
    <Dependency Name="Microsoft.SourceLink.Bitbucket.Git" Version="10.0.0-beta.25523.111">
      <Uri>https://dev.azure.com/dnceng/internal/_git/dotnet-dotnet</Uri>
      <Sha>b0f34d51fccc69fd334253924abd8d6853fad7aa</Sha>
    </Dependency>
    <!-- Dependency required for flowing correct package version in source-build, using PVP flow. -->
    <Dependency Name="Microsoft.Extensions.Logging" Version="10.0.0">
      <Uri>https://dev.azure.com/dnceng/internal/_git/dotnet-dotnet</Uri>
      <Sha>b0f34d51fccc69fd334253924abd8d6853fad7aa</Sha>
    </Dependency>
    <!-- Dependency required for flowing correct package version in source-build, using PVP flow. -->
    <Dependency Name="Microsoft.Extensions.Logging.Abstractions" Version="10.0.0">
      <Uri>https://dev.azure.com/dnceng/internal/_git/dotnet-dotnet</Uri>
      <Sha>b0f34d51fccc69fd334253924abd8d6853fad7aa</Sha>
    </Dependency>
    <!-- Dependency required for flowing correct package version in source-build, using PVP flow. -->
    <Dependency Name="Microsoft.Extensions.Logging.Console" Version="10.0.0">
      <Uri>https://dev.azure.com/dnceng/internal/_git/dotnet-dotnet</Uri>
      <Sha>b0f34d51fccc69fd334253924abd8d6853fad7aa</Sha>
    </Dependency>
    <!-- Dependency required for flowing correct package version in source-build, using PVP flow. -->
    <Dependency Name="Microsoft.Extensions.FileSystemGlobbing" Version="10.0.0">
      <Uri>https://dev.azure.com/dnceng/internal/_git/dotnet-dotnet</Uri>
      <Sha>b0f34d51fccc69fd334253924abd8d6853fad7aa</Sha>
    </Dependency>
    <!-- Dependency required for flowing correct package version in source-build, using PVP flow. -->
    <Dependency Name="System.ServiceProcess.ServiceController" Version="10.0.0">
      <Uri>https://dev.azure.com/dnceng/internal/_git/dotnet-dotnet</Uri>
      <Sha>b0f34d51fccc69fd334253924abd8d6853fad7aa</Sha>
    </Dependency>
    <Dependency Name="System.Text.Json" Version="10.0.0">
      <Uri>https://dev.azure.com/dnceng/internal/_git/dotnet-dotnet</Uri>
      <Sha>b0f34d51fccc69fd334253924abd8d6853fad7aa</Sha>
    </Dependency>
    <Dependency Name="Microsoft.Bcl.AsyncInterfaces" Version="10.0.0">
      <Uri>https://dev.azure.com/dnceng/internal/_git/dotnet-dotnet</Uri>
      <Sha>b0f34d51fccc69fd334253924abd8d6853fad7aa</Sha>
    </Dependency>
    <Dependency Name="Microsoft.Extensions.FileProviders.Abstractions" Version="10.0.0">
      <Uri>https://dev.azure.com/dnceng/internal/_git/dotnet-dotnet</Uri>
      <Sha>b0f34d51fccc69fd334253924abd8d6853fad7aa</Sha>
    </Dependency>
    <Dependency Name="Microsoft.Win32.SystemEvents" Version="10.0.0">
      <Uri>https://dev.azure.com/dnceng/internal/_git/dotnet-dotnet</Uri>
      <Sha>b0f34d51fccc69fd334253924abd8d6853fad7aa</Sha>
    </Dependency>
    <Dependency Name="System.Composition.AttributedModel" Version="10.0.0">
      <Uri>https://dev.azure.com/dnceng/internal/_git/dotnet-dotnet</Uri>
      <Sha>b0f34d51fccc69fd334253924abd8d6853fad7aa</Sha>
    </Dependency>
    <Dependency Name="System.Composition.Convention" Version="10.0.0">
      <Uri>https://dev.azure.com/dnceng/internal/_git/dotnet-dotnet</Uri>
      <Sha>b0f34d51fccc69fd334253924abd8d6853fad7aa</Sha>
    </Dependency>
    <Dependency Name="System.Composition.Hosting" Version="10.0.0">
      <Uri>https://dev.azure.com/dnceng/internal/_git/dotnet-dotnet</Uri>
      <Sha>b0f34d51fccc69fd334253924abd8d6853fad7aa</Sha>
    </Dependency>
    <Dependency Name="System.Composition.Runtime" Version="10.0.0">
      <Uri>https://dev.azure.com/dnceng/internal/_git/dotnet-dotnet</Uri>
      <Sha>b0f34d51fccc69fd334253924abd8d6853fad7aa</Sha>
    </Dependency>
    <Dependency Name="System.Composition.TypedParts" Version="10.0.0">
      <Uri>https://dev.azure.com/dnceng/internal/_git/dotnet-dotnet</Uri>
      <Sha>b0f34d51fccc69fd334253924abd8d6853fad7aa</Sha>
    </Dependency>
    <Dependency Name="System.Configuration.ConfigurationManager" Version="10.0.0">
      <Uri>https://dev.azure.com/dnceng/internal/_git/dotnet-dotnet</Uri>
      <Sha>b0f34d51fccc69fd334253924abd8d6853fad7aa</Sha>
    </Dependency>
    <Dependency Name="System.Diagnostics.DiagnosticSource" Version="10.0.0">
      <Uri>https://dev.azure.com/dnceng/internal/_git/dotnet-dotnet</Uri>
      <Sha>b0f34d51fccc69fd334253924abd8d6853fad7aa</Sha>
    </Dependency>
    <Dependency Name="System.Security.Cryptography.Pkcs" Version="10.0.0">
      <Uri>https://dev.azure.com/dnceng/internal/_git/dotnet-dotnet</Uri>
      <Sha>b0f34d51fccc69fd334253924abd8d6853fad7aa</Sha>
    </Dependency>
    <Dependency Name="System.Security.Cryptography.Xml" Version="10.0.0">
      <Uri>https://dev.azure.com/dnceng/internal/_git/dotnet-dotnet</Uri>
      <Sha>b0f34d51fccc69fd334253924abd8d6853fad7aa</Sha>
    </Dependency>
    <Dependency Name="System.Security.Permissions" Version="10.0.0">
      <Uri>https://dev.azure.com/dnceng/internal/_git/dotnet-dotnet</Uri>
      <Sha>b0f34d51fccc69fd334253924abd8d6853fad7aa</Sha>
    </Dependency>
    <Dependency Name="System.Windows.Extensions" Version="10.0.0">
      <Uri>https://dev.azure.com/dnceng/internal/_git/dotnet-dotnet</Uri>
      <Sha>b0f34d51fccc69fd334253924abd8d6853fad7aa</Sha>
    </Dependency>
<<<<<<< HEAD
    <Dependency Name="Microsoft.CodeAnalysis.ExternalAccess.HotReload" Version="5.3.0-2.25560.14">
      <Uri>https://github.com/dotnet/roslyn</Uri>
      <Sha>87392e460f076923c0e3cb82e01529feea61b6f2</Sha>
    </Dependency>
  </ProductDependencies>
  <ToolsetDependencies>
    <Dependency Name="Microsoft.DotNet.Arcade.Sdk" Version="10.0.0-beta.25555.6">
      <Uri>https://github.com/dotnet/arcade</Uri>
      <Sha>987d1a73ea67d323c0fc7537bce8ec65d87eb43f</Sha>
    </Dependency>
    <Dependency Name="Microsoft.DotNet.Build.Tasks.Installers" Version="10.0.0-beta.25555.6">
      <Uri>https://github.com/dotnet/arcade</Uri>
      <Sha>987d1a73ea67d323c0fc7537bce8ec65d87eb43f</Sha>
    </Dependency>
    <Dependency Name="Microsoft.DotNet.Build.Tasks.Templating" Version="10.0.0-beta.25555.6">
      <Uri>https://github.com/dotnet/arcade</Uri>
      <Sha>987d1a73ea67d323c0fc7537bce8ec65d87eb43f</Sha>
    </Dependency>
    <Dependency Name="Microsoft.DotNet.Build.Tasks.Workloads" Version="10.0.0-beta.25555.6">
      <Uri>https://github.com/dotnet/arcade</Uri>
      <Sha>987d1a73ea67d323c0fc7537bce8ec65d87eb43f</Sha>
    </Dependency>
    <Dependency Name="Microsoft.DotNet.Helix.Sdk" Version="10.0.0-beta.25555.6">
      <Uri>https://github.com/dotnet/arcade</Uri>
      <Sha>987d1a73ea67d323c0fc7537bce8ec65d87eb43f</Sha>
    </Dependency>
    <Dependency Name="Microsoft.DotNet.SignTool" Version="10.0.0-beta.25555.6">
      <Uri>https://github.com/dotnet/arcade</Uri>
      <Sha>987d1a73ea67d323c0fc7537bce8ec65d87eb43f</Sha>
    </Dependency>
    <Dependency Name="Microsoft.DotNet.XUnitExtensions" Version="10.0.0-beta.25555.6">
      <Uri>https://github.com/dotnet/arcade</Uri>
      <Sha>987d1a73ea67d323c0fc7537bce8ec65d87eb43f</Sha>
    </Dependency>
    <Dependency Name="Microsoft.DotNet.XliffTasks" Version="10.0.0-beta.25555.6">
      <Uri>https://github.com/dotnet/arcade</Uri>
      <Sha>987d1a73ea67d323c0fc7537bce8ec65d87eb43f</Sha>
=======
    <Dependency Name="Microsoft.CodeAnalysis.ExternalAccess.HotReload" Version="5.3.0-1.25562.107">
      <Uri>https://github.com/dotnet/dotnet</Uri>
      <Sha>63901a5c8a4aeae1c7f3f9514ed242421683599f</Sha>
    </Dependency>
  </ProductDependencies>
  <ToolsetDependencies>
    <Dependency Name="Microsoft.DotNet.Arcade.Sdk" Version="10.0.0-beta.25562.107">
      <Uri>https://github.com/dotnet/dotnet</Uri>
      <Sha>63901a5c8a4aeae1c7f3f9514ed242421683599f</Sha>
    </Dependency>
    <Dependency Name="Microsoft.DotNet.Build.Tasks.Installers" Version="10.0.0-beta.25562.107">
      <Uri>https://github.com/dotnet/dotnet</Uri>
      <Sha>63901a5c8a4aeae1c7f3f9514ed242421683599f</Sha>
    </Dependency>
    <Dependency Name="Microsoft.DotNet.Build.Tasks.Templating" Version="10.0.0-beta.25562.107">
      <Uri>https://github.com/dotnet/dotnet</Uri>
      <Sha>63901a5c8a4aeae1c7f3f9514ed242421683599f</Sha>
    </Dependency>
    <Dependency Name="Microsoft.DotNet.Build.Tasks.Workloads" Version="10.0.0-beta.25562.107">
      <Uri>https://github.com/dotnet/dotnet</Uri>
      <Sha>63901a5c8a4aeae1c7f3f9514ed242421683599f</Sha>
    </Dependency>
    <Dependency Name="Microsoft.DotNet.Helix.Sdk" Version="10.0.0-beta.25562.107">
      <Uri>https://github.com/dotnet/dotnet</Uri>
      <Sha>63901a5c8a4aeae1c7f3f9514ed242421683599f</Sha>
    </Dependency>
    <Dependency Name="Microsoft.DotNet.SignTool" Version="10.0.0-beta.25562.107">
      <Uri>https://github.com/dotnet/dotnet</Uri>
      <Sha>63901a5c8a4aeae1c7f3f9514ed242421683599f</Sha>
    </Dependency>
    <Dependency Name="Microsoft.DotNet.XUnitExtensions" Version="10.0.0-beta.25562.107">
      <Uri>https://github.com/dotnet/dotnet</Uri>
      <Sha>63901a5c8a4aeae1c7f3f9514ed242421683599f</Sha>
    </Dependency>
    <Dependency Name="Microsoft.DotNet.XliffTasks" Version="10.0.0-beta.25562.107">
      <Uri>https://github.com/dotnet/dotnet</Uri>
      <Sha>63901a5c8a4aeae1c7f3f9514ed242421683599f</Sha>
>>>>>>> f803b29b
    </Dependency>
    <Dependency Name="System.Reflection.MetadataLoadContext" Version="10.0.0">
      <Uri>https://dev.azure.com/dnceng/internal/_git/dotnet-dotnet</Uri>
      <Sha>b0f34d51fccc69fd334253924abd8d6853fad7aa</Sha>
    </Dependency>
    <Dependency Name="Microsoft.Testing.Platform" Version="2.1.0-preview.25562.1">
      <Uri>https://github.com/microsoft/testfx</Uri>
      <Sha>ebf1bfb9fe1dd5b133bef8eb12144ace4c594b06</Sha>
    </Dependency>
    <Dependency Name="MSTest" Version="4.1.0-preview.25562.1">
      <Uri>https://github.com/microsoft/testfx</Uri>
      <Sha>ebf1bfb9fe1dd5b133bef8eb12144ace4c594b06</Sha>
    </Dependency>
    <Dependency Name="Microsoft.Extensions.Configuration.Ini" Version="10.0.0">
      <Uri>https://dev.azure.com/dnceng/internal/_git/dotnet-dotnet</Uri>
      <Sha>b0f34d51fccc69fd334253924abd8d6853fad7aa</Sha>
    </Dependency>
  </ToolsetDependencies>
</Dependencies><|MERGE_RESOLUTION|>--- conflicted
+++ resolved
@@ -2,7 +2,6 @@
 <Dependencies>
   <Source Uri="https://github.com/dotnet/dotnet" Mapping="sdk" Sha="63901a5c8a4aeae1c7f3f9514ed242421683599f" BarId="290592" />
   <ProductDependencies>
-<<<<<<< HEAD
     <Dependency Name="Microsoft.TemplateEngine.Abstractions" Version="10.0.200-preview.25563.5">
       <Uri>https://github.com/dotnet/templating</Uri>
       <Sha>0a93029ebf9ea28397b4291ad83ae7078134c556</Sha>
@@ -38,43 +37,6 @@
     <Dependency Name="Microsoft.TemplateSearch.TemplateDiscovery" Version="10.0.200-preview.25563.5">
       <Uri>https://github.com/dotnet/templating</Uri>
       <Sha>0a93029ebf9ea28397b4291ad83ae7078134c556</Sha>
-=======
-    <Dependency Name="Microsoft.TemplateEngine.Abstractions" Version="10.0.100-rc.2.25562.107">
-      <Uri>https://github.com/dotnet/dotnet</Uri>
-      <Sha>63901a5c8a4aeae1c7f3f9514ed242421683599f</Sha>
-    </Dependency>
-    <Dependency Name="Microsoft.TemplateEngine.Edge" Version="10.0.100-rc.2.25562.107">
-      <Uri>https://github.com/dotnet/dotnet</Uri>
-      <Sha>63901a5c8a4aeae1c7f3f9514ed242421683599f</Sha>
-    </Dependency>
-    <Dependency Name="Microsoft.TemplateEngine.Orchestrator.RunnableProjects" Version="10.0.100-rc.2.25562.107">
-      <Uri>https://github.com/dotnet/dotnet</Uri>
-      <Sha>63901a5c8a4aeae1c7f3f9514ed242421683599f</Sha>
-    </Dependency>
-    <Dependency Name="Microsoft.TemplateEngine.Utils" Version="10.0.100-rc.2.25562.107">
-      <Uri>https://github.com/dotnet/dotnet</Uri>
-      <Sha>63901a5c8a4aeae1c7f3f9514ed242421683599f</Sha>
-    </Dependency>
-    <Dependency Name="Microsoft.TemplateSearch.Common" Version="10.0.100-rc.2.25562.107">
-      <Uri>https://github.com/dotnet/dotnet</Uri>
-      <Sha>63901a5c8a4aeae1c7f3f9514ed242421683599f</Sha>
-    </Dependency>
-    <Dependency Name="Microsoft.TemplateEngine.Mocks" Version="10.0.100-rc.2.25562.107">
-      <Uri>https://github.com/dotnet/dotnet</Uri>
-      <Sha>63901a5c8a4aeae1c7f3f9514ed242421683599f</Sha>
-    </Dependency>
-    <Dependency Name="Microsoft.TemplateEngine.TestHelper" Version="10.0.100-rc.2.25562.107">
-      <Uri>https://github.com/dotnet/dotnet</Uri>
-      <Sha>63901a5c8a4aeae1c7f3f9514ed242421683599f</Sha>
-    </Dependency>
-    <Dependency Name="Microsoft.TemplateEngine.Authoring.TemplateVerifier" Version="10.0.100-rc.2.25562.107">
-      <Uri>https://github.com/dotnet/dotnet</Uri>
-      <Sha>63901a5c8a4aeae1c7f3f9514ed242421683599f</Sha>
-    </Dependency>
-    <Dependency Name="Microsoft.TemplateSearch.TemplateDiscovery" Version="10.0.100-rc.2.25562.107">
-      <Uri>https://github.com/dotnet/dotnet</Uri>
-      <Sha>63901a5c8a4aeae1c7f3f9514ed242421683599f</Sha>
->>>>>>> f803b29b
     </Dependency>
     <Dependency Name="Microsoft.NETCore.App.Ref" Version="10.0.0">
       <Uri>https://dev.azure.com/dnceng/internal/_git/dotnet-dotnet</Uri>
@@ -110,201 +72,67 @@
       <Uri>https://dev.azure.com/dnceng/internal/_git/dotnet-dotnet</Uri>
       <Sha>b0f34d51fccc69fd334253924abd8d6853fad7aa</Sha>
     </Dependency>
-<<<<<<< HEAD
-    <Dependency Name="Microsoft.Build" Version="18.1.0-preview-25523-02">
-      <Uri>https://github.com/dotnet/msbuild</Uri>
-      <Sha>ad915a4f47346b746998dabaa541a7e3bab1d6cd</Sha>
-    </Dependency>
-    <Dependency Name="Microsoft.Build.Localization" Version="18.1.0-preview-25523-02">
-      <Uri>https://github.com/dotnet/msbuild</Uri>
-      <Sha>ad915a4f47346b746998dabaa541a7e3bab1d6cd</Sha>
-    </Dependency>
-    <Dependency Name="Microsoft.FSharp.Compiler" Version="15.0.0-alpha1.25556.1">
-      <Uri>https://github.com/dotnet/fsharp</Uri>
-      <Sha>726845e18bb622c07d53797d195f5972f26a36d1</Sha>
-    </Dependency>
-    <Dependency Name="Microsoft.Net.Compilers.Toolset" Version="5.3.0-2.25560.14">
-      <Uri>https://github.com/dotnet/roslyn</Uri>
-      <Sha>87392e460f076923c0e3cb82e01529feea61b6f2</Sha>
-    </Dependency>
-    <Dependency Name="Microsoft.Net.Compilers.Toolset.Framework" Version="5.3.0-2.25560.14">
-      <Uri>https://github.com/dotnet/roslyn</Uri>
-      <Sha>87392e460f076923c0e3cb82e01529feea61b6f2</Sha>
-    </Dependency>
-    <Dependency Name="Microsoft.CodeAnalysis" Version="5.3.0-2.25560.14">
-      <Uri>https://github.com/dotnet/roslyn</Uri>
-      <Sha>87392e460f076923c0e3cb82e01529feea61b6f2</Sha>
-    </Dependency>
-    <Dependency Name="Microsoft.CodeAnalysis.BuildClient" Version="5.3.0-2.25560.14">
-      <Uri>https://github.com/dotnet/roslyn</Uri>
-      <Sha>87392e460f076923c0e3cb82e01529feea61b6f2</Sha>
-    </Dependency>
-    <Dependency Name="Microsoft.CodeAnalysis.CSharp" Version="5.3.0-2.25560.14">
-      <Uri>https://github.com/dotnet/roslyn</Uri>
-      <Sha>87392e460f076923c0e3cb82e01529feea61b6f2</Sha>
-    </Dependency>
-    <Dependency Name="Microsoft.CodeAnalysis.CSharp.CodeStyle" Version="5.3.0-2.25560.14">
-      <Uri>https://github.com/dotnet/roslyn</Uri>
-      <Sha>87392e460f076923c0e3cb82e01529feea61b6f2</Sha>
-    </Dependency>
-    <Dependency Name="Microsoft.CodeAnalysis.CSharp.Features" Version="5.3.0-2.25560.14">
-      <Uri>https://github.com/dotnet/roslyn</Uri>
-      <Sha>87392e460f076923c0e3cb82e01529feea61b6f2</Sha>
-    </Dependency>
-    <Dependency Name="Microsoft.CodeAnalysis.CSharp.Workspaces" Version="5.3.0-2.25560.14">
-      <Uri>https://github.com/dotnet/roslyn</Uri>
-      <Sha>87392e460f076923c0e3cb82e01529feea61b6f2</Sha>
-    </Dependency>
-    <Dependency Name="Microsoft.CodeAnalysis.Workspaces.Common" Version="5.3.0-2.25560.14">
-      <Uri>https://github.com/dotnet/roslyn</Uri>
-      <Sha>87392e460f076923c0e3cb82e01529feea61b6f2</Sha>
-    </Dependency>
-    <Dependency Name="Microsoft.CodeAnalysis.Workspaces.MSBuild" Version="5.3.0-2.25560.14">
-      <Uri>https://github.com/dotnet/roslyn</Uri>
-      <Sha>87392e460f076923c0e3cb82e01529feea61b6f2</Sha>
-    </Dependency>
-    <Dependency Name="Microsoft.Build.NuGetSdkResolver" Version="7.1.0-preview.1.42">
-      <Uri>https://github.com/nuget/nuget.client</Uri>
-      <Sha>b5efdd1f17df11700c9383def6ece79a40218ccd</Sha>
-    </Dependency>
-    <Dependency Name="NuGet.Build.Tasks" Version="7.1.0-preview.1.42">
-      <Uri>https://github.com/nuget/nuget.client</Uri>
-      <Sha>b5efdd1f17df11700c9383def6ece79a40218ccd</Sha>
+    <Dependency Name="Microsoft.Build" Version="18.1.0-preview-25562-107">
+      <Uri>https://github.com/dotnet/dotnet</Uri>
+      <Sha>63901a5c8a4aeae1c7f3f9514ed242421683599f</Sha>
+    </Dependency>
+    <Dependency Name="Microsoft.Build.Localization" Version="18.1.0-preview-25562-107">
+      <Uri>https://github.com/dotnet/dotnet</Uri>
+      <Sha>63901a5c8a4aeae1c7f3f9514ed242421683599f</Sha>
+    </Dependency>
+    <Dependency Name="Microsoft.FSharp.Compiler" Version="15.0.200-servicing.25562.107">
+      <Uri>https://github.com/dotnet/dotnet</Uri>
+      <Sha>63901a5c8a4aeae1c7f3f9514ed242421683599f</Sha>
+    </Dependency>
+    <Dependency Name="Microsoft.Net.Compilers.Toolset" Version="5.3.0-1.25562.107">
+      <Uri>https://github.com/dotnet/dotnet</Uri>
+      <Sha>63901a5c8a4aeae1c7f3f9514ed242421683599f</Sha>
+    </Dependency>
+    <Dependency Name="Microsoft.Net.Compilers.Toolset.Framework" Version="5.3.0-1.25562.107">
+      <Uri>https://github.com/dotnet/dotnet</Uri>
+      <Sha>63901a5c8a4aeae1c7f3f9514ed242421683599f</Sha>
+    </Dependency>
+    <Dependency Name="Microsoft.CodeAnalysis" Version="5.3.0-1.25562.107">
+      <Uri>https://github.com/dotnet/dotnet</Uri>
+      <Sha>63901a5c8a4aeae1c7f3f9514ed242421683599f</Sha>
+    </Dependency>
+    <Dependency Name="Microsoft.CodeAnalysis.BuildClient" Version="5.3.0-1.25562.107">
+      <Uri>https://github.com/dotnet/dotnet</Uri>
+      <Sha>63901a5c8a4aeae1c7f3f9514ed242421683599f</Sha>
+    </Dependency>
+    <Dependency Name="Microsoft.CodeAnalysis.CSharp" Version="5.3.0-1.25562.107">
+      <Uri>https://github.com/dotnet/dotnet</Uri>
+      <Sha>63901a5c8a4aeae1c7f3f9514ed242421683599f</Sha>
+    </Dependency>
+    <Dependency Name="Microsoft.CodeAnalysis.CSharp.CodeStyle" Version="5.3.0-1.25562.107">
+      <Uri>https://github.com/dotnet/dotnet</Uri>
+      <Sha>63901a5c8a4aeae1c7f3f9514ed242421683599f</Sha>
+    </Dependency>
+    <Dependency Name="Microsoft.CodeAnalysis.CSharp.Features" Version="5.3.0-1.25562.107">
+      <Uri>https://github.com/dotnet/dotnet</Uri>
+      <Sha>63901a5c8a4aeae1c7f3f9514ed242421683599f</Sha>
+    </Dependency>
+    <Dependency Name="Microsoft.CodeAnalysis.CSharp.Workspaces" Version="5.3.0-1.25562.107">
+      <Uri>https://github.com/dotnet/dotnet</Uri>
+      <Sha>63901a5c8a4aeae1c7f3f9514ed242421683599f</Sha>
+    </Dependency>
+    <Dependency Name="Microsoft.CodeAnalysis.Workspaces.Common" Version="5.3.0-1.25562.107">
+      <Uri>https://github.com/dotnet/dotnet</Uri>
+      <Sha>63901a5c8a4aeae1c7f3f9514ed242421683599f</Sha>
+    </Dependency>
+    <Dependency Name="Microsoft.CodeAnalysis.Workspaces.MSBuild" Version="5.3.0-1.25562.107">
+      <Uri>https://github.com/dotnet/dotnet</Uri>
+      <Sha>63901a5c8a4aeae1c7f3f9514ed242421683599f</Sha>
+    </Dependency>
+    <Dependency Name="Microsoft.Build.NuGetSdkResolver" Version="7.1.0-preview.1.6307">
+      <Uri>https://github.com/dotnet/dotnet</Uri>
+      <Sha>63901a5c8a4aeae1c7f3f9514ed242421683599f</Sha>
+    </Dependency>
+    <Dependency Name="NuGet.Build.Tasks" Version="7.1.0-preview.1.6307">
+      <Uri>https://github.com/dotnet/dotnet</Uri>
+      <Sha>63901a5c8a4aeae1c7f3f9514ed242421683599f</Sha>
       <SourceBuildTarball RepoName="nuget-client" ManagedOnly="true" />
     </Dependency>
-    <Dependency Name="NuGet.Build.Tasks.Console" Version="7.1.0-preview.1.42">
-      <Uri>https://github.com/nuget/nuget.client</Uri>
-      <Sha>b5efdd1f17df11700c9383def6ece79a40218ccd</Sha>
-    </Dependency>
-    <Dependency Name="NuGet.Build.Tasks.Pack" Version="7.1.0-preview.1.42">
-      <Uri>https://github.com/nuget/nuget.client</Uri>
-      <Sha>b5efdd1f17df11700c9383def6ece79a40218ccd</Sha>
-    </Dependency>
-    <Dependency Name="NuGet.Commands" Version="7.1.0-preview.1.42">
-      <Uri>https://github.com/nuget/nuget.client</Uri>
-      <Sha>b5efdd1f17df11700c9383def6ece79a40218ccd</Sha>
-    </Dependency>
-    <Dependency Name="NuGet.CommandLine.XPlat" Version="7.1.0-preview.1.42">
-      <Uri>https://github.com/nuget/nuget.client</Uri>
-      <Sha>b5efdd1f17df11700c9383def6ece79a40218ccd</Sha>
-    </Dependency>
-    <Dependency Name="NuGet.Common" Version="7.1.0-preview.1.42">
-      <Uri>https://github.com/nuget/nuget.client</Uri>
-      <Sha>b5efdd1f17df11700c9383def6ece79a40218ccd</Sha>
-    </Dependency>
-    <Dependency Name="NuGet.Configuration" Version="7.1.0-preview.1.42">
-      <Uri>https://github.com/nuget/nuget.client</Uri>
-      <Sha>b5efdd1f17df11700c9383def6ece79a40218ccd</Sha>
-    </Dependency>
-    <Dependency Name="NuGet.Credentials" Version="7.1.0-preview.1.42">
-      <Uri>https://github.com/nuget/nuget.client</Uri>
-      <Sha>b5efdd1f17df11700c9383def6ece79a40218ccd</Sha>
-    </Dependency>
-    <Dependency Name="NuGet.DependencyResolver.Core" Version="7.1.0-preview.1.42">
-      <Uri>https://github.com/nuget/nuget.client</Uri>
-      <Sha>b5efdd1f17df11700c9383def6ece79a40218ccd</Sha>
-    </Dependency>
-    <Dependency Name="NuGet.Frameworks" Version="7.1.0-preview.1.42">
-      <Uri>https://github.com/nuget/nuget.client</Uri>
-      <Sha>b5efdd1f17df11700c9383def6ece79a40218ccd</Sha>
-    </Dependency>
-    <Dependency Name="NuGet.LibraryModel" Version="7.1.0-preview.1.42">
-      <Uri>https://github.com/nuget/nuget.client</Uri>
-      <Sha>b5efdd1f17df11700c9383def6ece79a40218ccd</Sha>
-    </Dependency>
-    <Dependency Name="NuGet.ProjectModel" Version="7.1.0-preview.1.42">
-      <Uri>https://github.com/nuget/nuget.client</Uri>
-      <Sha>b5efdd1f17df11700c9383def6ece79a40218ccd</Sha>
-    </Dependency>
-    <Dependency Name="NuGet.Protocol" Version="7.1.0-preview.1.42">
-      <Uri>https://github.com/nuget/nuget.client</Uri>
-      <Sha>b5efdd1f17df11700c9383def6ece79a40218ccd</Sha>
-    </Dependency>
-    <Dependency Name="NuGet.Packaging" Version="7.1.0-preview.1.42">
-      <Uri>https://github.com/nuget/nuget.client</Uri>
-      <Sha>b5efdd1f17df11700c9383def6ece79a40218ccd</Sha>
-    </Dependency>
-    <Dependency Name="NuGet.Versioning" Version="7.1.0-preview.1.42">
-      <Uri>https://github.com/nuget/nuget.client</Uri>
-      <Sha>b5efdd1f17df11700c9383def6ece79a40218ccd</Sha>
-    </Dependency>
-    <Dependency Name="NuGet.Localization" Version="7.1.0-preview.1.42">
-      <Uri>https://github.com/nuget/nuget.client</Uri>
-      <Sha>b5efdd1f17df11700c9383def6ece79a40218ccd</Sha>
-    </Dependency>
-    <Dependency Name="Microsoft.NET.Test.Sdk" Version="18.1.0-preview-25506-01">
-      <Uri>https://github.com/microsoft/vstest</Uri>
-      <Sha>51891d6b33641ad30bc512747652225ca7964386</Sha>
-    </Dependency>
-    <Dependency Name="Microsoft.TestPlatform.CLI" Version="18.1.0-preview-25506-01">
-      <Uri>https://github.com/microsoft/vstest</Uri>
-      <Sha>51891d6b33641ad30bc512747652225ca7964386</Sha>
-    </Dependency>
-    <Dependency Name="Microsoft.TestPlatform.Build" Version="18.1.0-preview-25506-01">
-      <Uri>https://github.com/microsoft/vstest</Uri>
-      <Sha>51891d6b33641ad30bc512747652225ca7964386</Sha>
-=======
-    <Dependency Name="Microsoft.Build" Version="18.1.0-preview-25562-107">
-      <Uri>https://github.com/dotnet/dotnet</Uri>
-      <Sha>63901a5c8a4aeae1c7f3f9514ed242421683599f</Sha>
-    </Dependency>
-    <Dependency Name="Microsoft.Build.Localization" Version="18.1.0-preview-25562-107">
-      <Uri>https://github.com/dotnet/dotnet</Uri>
-      <Sha>63901a5c8a4aeae1c7f3f9514ed242421683599f</Sha>
-    </Dependency>
-    <Dependency Name="Microsoft.FSharp.Compiler" Version="15.0.200-servicing.25562.107">
-      <Uri>https://github.com/dotnet/dotnet</Uri>
-      <Sha>63901a5c8a4aeae1c7f3f9514ed242421683599f</Sha>
-    </Dependency>
-    <Dependency Name="Microsoft.Net.Compilers.Toolset" Version="5.3.0-1.25562.107">
-      <Uri>https://github.com/dotnet/dotnet</Uri>
-      <Sha>63901a5c8a4aeae1c7f3f9514ed242421683599f</Sha>
-    </Dependency>
-    <Dependency Name="Microsoft.Net.Compilers.Toolset.Framework" Version="5.3.0-1.25562.107">
-      <Uri>https://github.com/dotnet/dotnet</Uri>
-      <Sha>63901a5c8a4aeae1c7f3f9514ed242421683599f</Sha>
-    </Dependency>
-    <Dependency Name="Microsoft.CodeAnalysis" Version="5.3.0-1.25562.107">
-      <Uri>https://github.com/dotnet/dotnet</Uri>
-      <Sha>63901a5c8a4aeae1c7f3f9514ed242421683599f</Sha>
-    </Dependency>
-    <Dependency Name="Microsoft.CodeAnalysis.BuildClient" Version="5.3.0-1.25562.107">
-      <Uri>https://github.com/dotnet/dotnet</Uri>
-      <Sha>63901a5c8a4aeae1c7f3f9514ed242421683599f</Sha>
-    </Dependency>
-    <Dependency Name="Microsoft.CodeAnalysis.CSharp" Version="5.3.0-1.25562.107">
-      <Uri>https://github.com/dotnet/dotnet</Uri>
-      <Sha>63901a5c8a4aeae1c7f3f9514ed242421683599f</Sha>
-    </Dependency>
-    <Dependency Name="Microsoft.CodeAnalysis.CSharp.CodeStyle" Version="5.3.0-1.25562.107">
-      <Uri>https://github.com/dotnet/dotnet</Uri>
-      <Sha>63901a5c8a4aeae1c7f3f9514ed242421683599f</Sha>
-    </Dependency>
-    <Dependency Name="Microsoft.CodeAnalysis.CSharp.Features" Version="5.3.0-1.25562.107">
-      <Uri>https://github.com/dotnet/dotnet</Uri>
-      <Sha>63901a5c8a4aeae1c7f3f9514ed242421683599f</Sha>
-    </Dependency>
-    <Dependency Name="Microsoft.CodeAnalysis.CSharp.Workspaces" Version="5.3.0-1.25562.107">
-      <Uri>https://github.com/dotnet/dotnet</Uri>
-      <Sha>63901a5c8a4aeae1c7f3f9514ed242421683599f</Sha>
-    </Dependency>
-    <Dependency Name="Microsoft.CodeAnalysis.Workspaces.Common" Version="5.3.0-1.25562.107">
-      <Uri>https://github.com/dotnet/dotnet</Uri>
-      <Sha>63901a5c8a4aeae1c7f3f9514ed242421683599f</Sha>
-    </Dependency>
-    <Dependency Name="Microsoft.CodeAnalysis.Workspaces.MSBuild" Version="5.3.0-1.25562.107">
-      <Uri>https://github.com/dotnet/dotnet</Uri>
-      <Sha>63901a5c8a4aeae1c7f3f9514ed242421683599f</Sha>
-    </Dependency>
-    <Dependency Name="Microsoft.Build.NuGetSdkResolver" Version="7.1.0-preview.1.6307">
-      <Uri>https://github.com/dotnet/dotnet</Uri>
-      <Sha>63901a5c8a4aeae1c7f3f9514ed242421683599f</Sha>
-    </Dependency>
-    <Dependency Name="NuGet.Build.Tasks" Version="7.1.0-preview.1.6307">
-      <Uri>https://github.com/dotnet/dotnet</Uri>
-      <Sha>63901a5c8a4aeae1c7f3f9514ed242421683599f</Sha>
-      <SourceBuildTarball RepoName="nuget-client" ManagedOnly="true" />
-    </Dependency>
     <Dependency Name="NuGet.Build.Tasks.Console" Version="7.1.0-preview.1.6307">
       <Uri>https://github.com/dotnet/dotnet</Uri>
       <Sha>63901a5c8a4aeae1c7f3f9514ed242421683599f</Sha>
@@ -376,7 +204,6 @@
     <Dependency Name="Microsoft.TestPlatform.Build" Version="18.1.0-preview-25562-107">
       <Uri>https://github.com/dotnet/dotnet</Uri>
       <Sha>63901a5c8a4aeae1c7f3f9514ed242421683599f</Sha>
->>>>>>> f803b29b
     </Dependency>
     <Dependency Name="Microsoft.NET.ILLink.Tasks" Version="10.0.0">
       <Uri>https://dev.azure.com/dnceng/internal/_git/dotnet-dotnet</Uri>
@@ -544,19 +371,6 @@
       <Uri>https://dev.azure.com/dnceng/internal/_git/dotnet-dotnet</Uri>
       <Sha>b0f34d51fccc69fd334253924abd8d6853fad7aa</Sha>
     </Dependency>
-<<<<<<< HEAD
-    <Dependency Name="Microsoft.CodeAnalysis.Razor.Tooling.Internal" Version="10.0.0-preview.25552.2">
-      <Uri>https://github.com/dotnet/razor</Uri>
-      <Sha>191feab170b690f6a4923072d1b6f6e00272d8a7</Sha>
-    </Dependency>
-    <Dependency Name="Microsoft.AspNetCore.Mvc.Razor.Extensions.Tooling.Internal" Version="10.0.0-preview.25552.2">
-      <Uri>https://github.com/dotnet/razor</Uri>
-      <Sha>191feab170b690f6a4923072d1b6f6e00272d8a7</Sha>
-    </Dependency>
-    <Dependency Name="Microsoft.NET.Sdk.Razor.SourceGenerators.Transport" Version="10.0.0-preview.25552.2">
-      <Uri>https://github.com/dotnet/razor</Uri>
-      <Sha>191feab170b690f6a4923072d1b6f6e00272d8a7</Sha>
-=======
     <Dependency Name="Microsoft.CodeAnalysis.Razor.Tooling.Internal" Version="10.0.0-preview.25562.107">
       <Uri>https://github.com/dotnet/dotnet</Uri>
       <Sha>63901a5c8a4aeae1c7f3f9514ed242421683599f</Sha>
@@ -568,21 +382,14 @@
     <Dependency Name="Microsoft.NET.Sdk.Razor.SourceGenerators.Transport" Version="10.0.0-preview.25562.107">
       <Uri>https://github.com/dotnet/dotnet</Uri>
       <Sha>63901a5c8a4aeae1c7f3f9514ed242421683599f</Sha>
->>>>>>> f803b29b
     </Dependency>
     <Dependency Name="Microsoft.Web.Xdt" Version="3.2.0-preview.25523.111">
       <Uri>https://dev.azure.com/dnceng/internal/_git/dotnet-dotnet</Uri>
       <Sha>b0f34d51fccc69fd334253924abd8d6853fad7aa</Sha>
     </Dependency>
-<<<<<<< HEAD
     <Dependency Name="Microsoft.CodeAnalysis.PublicApiAnalyzers" Version="5.3.0-2.25560.14">
       <Uri>https://github.com/dotnet/roslyn</Uri>
       <Sha>87392e460f076923c0e3cb82e01529feea61b6f2</Sha>
-=======
-    <Dependency Name="Microsoft.CodeAnalysis.PublicApiAnalyzers" Version="5.3.0-1.25562.107">
-      <Uri>https://github.com/dotnet/dotnet</Uri>
-      <Sha>63901a5c8a4aeae1c7f3f9514ed242421683599f</Sha>
->>>>>>> f803b29b
     </Dependency>
     <Dependency Name="System.CommandLine" Version="2.0.0">
       <Uri>https://dev.azure.com/dnceng/internal/_git/dotnet-dotnet</Uri>
@@ -708,7 +515,6 @@
       <Uri>https://dev.azure.com/dnceng/internal/_git/dotnet-dotnet</Uri>
       <Sha>b0f34d51fccc69fd334253924abd8d6853fad7aa</Sha>
     </Dependency>
-<<<<<<< HEAD
     <Dependency Name="Microsoft.CodeAnalysis.ExternalAccess.HotReload" Version="5.3.0-2.25560.14">
       <Uri>https://github.com/dotnet/roslyn</Uri>
       <Sha>87392e460f076923c0e3cb82e01529feea61b6f2</Sha>
@@ -746,45 +552,6 @@
     <Dependency Name="Microsoft.DotNet.XliffTasks" Version="10.0.0-beta.25555.6">
       <Uri>https://github.com/dotnet/arcade</Uri>
       <Sha>987d1a73ea67d323c0fc7537bce8ec65d87eb43f</Sha>
-=======
-    <Dependency Name="Microsoft.CodeAnalysis.ExternalAccess.HotReload" Version="5.3.0-1.25562.107">
-      <Uri>https://github.com/dotnet/dotnet</Uri>
-      <Sha>63901a5c8a4aeae1c7f3f9514ed242421683599f</Sha>
-    </Dependency>
-  </ProductDependencies>
-  <ToolsetDependencies>
-    <Dependency Name="Microsoft.DotNet.Arcade.Sdk" Version="10.0.0-beta.25562.107">
-      <Uri>https://github.com/dotnet/dotnet</Uri>
-      <Sha>63901a5c8a4aeae1c7f3f9514ed242421683599f</Sha>
-    </Dependency>
-    <Dependency Name="Microsoft.DotNet.Build.Tasks.Installers" Version="10.0.0-beta.25562.107">
-      <Uri>https://github.com/dotnet/dotnet</Uri>
-      <Sha>63901a5c8a4aeae1c7f3f9514ed242421683599f</Sha>
-    </Dependency>
-    <Dependency Name="Microsoft.DotNet.Build.Tasks.Templating" Version="10.0.0-beta.25562.107">
-      <Uri>https://github.com/dotnet/dotnet</Uri>
-      <Sha>63901a5c8a4aeae1c7f3f9514ed242421683599f</Sha>
-    </Dependency>
-    <Dependency Name="Microsoft.DotNet.Build.Tasks.Workloads" Version="10.0.0-beta.25562.107">
-      <Uri>https://github.com/dotnet/dotnet</Uri>
-      <Sha>63901a5c8a4aeae1c7f3f9514ed242421683599f</Sha>
-    </Dependency>
-    <Dependency Name="Microsoft.DotNet.Helix.Sdk" Version="10.0.0-beta.25562.107">
-      <Uri>https://github.com/dotnet/dotnet</Uri>
-      <Sha>63901a5c8a4aeae1c7f3f9514ed242421683599f</Sha>
-    </Dependency>
-    <Dependency Name="Microsoft.DotNet.SignTool" Version="10.0.0-beta.25562.107">
-      <Uri>https://github.com/dotnet/dotnet</Uri>
-      <Sha>63901a5c8a4aeae1c7f3f9514ed242421683599f</Sha>
-    </Dependency>
-    <Dependency Name="Microsoft.DotNet.XUnitExtensions" Version="10.0.0-beta.25562.107">
-      <Uri>https://github.com/dotnet/dotnet</Uri>
-      <Sha>63901a5c8a4aeae1c7f3f9514ed242421683599f</Sha>
-    </Dependency>
-    <Dependency Name="Microsoft.DotNet.XliffTasks" Version="10.0.0-beta.25562.107">
-      <Uri>https://github.com/dotnet/dotnet</Uri>
-      <Sha>63901a5c8a4aeae1c7f3f9514ed242421683599f</Sha>
->>>>>>> f803b29b
     </Dependency>
     <Dependency Name="System.Reflection.MetadataLoadContext" Version="10.0.0">
       <Uri>https://dev.azure.com/dnceng/internal/_git/dotnet-dotnet</Uri>
