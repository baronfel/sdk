--- conflicted
+++ resolved
@@ -1,37 +1,14 @@
 <?xml version="1.0" encoding="utf-8"?>
 <Dependencies>
   <ProductDependencies>
-<<<<<<< HEAD
-    <Dependency Name="Microsoft.NETCore.App.Ref" Version="3.0.0" Pinned="true">
-=======
-    <Dependency Name="Microsoft.NETCore.App.Runtime.win-x64" Version="3.1.0-preview2.19523.4">
->>>>>>> 672bc62a
+    <Dependency Name="Microsoft.NETCore.App.Ref" Version="3.1.0-preview2.19523.4">
       <Uri>https://github.com/dotnet/core-setup</Uri>
       <Sha>5cde584f489b0b4c558255ea484c5606eb494b98</Sha>
     </Dependency>
-<<<<<<< HEAD
-    <Dependency Name="Microsoft.NETCore.App.Runtime.win-x64" Version="3.0.1">
+    <Dependency Name="Microsoft.NETCore.App.Runtime.win-x64" Version="3.1.0-preview2.19523.4">
       <Uri>https://github.com/dotnet/core-setup</Uri>
-      <Sha>32085cbc728e1016c9d6a7bc105845f0f9eb6b47</Sha>
+      <Sha>5cde584f489b0b4c558255ea484c5606eb494b98</Sha>
     </Dependency>
-    <Dependency Name="Microsoft.DotNet.Cli.Runtime" Version="3.0.101-servicing.19517.5">
-      <Uri>https://github.com/dotnet/cli</Uri>
-      <Sha>973a51de880fe7a0fa170c551e60a1042bee2a3b</Sha>
-    </Dependency>
-    <Dependency Name="Microsoft.NET.Sdk" Version="3.0.101-servicing.19510.7">
-      <Uri>https://github.com/dotnet/sdk</Uri>
-      <Sha>dc6f52268517e279bc001aec4520585d9b040e41</Sha>
-    </Dependency>
-    <Dependency Name="Microsoft.Build" Version="16.3.2">
-      <Uri>https://github.com/microsoft/msbuild</Uri>
-      <Sha>e481bbf88fd4a406cc8a98c2f46e9bda8e76be69</Sha>
-    </Dependency>
-    <Dependency Name="Microsoft.Build.Localization" Version="16.3.2-servicing-19509-09">
-      <Uri>https://github.com/microsoft/msbuild</Uri>
-      <Sha>e481bbf88fd4a406cc8a98c2f46e9bda8e76be69</Sha>
-    </Dependency>
-    <Dependency Name="Microsoft.FSharp.Compiler" Version="10.6.0-beta.19454.10">
-=======
     <Dependency Name="Microsoft.DotNet.Cli.Runtime" Version="3.1.100-preview2.19522.5">
       <Uri>https://github.com/dotnet/cli</Uri>
       <Sha>fec43d22c486a8e312811cc769e320a62d86c552</Sha>
@@ -44,8 +21,11 @@
       <Uri>https://github.com/microsoft/msbuild</Uri>
       <Sha>72f86ff1cb1daad46fd454c14f2dfa490e6fc49b</Sha>
     </Dependency>
+    <Dependency Name="Microsoft.Build.Localization" Version="16.4.0-preview-19522-08">
+      <Uri>https://github.com/microsoft/msbuild</Uri>
+      <Sha>72f86ff1cb1daad46fd454c14f2dfa490e6fc49b</Sha>
+    </Dependency>
     <Dependency Name="Microsoft.FSharp.Compiler" Version="10.7.0-beta.19504.1">
->>>>>>> 672bc62a
       <Uri>https://github.com/dotnet/fsharp</Uri>
       <Sha>e3676d75d501a2df6789ad0f5ebc310bc2cee6b5</Sha>
     </Dependency>
@@ -53,20 +33,6 @@
       <Uri>https://github.com/dotnet/roslyn</Uri>
       <Sha>36a22ac51168b2707f153539a0df02b931872367</Sha>
     </Dependency>
-<<<<<<< HEAD
-    <Dependency Name="Microsoft.NET.Sdk.Razor" Version="3.0.1">
-      <Uri>https://github.com/aspnet/AspNetCore-Tooling</Uri>
-      <Sha>4ef35e11af80a5907438d1a715e51803acf1077c</Sha>
-    </Dependency>
-    <!-- For coherency purposes, this version should be gated by the version of wpf routed via core setup -->
-    <Dependency Name="Microsoft.NET.Sdk.WindowsDesktop" Version="3.0.1-servicing.19510.3" CoherentParentDependency="Microsoft.NETCore.App.Runtime.win-x64">
-      <Uri>https://github.com/dotnet/wpf</Uri>
-      <Sha>a4f24b6a7849ad33e29a50bd1d607f424953013b</Sha>
-    </Dependency>
-    <Dependency Name="NuGet.Build.Tasks" Version="5.3.1-rtm.6268">
-      <Uri>https://github.com/NuGet/NuGet.Client</Uri>
-      <Sha>f2c670b0b7cdc018dc708666b2d58699d9654e42</Sha>
-=======
     <Dependency Name="Microsoft.NET.Sdk.Razor" Version="3.1.0-preview2.19518.7">
       <Uri>https://github.com/aspnet/AspNetCore-Tooling</Uri>
       <Sha>c034007a2d17e04decd619d875307392656ae94f</Sha>
@@ -79,21 +45,14 @@
     <Dependency Name="NuGet.Build.Tasks" Version="5.4.0-preview.3.6271">
       <Uri>https://github.com/NuGet/NuGet.Client</Uri>
       <Sha>c1f6915918b82c096bbd666bd9c18528f1f70630</Sha>
->>>>>>> 672bc62a
     </Dependency>
     <Dependency Name="Microsoft.NET.Test.Sdk" Version="16.3.0">
       <Uri>https://github.com/microsoft/vstest</Uri>
       <Sha>55e7e45431c9c05656c999b902686e7402664573</Sha>
     </Dependency>
-<<<<<<< HEAD
-    <Dependency Name="Microsoft.NET.Sdk.Web" Version="3.0.100-rc2.19516.3">
-      <Uri>https://github.com/aspnet/websdk</Uri>
-      <Sha>7b3bc68b31bee229cd5d73bf653df69b719303bb</Sha>
-=======
     <Dependency Name="Microsoft.NET.Sdk.Web" Version="3.1.100-preview2.19522.3">
       <Uri>https://github.com/aspnet/websdk</Uri>
       <Sha>fc43342cc5049b407849588e0d6e58793e8837d0</Sha>
->>>>>>> 672bc62a
     </Dependency>
     <Dependency Name="ILLink.Tasks" Version="0.1.6-prerelease.19380.1">
       <Uri>https://github.com/mono/linker</Uri>
