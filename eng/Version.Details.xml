<?xml version="1.0" encoding="utf-8"?>
<Dependencies>
  <ProductDependencies>
    <Dependency Name="Microsoft.TemplateEngine.Abstractions" Version="8.0.100-preview.6.23309.2">
      <Uri>https://github.com/dotnet/templating</Uri>
      <Sha>0cd9f9b7294c6fda2af9a447fdb3dd0ab834a7ca</Sha>
      <SourceBuild RepoName="templating" ManagedOnly="true" />
    </Dependency>
    <Dependency Name="Microsoft.NETCore.App.Ref" Version="8.0.0-preview.6.23309.7">
      <Uri>https://github.com/dotnet/runtime</Uri>
      <Sha>37c0371ab3f7651d64a6dfe4c2e8677206fa34ee</Sha>
    </Dependency>
    <Dependency Name="VS.Redist.Common.NetCore.SharedFramework.x64.8.0" Version="8.0.0-preview.6.23309.7">
      <Uri>https://github.com/dotnet/runtime</Uri>
      <Sha>37c0371ab3f7651d64a6dfe4c2e8677206fa34ee</Sha>
      <SourceBuild RepoName="runtime" ManagedOnly="false" />
    </Dependency>
    <Dependency Name="VS.Redist.Common.NetCore.TargetingPack.x64.8.0" Version="8.0.0-preview.6.23309.7">
      <Uri>https://github.com/dotnet/runtime</Uri>
      <Sha>37c0371ab3f7651d64a6dfe4c2e8677206fa34ee</Sha>
    </Dependency>
    <Dependency Name="Microsoft.NETCore.App.Runtime.win-x64" Version="8.0.0-preview.6.23309.7">
      <Uri>https://github.com/dotnet/runtime</Uri>
      <Sha>37c0371ab3f7651d64a6dfe4c2e8677206fa34ee</Sha>
    </Dependency>
    <Dependency Name="Microsoft.NETCore.App.Host.win-x64" Version="8.0.0-preview.6.23309.7">
      <Uri>https://github.com/dotnet/runtime</Uri>
      <Sha>37c0371ab3f7651d64a6dfe4c2e8677206fa34ee</Sha>
    </Dependency>
    <Dependency Name="Microsoft.NETCore.Platforms" Version="8.0.0-preview.6.23309.7">
      <Uri>https://github.com/dotnet/runtime</Uri>
      <Sha>37c0371ab3f7651d64a6dfe4c2e8677206fa34ee</Sha>
    </Dependency>
    <Dependency Name="Microsoft.NET.HostModel" Version="8.0.0-preview.6.23309.7">
      <Uri>https://github.com/dotnet/runtime</Uri>
      <Sha>37c0371ab3f7651d64a6dfe4c2e8677206fa34ee</Sha>
    </Dependency>
    <Dependency Name="Microsoft.Extensions.DependencyModel" Version="8.0.0-preview.6.23309.7">
      <Uri>https://github.com/dotnet/runtime</Uri>
      <Sha>37c0371ab3f7651d64a6dfe4c2e8677206fa34ee</Sha>
    </Dependency>
    <Dependency Name="Microsoft.NETCore.DotNetHostResolver" Version="8.0.0-preview.6.23309.7">
      <Uri>https://github.com/dotnet/runtime</Uri>
      <Sha>37c0371ab3f7651d64a6dfe4c2e8677206fa34ee</Sha>
    </Dependency>
    <Dependency Name="Microsoft.NET.Workload.Emscripten.Current.Manifest-8.0.100.Transport" Version="8.0.0-preview.6.23307.1" CoherentParentDependency="Microsoft.NETCore.App.Runtime.win-x64">
      <Uri>https://github.com/dotnet/emsdk</Uri>
      <Sha>116fc0fea5482fb88618eb96d7b00c1d65e6cea4</Sha>
      <SourceBuild RepoName="emsdk" ManagedOnly="true" />
    </Dependency>
    <Dependency Name="Microsoft.Build" Version="17.7.0-preview-23308-03">
      <Uri>https://github.com/dotnet/msbuild</Uri>
      <Sha>c6daff1259eb3c2a42d53f664f82c3c8a66c6166</Sha>
      <SourceBuild RepoName="msbuild" ManagedOnly="true" />
    </Dependency>
    <Dependency Name="Microsoft.Build.Localization" Version="17.7.0-preview-23308-03">
      <Uri>https://github.com/dotnet/msbuild</Uri>
      <Sha>c6daff1259eb3c2a42d53f664f82c3c8a66c6166</Sha>
    </Dependency>
    <Dependency Name="Microsoft.SourceBuild.Intermediate.msbuild" Version="17.7.0-preview-23308-03">
      <Uri>https://github.com/dotnet/msbuild</Uri>
      <Sha>c6daff1259eb3c2a42d53f664f82c3c8a66c6166</Sha>
    </Dependency>
    <Dependency Name="Microsoft.FSharp.Compiler" Version="12.8.0-beta.23308.5">
      <Uri>https://github.com/dotnet/fsharp</Uri>
      <Sha>2c79c7695546980561fc1559a71465cf47ce01d7</Sha>
    </Dependency>
    <Dependency Name="Microsoft.SourceBuild.Intermediate.fsharp" Version="8.0.100-beta.23308.5">
      <Uri>https://github.com/dotnet/fsharp</Uri>
      <Sha>2c79c7695546980561fc1559a71465cf47ce01d7</Sha>
      <SourceBuild RepoName="fsharp" ManagedOnly="true" />
    </Dependency>
    <Dependency Name="dotnet-format" Version="8.0.427204">
      <Uri>https://github.com/dotnet/format</Uri>
      <Sha>1297f6fcff6c301c2617930bbbea8879cafee538</Sha>
      <SourceBuild RepoName="format" ManagedOnly="true" />
    </Dependency>
    <Dependency Name="Microsoft.Net.Compilers.Toolset" Version="4.7.0-3.23309.13">
      <Uri>https://github.com/dotnet/roslyn</Uri>
      <Sha>ef55b116221d058f68eee08923315959aef3b314</Sha>
      <SourceBuild RepoName="roslyn" ManagedOnly="true" />
    </Dependency>
    <Dependency Name="Microsoft.CodeAnalysis" Version="4.7.0-3.23309.13">
      <Uri>https://github.com/dotnet/roslyn</Uri>
      <Sha>ef55b116221d058f68eee08923315959aef3b314</Sha>
    </Dependency>
    <Dependency Name="Microsoft.CodeAnalysis.CSharp" Version="4.7.0-3.23309.13">
      <Uri>https://github.com/dotnet/roslyn</Uri>
      <Sha>ef55b116221d058f68eee08923315959aef3b314</Sha>
    </Dependency>
    <Dependency Name="Microsoft.CodeAnalysis.CSharp.CodeStyle" Version="4.7.0-3.23309.13">
      <Uri>https://github.com/dotnet/roslyn</Uri>
      <Sha>ef55b116221d058f68eee08923315959aef3b314</Sha>
    </Dependency>
    <Dependency Name="Microsoft.CodeAnalysis.CSharp.Features" Version="4.7.0-3.23309.13">
      <Uri>https://github.com/dotnet/roslyn</Uri>
      <Sha>ef55b116221d058f68eee08923315959aef3b314</Sha>
    </Dependency>
    <Dependency Name="Microsoft.CodeAnalysis.CSharp.Workspaces" Version="4.7.0-3.23309.13">
      <Uri>https://github.com/dotnet/roslyn</Uri>
      <Sha>ef55b116221d058f68eee08923315959aef3b314</Sha>
    </Dependency>
    <Dependency Name="Microsoft.CodeAnalysis.Workspaces.MSBuild" Version="4.7.0-3.23309.13">
      <Uri>https://github.com/dotnet/roslyn</Uri>
      <Sha>ef55b116221d058f68eee08923315959aef3b314</Sha>
    </Dependency>
    <Dependency Name="Microsoft.AspNetCore.DeveloperCertificates.XPlat" Version="8.0.0-preview.6.23310.2">
      <Uri>https://github.com/dotnet/aspnetcore</Uri>
      <Sha>1dd4224807819dcc4f86b2b5f9976546bd623c7d</Sha>
    </Dependency>
    <Dependency Name="Microsoft.AspNetCore.TestHost" Version="8.0.0-preview.6.23310.2">
      <Uri>https://github.com/dotnet/aspnetcore</Uri>
      <Sha>1dd4224807819dcc4f86b2b5f9976546bd623c7d</Sha>
    </Dependency>
    <Dependency Name="Microsoft.Build.NuGetSdkResolver" Version="6.7.0-preview.3.59">
      <Uri>https://github.com/nuget/nuget.client</Uri>
      <Sha>698361e8e7bcf18140438d601a2aafa7b5ba2ffb</Sha>
    </Dependency>
    <Dependency Name="NuGet.Build.Tasks" Version="6.7.0-preview.3.59">
      <Uri>https://github.com/nuget/nuget.client</Uri>
      <Sha>698361e8e7bcf18140438d601a2aafa7b5ba2ffb</Sha>
    </Dependency>
    <Dependency Name="NuGet.Build.Tasks.Console" Version="6.7.0-preview.3.59">
      <Uri>https://github.com/nuget/nuget.client</Uri>
      <Sha>698361e8e7bcf18140438d601a2aafa7b5ba2ffb</Sha>
    </Dependency>
    <Dependency Name="NuGet.Build.Tasks.Pack" Version="6.7.0-preview.3.59">
      <Uri>https://github.com/nuget/nuget.client</Uri>
      <Sha>698361e8e7bcf18140438d601a2aafa7b5ba2ffb</Sha>
    </Dependency>
    <Dependency Name="NuGet.Commands" Version="6.7.0-preview.3.59">
      <Uri>https://github.com/nuget/nuget.client</Uri>
      <Sha>698361e8e7bcf18140438d601a2aafa7b5ba2ffb</Sha>
    </Dependency>
    <Dependency Name="NuGet.CommandLine.XPlat" Version="6.7.0-preview.3.59">
      <Uri>https://github.com/nuget/nuget.client</Uri>
      <Sha>698361e8e7bcf18140438d601a2aafa7b5ba2ffb</Sha>
    </Dependency>
    <Dependency Name="NuGet.Common" Version="6.7.0-preview.3.59">
      <Uri>https://github.com/nuget/nuget.client</Uri>
      <Sha>698361e8e7bcf18140438d601a2aafa7b5ba2ffb</Sha>
    </Dependency>
    <Dependency Name="NuGet.Configuration" Version="6.7.0-preview.3.59">
      <Uri>https://github.com/nuget/nuget.client</Uri>
      <Sha>698361e8e7bcf18140438d601a2aafa7b5ba2ffb</Sha>
    </Dependency>
    <Dependency Name="NuGet.Credentials" Version="6.7.0-preview.3.59">
      <Uri>https://github.com/nuget/nuget.client</Uri>
      <Sha>698361e8e7bcf18140438d601a2aafa7b5ba2ffb</Sha>
    </Dependency>
    <Dependency Name="NuGet.DependencyResolver.Core" Version="6.7.0-preview.3.59">
      <Uri>https://github.com/nuget/nuget.client</Uri>
      <Sha>698361e8e7bcf18140438d601a2aafa7b5ba2ffb</Sha>
    </Dependency>
    <Dependency Name="NuGet.Frameworks" Version="6.7.0-preview.3.59">
      <Uri>https://github.com/nuget/nuget.client</Uri>
      <Sha>698361e8e7bcf18140438d601a2aafa7b5ba2ffb</Sha>
    </Dependency>
    <Dependency Name="NuGet.LibraryModel" Version="6.7.0-preview.3.59">
      <Uri>https://github.com/nuget/nuget.client</Uri>
      <Sha>698361e8e7bcf18140438d601a2aafa7b5ba2ffb</Sha>
    </Dependency>
    <Dependency Name="NuGet.ProjectModel" Version="6.7.0-preview.3.59">
      <Uri>https://github.com/nuget/nuget.client</Uri>
      <Sha>698361e8e7bcf18140438d601a2aafa7b5ba2ffb</Sha>
    </Dependency>
    <Dependency Name="NuGet.Protocol" Version="6.7.0-preview.3.59">
      <Uri>https://github.com/nuget/nuget.client</Uri>
      <Sha>698361e8e7bcf18140438d601a2aafa7b5ba2ffb</Sha>
    </Dependency>
    <Dependency Name="NuGet.Packaging" Version="6.7.0-preview.3.59">
      <Uri>https://github.com/nuget/nuget.client</Uri>
      <Sha>698361e8e7bcf18140438d601a2aafa7b5ba2ffb</Sha>
    </Dependency>
    <Dependency Name="NuGet.Versioning" Version="6.7.0-preview.3.59">
      <Uri>https://github.com/nuget/nuget.client</Uri>
      <Sha>698361e8e7bcf18140438d601a2aafa7b5ba2ffb</Sha>
    </Dependency>
    <Dependency Name="Microsoft.NET.Test.Sdk" Version="17.7.0-preview.23308.1">
      <Uri>https://github.com/microsoft/vstest</Uri>
      <Sha>11b375cec01792f2f37e3aaf199c0dc71aaa8786</Sha>
      <SourceBuild RepoName="vstest" ManagedOnly="true" />
    </Dependency>
    <Dependency Name="Microsoft.TestPlatform.CLI" Version="17.7.0-preview.23308.1">
      <Uri>https://github.com/microsoft/vstest</Uri>
      <Sha>11b375cec01792f2f37e3aaf199c0dc71aaa8786</Sha>
    </Dependency>
    <Dependency Name="Microsoft.TestPlatform.Build" Version="17.7.0-preview.23308.1">
      <Uri>https://github.com/microsoft/vstest</Uri>
      <Sha>11b375cec01792f2f37e3aaf199c0dc71aaa8786</Sha>
    </Dependency>
    <Dependency Name="Microsoft.NET.ILLink.Tasks" Version="8.0.0-preview.6.23309.7">
      <Uri>https://github.com/dotnet/runtime</Uri>
      <Sha>37c0371ab3f7651d64a6dfe4c2e8677206fa34ee</Sha>
    </Dependency>
    <Dependency Name="System.CodeDom" Version="8.0.0-preview.6.23309.7">
      <Uri>https://github.com/dotnet/runtime</Uri>
      <Sha>37c0371ab3f7651d64a6dfe4c2e8677206fa34ee</Sha>
    </Dependency>
    <Dependency Name="System.Security.Cryptography.ProtectedData" Version="8.0.0-preview.6.23309.7">
      <Uri>https://github.com/dotnet/runtime</Uri>
      <Sha>37c0371ab3f7651d64a6dfe4c2e8677206fa34ee</Sha>
    </Dependency>
    <Dependency Name="System.Text.Encoding.CodePages" Version="8.0.0-preview.6.23309.7">
      <Uri>https://github.com/dotnet/runtime</Uri>
      <Sha>37c0371ab3f7651d64a6dfe4c2e8677206fa34ee</Sha>
    </Dependency>
    <Dependency Name="System.Resources.Extensions" Version="8.0.0-preview.6.23309.7">
      <Uri>https://github.com/dotnet/runtime</Uri>
      <Sha>37c0371ab3f7651d64a6dfe4c2e8677206fa34ee</Sha>
    </Dependency>
    <Dependency Name="Microsoft.WindowsDesktop.App.Runtime.win-x64" Version="8.0.0-preview.6.23311.1">
      <Uri>https://github.com/dotnet/windowsdesktop</Uri>
      <Sha>5afd6b59ab0840667ab0a2cede374ff3c89569ce</Sha>
    </Dependency>
    <Dependency Name="VS.Redist.Common.WindowsDesktop.SharedFramework.x64.8.0" Version="8.0.0-preview.6.23311.1">
      <Uri>https://github.com/dotnet/windowsdesktop</Uri>
      <Sha>5afd6b59ab0840667ab0a2cede374ff3c89569ce</Sha>
    </Dependency>
    <Dependency Name="Microsoft.WindowsDesktop.App.Ref" Version="8.0.0-preview.6.23311.1">
      <Uri>https://github.com/dotnet/windowsdesktop</Uri>
      <Sha>5afd6b59ab0840667ab0a2cede374ff3c89569ce</Sha>
    </Dependency>
    <Dependency Name="VS.Redist.Common.WindowsDesktop.TargetingPack.x64.8.0" Version="8.0.0-preview.6.23311.1">
      <Uri>https://github.com/dotnet/windowsdesktop</Uri>
      <Sha>5afd6b59ab0840667ab0a2cede374ff3c89569ce</Sha>
    </Dependency>
    <Dependency Name="Microsoft.NET.Sdk.WindowsDesktop" Version="8.0.0-preview.6.23310.2" CoherentParentDependency="Microsoft.WindowsDesktop.App.Ref">
      <Uri>https://github.com/dotnet/wpf</Uri>
      <Sha>163404b6540f1383a8d7072891e77737a8150ef6</Sha>
    </Dependency>
    <Dependency Name="Microsoft.AspNetCore.App.Ref" Version="8.0.0-preview.6.23310.2">
      <Uri>https://github.com/dotnet/aspnetcore</Uri>
      <Sha>1dd4224807819dcc4f86b2b5f9976546bd623c7d</Sha>
    </Dependency>
    <Dependency Name="Microsoft.AspNetCore.App.Ref.Internal" Version="8.0.0-preview.6.23310.2">
      <Uri>https://github.com/dotnet/aspnetcore</Uri>
      <Sha>1dd4224807819dcc4f86b2b5f9976546bd623c7d</Sha>
    </Dependency>
    <Dependency Name="Microsoft.AspNetCore.App.Runtime.win-x64" Version="8.0.0-preview.6.23310.2">
      <Uri>https://github.com/dotnet/aspnetcore</Uri>
      <Sha>1dd4224807819dcc4f86b2b5f9976546bd623c7d</Sha>
    </Dependency>
    <Dependency Name="VS.Redist.Common.AspNetCore.SharedFramework.x64.8.0" Version="8.0.0-preview.6.23310.2">
      <Uri>https://github.com/dotnet/aspnetcore</Uri>
      <Sha>1dd4224807819dcc4f86b2b5f9976546bd623c7d</Sha>
      <SourceBuild RepoName="aspnetcore" ManagedOnly="true" />
    </Dependency>
    <Dependency Name="dotnet-dev-certs" Version="8.0.0-preview.6.23310.2">
      <Uri>https://github.com/dotnet/aspnetcore</Uri>
      <Sha>1dd4224807819dcc4f86b2b5f9976546bd623c7d</Sha>
    </Dependency>
    <Dependency Name="dotnet-user-jwts" Version="8.0.0-preview.6.23310.2">
      <Uri>https://github.com/dotnet/aspnetcore</Uri>
      <Sha>1dd4224807819dcc4f86b2b5f9976546bd623c7d</Sha>
    </Dependency>
    <Dependency Name="dotnet-user-secrets" Version="8.0.0-preview.6.23310.2">
      <Uri>https://github.com/dotnet/aspnetcore</Uri>
      <Sha>1dd4224807819dcc4f86b2b5f9976546bd623c7d</Sha>
    </Dependency>
    <Dependency Name="Microsoft.AspNetCore.Analyzers" Version="8.0.0-preview.6.23310.2">
      <Uri>https://github.com/dotnet/aspnetcore</Uri>
      <Sha>1dd4224807819dcc4f86b2b5f9976546bd623c7d</Sha>
    </Dependency>
    <Dependency Name="Microsoft.AspNetCore.Components.SdkAnalyzers" Version="8.0.0-preview.6.23310.2">
      <Uri>https://github.com/dotnet/aspnetcore</Uri>
      <Sha>1dd4224807819dcc4f86b2b5f9976546bd623c7d</Sha>
    </Dependency>
    <Dependency Name="Microsoft.AspNetCore.Mvc.Analyzers" Version="8.0.0-preview.6.23310.2">
      <Uri>https://github.com/dotnet/aspnetcore</Uri>
      <Sha>1dd4224807819dcc4f86b2b5f9976546bd623c7d</Sha>
    </Dependency>
    <Dependency Name="Microsoft.AspNetCore.Mvc.Api.Analyzers" Version="8.0.0-preview.6.23310.2">
      <Uri>https://github.com/dotnet/aspnetcore</Uri>
      <Sha>1dd4224807819dcc4f86b2b5f9976546bd623c7d</Sha>
    </Dependency>
    <Dependency Name="Microsoft.CodeAnalysis.Razor.Tooling.Internal" Version="7.0.0-preview.23307.4">
      <Uri>https://github.com/dotnet/razor</Uri>
      <Sha>b6e673c517a1a0f6632abed2b655147425b6d634</Sha>
      <SourceBuild RepoName="razor" ManagedOnly="true" />
    </Dependency>
    <Dependency Name="Microsoft.AspNetCore.Mvc.Razor.Extensions.Tooling.Internal" Version="7.0.0-preview.23307.4">
      <Uri>https://github.com/dotnet/razor</Uri>
      <Sha>b6e673c517a1a0f6632abed2b655147425b6d634</Sha>
    </Dependency>
    <Dependency Name="Microsoft.NET.Sdk.Razor.SourceGenerators.Transport" Version="7.0.0-preview.23307.4">
      <Uri>https://github.com/dotnet/razor</Uri>
      <Sha>b6e673c517a1a0f6632abed2b655147425b6d634</Sha>
    </Dependency>
    <Dependency Name="Microsoft.Extensions.FileProviders.Embedded" Version="8.0.0-preview.6.23310.2">
      <Uri>https://github.com/dotnet/aspnetcore</Uri>
      <Sha>1dd4224807819dcc4f86b2b5f9976546bd623c7d</Sha>
    </Dependency>
    <Dependency Name="Microsoft.AspNetCore.Authorization" Version="8.0.0-preview.6.23310.2">
      <Uri>https://github.com/dotnet/aspnetcore</Uri>
      <Sha>1dd4224807819dcc4f86b2b5f9976546bd623c7d</Sha>
    </Dependency>
    <Dependency Name="Microsoft.AspNetCore.Components.Web" Version="8.0.0-preview.6.23310.2">
      <Uri>https://github.com/dotnet/aspnetcore</Uri>
      <Sha>1dd4224807819dcc4f86b2b5f9976546bd623c7d</Sha>
    </Dependency>
    <Dependency Name="Microsoft.JSInterop" Version="8.0.0-preview.6.23310.2">
      <Uri>https://github.com/dotnet/aspnetcore</Uri>
      <Sha>1dd4224807819dcc4f86b2b5f9976546bd623c7d</Sha>
    </Dependency>
    <Dependency Name="Microsoft.Web.Xdt" Version="7.0.0-preview.22423.2" Pinned="true">
      <Uri>https://github.com/dotnet/xdt</Uri>
      <Sha>9a1c3e1b7f0c8763d4c96e593961a61a72679a7b</Sha>
      <SourceBuild RepoName="xdt" ManagedOnly="true" />
    </Dependency>
    <Dependency Name="Microsoft.CodeAnalysis.NetAnalyzers" Version="8.0.0-preview.23308.2">
      <Uri>https://github.com/dotnet/roslyn-analyzers</Uri>
      <Sha>2f0301ef59624a72fb00f7fd92caa50be03f277d</Sha>
    </Dependency>
    <Dependency Name="Microsoft.CodeAnalysis.PublicApiAnalyzers" Version="3.3.5-beta1.23308.2">
      <Uri>https://github.com/dotnet/roslyn-analyzers</Uri>
      <Sha>2f0301ef59624a72fb00f7fd92caa50be03f277d</Sha>
    </Dependency>
    <Dependency Name="Microsoft.SourceBuild.Intermediate.roslyn-analyzers" Version="3.3.5-beta1.23308.2">
      <Uri>https://github.com/dotnet/roslyn-analyzers</Uri>
      <Sha>2f0301ef59624a72fb00f7fd92caa50be03f277d</Sha>
      <SourceBuild RepoName="roslyn-analyzers" ManagedOnly="true" />
    </Dependency>
<<<<<<< HEAD
    <Dependency Name="System.CommandLine" Version="2.0.0-beta4.23308.1">
      <Uri>https://github.com/dotnet/command-line-api</Uri>
      <Sha>96a8130a7db5b4f5f8932512da52cbf7ff71bcd4</Sha>
    </Dependency>
    <Dependency Name="Microsoft.SourceBuild.Intermediate.command-line-api" Version="0.1.430801">
      <Uri>https://github.com/dotnet/command-line-api</Uri>
      <Sha>96a8130a7db5b4f5f8932512da52cbf7ff71bcd4</Sha>
=======
    <Dependency Name="System.CommandLine" Version="2.0.0-beta4.22564.1">
      <Uri>https://github.com/dotnet/command-line-api</Uri>
      <Sha>8374d5fca634a93458c84414b1604c12f765d1ab</Sha>
    </Dependency>
    <Dependency Name="Microsoft.SourceBuild.Intermediate.command-line-api" Version="0.1.356401">
      <Uri>https://github.com/dotnet/command-line-api</Uri>
      <Sha>8374d5fca634a93458c84414b1604c12f765d1ab</Sha>
>>>>>>> 21f63eab
      <SourceBuild RepoName="command-line-api" ManagedOnly="true" />
    </Dependency>
    <Dependency Name="Microsoft.SourceBuild.Intermediate.source-build-externals" Version="8.0.0-alpha.1.23305.2">
      <Uri>https://github.com/dotnet/source-build-externals</Uri>
      <Sha>7f9ae67f86a5adc1d9bf2f22f4bf3ec05b6d7b68</Sha>
      <SourceBuild RepoName="source-build-externals" ManagedOnly="true" />
    </Dependency>
    <Dependency Name="Microsoft.SourceBuild.Intermediate.source-build-reference-packages" Version="8.0.0-alpha.1.23309.1">
      <Uri>https://github.com/dotnet/source-build-reference-packages</Uri>
      <Sha>b0f656e394f8e98f48f11612ac997750bb85ff6c</Sha>
      <SourceBuild RepoName="source-build-reference-packages" ManagedOnly="true" />
    </Dependency>
    <Dependency Name="Microsoft.Deployment.DotNet.Releases" Version="1.0.0-preview.6.23206.1">
      <Uri>https://github.com/dotnet/deployment-tools</Uri>
      <Sha>9e870996b8bf0b91a791edd1039bfd23bdd01af8</Sha>
    </Dependency>
    <Dependency Name="Microsoft.Build.Tasks.Git" Version="8.0.0-beta.23309.3">
      <Uri>https://github.com/dotnet/sourcelink</Uri>
      <Sha>23bda65700e70b6697390dcc4e0f87e2dfbce63a</Sha>
      <SourceBuild RepoName="sourcelink" ManagedOnly="true" />
    </Dependency>
    <Dependency Name="Microsoft.SourceLink.Common" Version="8.0.0-beta.23309.3">
      <Uri>https://github.com/dotnet/sourcelink</Uri>
      <Sha>23bda65700e70b6697390dcc4e0f87e2dfbce63a</Sha>
    </Dependency>
    <Dependency Name="Microsoft.SourceLink.AzureRepos.Git" Version="8.0.0-beta.23309.3">
      <Uri>https://github.com/dotnet/sourcelink</Uri>
      <Sha>23bda65700e70b6697390dcc4e0f87e2dfbce63a</Sha>
    </Dependency>
    <Dependency Name="Microsoft.SourceLink.GitHub" Version="8.0.0-beta.23309.3">
      <Uri>https://github.com/dotnet/sourcelink</Uri>
      <Sha>23bda65700e70b6697390dcc4e0f87e2dfbce63a</Sha>
    </Dependency>
    <Dependency Name="Microsoft.SourceLink.GitLab" Version="8.0.0-beta.23309.3">
      <Uri>https://github.com/dotnet/sourcelink</Uri>
      <Sha>23bda65700e70b6697390dcc4e0f87e2dfbce63a</Sha>
    </Dependency>
    <Dependency Name="Microsoft.SourceLink.Bitbucket.Git" Version="8.0.0-beta.23309.3">
      <Uri>https://github.com/dotnet/sourcelink</Uri>
      <Sha>23bda65700e70b6697390dcc4e0f87e2dfbce63a</Sha>
    </Dependency>
    <!-- Explicit dependency because Microsoft.Deployment.DotNet.Releases has different versioning
         than the SB intermediate -->
    <Dependency Name="Microsoft.SourceBuild.Intermediate.deployment-tools" Version="8.0.0-preview.6.23206.1">
      <Uri>https://github.com/dotnet/deployment-tools</Uri>
      <Sha>9e870996b8bf0b91a791edd1039bfd23bdd01af8</Sha>
      <SourceBuild RepoName="deployment-tools" ManagedOnly="true" />
    </Dependency>
    <Dependency Name="Microsoft.SourceBuild.Intermediate.symreader" Version="2.0.0-beta-23228-03">
      <Uri>https://github.com/dotnet/symreader</Uri>
      <Sha>27e584661980ee6d82c419a2a471ae505b7d122e</Sha>
      <SourceBuild RepoName="symreader" ManagedOnly="true" />
    </Dependency>
  </ProductDependencies>
  <ToolsetDependencies>
    <Dependency Name="Microsoft.DotNet.Arcade.Sdk" Version="8.0.0-beta.23309.8">
      <Uri>https://github.com/dotnet/arcade</Uri>
      <Sha>9994c5ed43856c35591d94ead68ef501a020eb2e</Sha>
      <SourceBuild RepoName="arcade" ManagedOnly="true" />
    </Dependency>
    <Dependency Name="Microsoft.DotNet.Helix.Sdk" Version="8.0.0-beta.23309.8">
      <Uri>https://github.com/dotnet/arcade</Uri>
      <Sha>9994c5ed43856c35591d94ead68ef501a020eb2e</Sha>
    </Dependency>
    <Dependency Name="Microsoft.DotNet.SignTool" Version="8.0.0-beta.23309.8">
      <Uri>https://github.com/dotnet/arcade</Uri>
      <Sha>9994c5ed43856c35591d94ead68ef501a020eb2e</Sha>
    </Dependency>
    <Dependency Name="Microsoft.DotNet.XUnitExtensions" Version="8.0.0-beta.23309.8">
      <Uri>https://github.com/dotnet/arcade</Uri>
      <Sha>9994c5ed43856c35591d94ead68ef501a020eb2e</Sha>
    </Dependency>
    <Dependency Name="System.Reflection.MetadataLoadContext" Version="8.0.0-preview.6.23309.7">
      <Uri>https://github.com/dotnet/runtime</Uri>
      <Sha>37c0371ab3f7651d64a6dfe4c2e8677206fa34ee</Sha>
    </Dependency>
    <Dependency Name="Microsoft.DotNet.XliffTasks" Version="1.0.0-beta.23305.1" CoherentParentDependency="Microsoft.DotNet.Arcade.Sdk">
      <Uri>https://github.com/dotnet/xliff-tasks</Uri>
      <Sha>d033e96327903618482de22f76c971c7fe91e8f4</Sha>
      <SourceBuild RepoName="xliff-tasks" ManagedOnly="true" />
    </Dependency>
  </ToolsetDependencies>
</Dependencies><|MERGE_RESOLUTION|>--- conflicted
+++ resolved
@@ -321,7 +321,6 @@
       <Sha>2f0301ef59624a72fb00f7fd92caa50be03f277d</Sha>
       <SourceBuild RepoName="roslyn-analyzers" ManagedOnly="true" />
     </Dependency>
-<<<<<<< HEAD
     <Dependency Name="System.CommandLine" Version="2.0.0-beta4.23308.1">
       <Uri>https://github.com/dotnet/command-line-api</Uri>
       <Sha>96a8130a7db5b4f5f8932512da52cbf7ff71bcd4</Sha>
@@ -329,15 +328,6 @@
     <Dependency Name="Microsoft.SourceBuild.Intermediate.command-line-api" Version="0.1.430801">
       <Uri>https://github.com/dotnet/command-line-api</Uri>
       <Sha>96a8130a7db5b4f5f8932512da52cbf7ff71bcd4</Sha>
-=======
-    <Dependency Name="System.CommandLine" Version="2.0.0-beta4.22564.1">
-      <Uri>https://github.com/dotnet/command-line-api</Uri>
-      <Sha>8374d5fca634a93458c84414b1604c12f765d1ab</Sha>
-    </Dependency>
-    <Dependency Name="Microsoft.SourceBuild.Intermediate.command-line-api" Version="0.1.356401">
-      <Uri>https://github.com/dotnet/command-line-api</Uri>
-      <Sha>8374d5fca634a93458c84414b1604c12f765d1ab</Sha>
->>>>>>> 21f63eab
       <SourceBuild RepoName="command-line-api" ManagedOnly="true" />
     </Dependency>
     <Dependency Name="Microsoft.SourceBuild.Intermediate.source-build-externals" Version="8.0.0-alpha.1.23305.2">
