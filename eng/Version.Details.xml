--- conflicted
+++ resolved
@@ -73,19 +73,6 @@
       <Sha>0bcc3e67026ea44a16fb018a50e4e134c06ab3d6</Sha>
       <SourceBuild RepoName="emsdk" ManagedOnly="true" />
     </Dependency>
-<<<<<<< HEAD
-    <Dependency Name="Microsoft.Build" Version="17.11.41">
-      <Uri>https://github.com/dotnet/msbuild</Uri>
-      <Sha>18f1ecf823d4498808757f7f183143157b136d12</Sha>
-    </Dependency>
-    <Dependency Name="Microsoft.Build.Localization" Version="17.11.41-servicing-25412-05">
-      <Uri>https://github.com/dotnet/msbuild</Uri>
-      <Sha>18f1ecf823d4498808757f7f183143157b136d12</Sha>
-    </Dependency>
-    <Dependency Name="Microsoft.SourceBuild.Intermediate.msbuild" Version="17.11.41-servicing-25412-05">
-      <Uri>https://github.com/dotnet/msbuild</Uri>
-      <Sha>18f1ecf823d4498808757f7f183143157b136d12</Sha>
-=======
     <Dependency Name="Microsoft.Build" Version="17.12.44">
       <Uri>https://github.com/dotnet/msbuild</Uri>
       <Sha>db5c766a7b07e0d1bb073757f8893c4e02200644</Sha>
@@ -98,7 +85,6 @@
     <Dependency Name="Microsoft.SourceBuild.Intermediate.msbuild" Version="17.12.44-preview-25411-07">
       <Uri>https://github.com/dotnet/msbuild</Uri>
       <Sha>db5c766a7b07e0d1bb073757f8893c4e02200644</Sha>
->>>>>>> 1d2484c2
       <SourceBuild RepoName="msbuild" ManagedOnly="true" />
     </Dependency>
     <Dependency Name="Microsoft.FSharp.Compiler" Version="12.9.101-beta.25070.7">
