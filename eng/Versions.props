<Project DefaultTargets="Build">
  <Import Project="Version.Details.props" Condition="Exists('Version.Details.props')" />
  <PropertyGroup>
    <MSBuildAllProjects>$(MSBuildAllProjects);$(MSBuildThisFileFullPath)</MSBuildAllProjects>
  </PropertyGroup>
  <PropertyGroup Label="Repo version information">
    <VersionMajor>10</VersionMajor>
    <VersionMinor>0</VersionMinor>
    <VersionSDKMinor>2</VersionSDKMinor>
    <VersionFeature>00</VersionFeature>
    <!-- This property powers the SdkAnalysisLevel property in end-user MSBuild code.
         It should always be the hundreds-value of the current SDK version, never any
         preview version components or anything else. E.g. 8.0.100, 9.0.300, etc. -->
    <SdkFeatureBand>$(VersionMajor).$(VersionMinor).$(VersionSDKMinor)00</SdkFeatureBand>
    <BuiltinWorkloadFeatureBand>$(VersionMajor).$(VersionMinor).100</BuiltinWorkloadFeatureBand>
    <VersionPrefix>$(VersionMajor).$(VersionMinor).$(VersionSDKMinor)$(VersionFeature)</VersionPrefix>
    <MajorMinorVersion>$(VersionMajor).$(VersionMinor)</MajorMinorVersion>
    <CliProductBandVersion>$(MajorMinorVersion).$(VersionSDKMinor)</CliProductBandVersion>
    <!-- Enable to remove prerelease label. -->
    <StabilizePackageVersion Condition="'$(StabilizePackageVersion)' == ''">false</StabilizePackageVersion>
    <DotNetFinalVersionKind Condition="'$(StabilizePackageVersion)' == 'true'">release</DotNetFinalVersionKind>
    <!-- Calculate prerelease label -->
    <PreReleaseVersionLabel Condition="'$(StabilizePackageVersion)' != 'true'">preview</PreReleaseVersionLabel>
    <PreReleaseVersionLabel Condition="'$(StabilizePackageVersion)' == 'true' and $(VersionPrefix.EndsWith('00'))">rtm</PreReleaseVersionLabel>
    <PreReleaseVersionLabel Condition="'$(StabilizePackageVersion)' == 'true' and !$(VersionPrefix.EndsWith('00'))">servicing</PreReleaseVersionLabel>
    <PreReleaseVersionIteration Condition="'$(StabilizePackageVersion)' != 'true'">0</PreReleaseVersionIteration>
    <!-- In source-build the version of the compiler must be same or newer than the version of the
         compiler API targeted by analyzer assemblies. This is mostly an issue on source-build as
         in that build mode analyzer assemblies always target the live compiler API. -->
    <UsingToolMicrosoftNetCompilers Condition="'$(DotNetBuildSourceOnly)' == 'true'">true</UsingToolMicrosoftNetCompilers>
    <FlagNetStandard1XDependencies Condition="'$(DotNetBuildSourceOnly)' == 'true'">true</FlagNetStandard1XDependencies>
  </PropertyGroup>
  <PropertyGroup Label="Servicing version information">
    <VersionFeature21>30</VersionFeature21>
    <VersionFeature31>32</VersionFeature31>
    <VersionFeature50>17</VersionFeature50>
    <VersionFeature60>36</VersionFeature60>
    <VersionFeature70>20</VersionFeature70>
    <!-- This version should be N-1 (ie the currently released version) in the preview branch but N-2 in main so that workloads stay behind the unreleased version -->
<<<<<<< HEAD
    <VersionFeature80>$([MSBuild]::Add($(VersionFeature), 21))</VersionFeature80>
    <VersionFeature90>$([MSBuild]::Add($(VersionFeature), 10))</VersionFeature90>
=======
    <VersionFeature80>21</VersionFeature80>
    <VersionFeature90>10</VersionFeature90>
>>>>>>> 1af6f704
    <!-- Should be kept in sync with VersionFeature70. It should match the version of Microsoft.NET.ILLink.Tasks
         referenced by the same 7.0 SDK that references the 7.0.VersionFeature70 runtime pack. -->
    <_NET70ILLinkPackVersion>7.0.100-1.23211.1</_NET70ILLinkPackVersion>
    <!-- workload-specific version information -->
    <VersionFeature80ForWorkloads>$(VersionFeature80)</VersionFeature80ForWorkloads>
    <VersionFeature90ForWorkloads>$(VersionFeature90)</VersionFeature90ForWorkloads>
  </PropertyGroup>
  <PropertyGroup Label="Restore feeds">
    <!-- In an orchestrated build, this may be overridden to other Azure feeds. -->
    <DotNetAssetRootUrl Condition="'$(DotNetAssetRootUrl)'==''">https://ci.dot.net/public/</DotNetAssetRootUrl>
    <DotNetPrivateAssetRootUrl Condition="'$(DotNetPrivateAssetRootUrl)'==''">https://dotnetclimsrc.blob.core.windows.net/dotnet/</DotNetPrivateAssetRootUrl>
  </PropertyGroup>
  <PropertyGroup Label="Production dependencies">
    <MicrosoftCssParserVersion>1.0.0-20230414.1</MicrosoftCssParserVersion>
    <MicrosoftApplicationInsightsPackageVersion>2.23.0</MicrosoftApplicationInsightsPackageVersion>
    <NETStandardLibraryNETFrameworkVersion>2.0.1-servicing-26011-01</NETStandardLibraryNETFrameworkVersion>
    <NETStandardLibraryVersion>2.0.3</NETStandardLibraryVersion>
    <NewtonsoftJsonPackageVersion>13.0.3</NewtonsoftJsonPackageVersion>
    <SystemDataSqlClientPackageVersion>4.8.6</SystemDataSqlClientPackageVersion>
    <StyleCopAnalyzersPackageVersion>1.2.0-beta.435</StyleCopAnalyzersPackageVersion>
    <WebDeploymentPackageVersion>4.0.5</WebDeploymentPackageVersion>
    <SystemCommandLineNamingConventionBinderVersion>2.0.0-beta5.25279.2</SystemCommandLineNamingConventionBinderVersion>
    <MicrosoftCodeAnalysisAnalyzerTestingVersion>1.1.2</MicrosoftCodeAnalysisAnalyzerTestingVersion>
    <MicrosoftVisualBasicVersion>10.3.0</MicrosoftVisualBasicVersion>
    <MicrosoftVisualStudioSetupConfigurationInteropVersion>3.2.2146</MicrosoftVisualStudioSetupConfigurationInteropVersion>
    <MicrosoftWindowsCsWin32PackageVersion>0.3.49-beta</MicrosoftWindowsCsWin32PackageVersion>
    <!-- When updating MicrosoftVisualStudioSolutionPersistenceVersion make sure to sync with dotnet/msbuild, dotnet/source-build-externals and NuGet/NuGet.Client -->
    <MicrosoftVisualStudioSolutionPersistenceVersion>1.0.52</MicrosoftVisualStudioSolutionPersistenceVersion>
  </PropertyGroup>
  <PropertyGroup Label="MicroBuild.Core version">
    <MicroBuildCorePackageVersion>0.2.0</MicroBuildCorePackageVersion>
  </PropertyGroup>
  <PropertyGroup>
    <!-- Dependency from https://github.com/dotnet/aspire -->
    <AspirePackageVersion>9.4.0</AspirePackageVersion>
  </PropertyGroup>
  <PropertyGroup>
    <!-- These are minimum versions used for netfx-targeted components that run in Visual Studio because in those cases,
         Visual Studio is providing those assemblies, and we should work with whichever version it ships. -->
    <MicrosoftBclAsyncInterfacesToolsetPackageVersion>9.0.0</MicrosoftBclAsyncInterfacesToolsetPackageVersion>
    <MicrosoftDeploymentDotNetReleasesToolsetPackageVersion>2.0.0-preview.1.24427.4</MicrosoftDeploymentDotNetReleasesToolsetPackageVersion>
    <MicrosoftExtensionsLoggingAbstractionsToolsetPackageVersion>9.0.0</MicrosoftExtensionsLoggingAbstractionsToolsetPackageVersion>
    <SystemBuffersToolsetPackageVersion>4.5.1</SystemBuffersToolsetPackageVersion>
    <SystemCollectionsImmutableToolsetPackageVersion>9.0.0</SystemCollectionsImmutableToolsetPackageVersion>
    <SystemMemoryToolsetPackageVersion>4.5.5</SystemMemoryToolsetPackageVersion>
    <SystemReflectionMetadataLoadContextToolsetPackageVersion>9.0.0</SystemReflectionMetadataLoadContextToolsetPackageVersion>
    <SystemReflectionMetadataToolsetPackageVersion>9.0.0</SystemReflectionMetadataToolsetPackageVersion>
    <SystemDiagnosticsDiagnosticSourceToolsetPackageVersion>9.0.0</SystemDiagnosticsDiagnosticSourceToolsetPackageVersion>
    <SystemTextEncodingCodePagesToolsetPackageVersion>8.0.0</SystemTextEncodingCodePagesToolsetPackageVersion>
    <SystemTextJsonToolsetPackageVersion>9.0.0</SystemTextJsonToolsetPackageVersion>
    <SystemThreadingTasksExtensionsToolsetPackageVersion>4.5.4</SystemThreadingTasksExtensionsToolsetPackageVersion>
    <SystemResourcesExtensionsToolsetPackageVersion>8.0.0</SystemResourcesExtensionsToolsetPackageVersion>
  </PropertyGroup>
  <PropertyGroup>
    <!-- Dependencies from https://github.com/Microsoft/msbuild -->
    <!-- In VMR modes, MicrosoftBuildVersion and MicrosoftBuildLocalizationVersion will end
         up overwritten by properties flowing the newest version that are imported after this file.
         These should be used in places where we always want to target the latest. This includes source-only modes (always use the latest)
         as well as some additional cases like the msbuild that is redistributed in the SDK.

         Some .NET Framework tasks and the resolver will need to run in a VS/MSBuild that is older
         than the very latest, based on what we want the SDK to support. So use a version that matches the version
         in minimumMSBuildVersion. Note that MSBuild has started versioning before release so the version we use as the Minimum should be .0
         to ensure we load in VS but the version we build against should be the version of MSBuild that ships in the .0 VS release.
         In these cases, we don't want to use MicrosoftBuildVersion and other
         associated properties that are updated by the VMR infrastructure. So, we read this version
         from the 'minimumMSBuildVersion' file in non-source-only cases into MicrosoftBuildMinimumVersion,
         then use that in Directory.Packages.props.

         At usage sites, either we use MicrosoftBuildMinimumVersion, or MicrosoftBuildVersion in source-only modes.

         Additionally, set the MinimumVSVersion for the installer UI that's required for targeting NetCurrent -->
    <MicrosoftBuildMinimumVersion Condition="'$(DotNetBuildSourceOnly)' != 'true'">17.14.28</MicrosoftBuildMinimumVersion>
    <MinimumVSVersion>18.0</MinimumVSVersion>
  </PropertyGroup>
  <PropertyGroup>
    <!-- Dependencies from https://github.com/dotnet/emsdk -->
    <!-- emscripten versions, these are are included in package IDs and need to be kept in sync with emsdk -->
    <EmscriptenVersionCurrent>3.1.56</EmscriptenVersionCurrent>
    <EmscriptenVersionNet9>3.1.56</EmscriptenVersionNet9>
    <EmscriptenVersionNet8>3.1.34</EmscriptenVersionNet8>
    <EmscriptenVersionNet7>3.1.12</EmscriptenVersionNet7>
    <EmscriptenVersionNet6>2.0.23</EmscriptenVersionNet6>
  </PropertyGroup>
  <PropertyGroup Label="Manually updated">
    <!-- Dependencies from https://github.com/microsoft/MSBuildLocator -->
    <MicrosoftBuildLocatorPackageVersion>1.10.2</MicrosoftBuildLocatorPackageVersion>
    <MicrosoftCodeAnalysisCSharpAnalyzerPinnedVersionPackageVersion>4.0.1</MicrosoftCodeAnalysisCSharpAnalyzerPinnedVersionPackageVersion>
  </PropertyGroup>
  <!-- Get .NET Framework reference assemblies from NuGet packages -->
  <PropertyGroup>
    <UsingToolNetFrameworkReferenceAssemblies>true</UsingToolNetFrameworkReferenceAssemblies>
  </PropertyGroup>
  <!-- Test Dependencies -->
  <PropertyGroup>
    <AwesomeAssertionsVersion>8.0.2</AwesomeAssertionsVersion>
    <AwesomeAssertionsJsonVersion>8.0.0</AwesomeAssertionsJsonVersion>
    <MoqPackageVersion>4.18.4</MoqPackageVersion>
    <XunitCombinatorialVersion>1.3.2</XunitCombinatorialVersion>
    <MicrosoftDotNetInstallerWindowsSecurityTestDataPackageVersion>8.0.0-beta.23607.1</MicrosoftDotNetInstallerWindowsSecurityTestDataPackageVersion>
    <BenchmarkDotNetPackageVersion>0.14.0</BenchmarkDotNetPackageVersion>
  </PropertyGroup>
  <PropertyGroup Label="Workload manifest package versions">
    <MauiFeatureBand>10.0.100-rc.2</MauiFeatureBand>
    <MauiWorkloadManifestVersion>10.0.0-rc.2.25504.7</MauiWorkloadManifestVersion>
    <XamarinAndroidWorkloadManifestVersion>36.0.0-rc.2.332</XamarinAndroidWorkloadManifestVersion>
    <XamarinIOSWorkloadManifestVersion>26.0.10970-net10-rc.2</XamarinIOSWorkloadManifestVersion>
    <XamarinMacCatalystWorkloadManifestVersion>26.0.10970-net10-rc.2</XamarinMacCatalystWorkloadManifestVersion>
    <XamarinMacOSWorkloadManifestVersion>26.0.10970-net10-rc.2</XamarinMacOSWorkloadManifestVersion>
    <XamarinTvOSWorkloadManifestVersion>26.0.10970-net10-rc.2</XamarinTvOSWorkloadManifestVersion>
  </PropertyGroup>
  <PropertyGroup Label="Pinned dependency">
    <!-- This package is not being produced outside of the 2.0 branch of corefx and should not change. -->
    <CLI_NETStandardLibraryNETFrameworkVersion>2.0.1-servicing-26011-01</CLI_NETStandardLibraryNETFrameworkVersion>
  </PropertyGroup>
  <Import Project="ManualVersions.props" />
</Project><|MERGE_RESOLUTION|>--- conflicted
+++ resolved
@@ -37,13 +37,8 @@
     <VersionFeature60>36</VersionFeature60>
     <VersionFeature70>20</VersionFeature70>
     <!-- This version should be N-1 (ie the currently released version) in the preview branch but N-2 in main so that workloads stay behind the unreleased version -->
-<<<<<<< HEAD
-    <VersionFeature80>$([MSBuild]::Add($(VersionFeature), 21))</VersionFeature80>
-    <VersionFeature90>$([MSBuild]::Add($(VersionFeature), 10))</VersionFeature90>
-=======
     <VersionFeature80>21</VersionFeature80>
     <VersionFeature90>10</VersionFeature90>
->>>>>>> 1af6f704
     <!-- Should be kept in sync with VersionFeature70. It should match the version of Microsoft.NET.ILLink.Tasks
          referenced by the same 7.0 SDK that references the 7.0.VersionFeature70 runtime pack. -->
     <_NET70ILLinkPackVersion>7.0.100-1.23211.1</_NET70ILLinkPackVersion>
