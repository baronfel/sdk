--- conflicted
+++ resolved
@@ -9,24 +9,6 @@
       due to the shim executable containing a hardcoded path which includes the release version.
     -->
     <AutoGenerateAssemblyVersion>true</AutoGenerateAssemblyVersion>
-<<<<<<< HEAD
-  </PropertyGroup>
-  <PropertyGroup>
-    <MicrosoftBuildVersion>17.3.0-preview-22302-02</MicrosoftBuildVersion>
-    <MicrosoftCodeAnalysisAnalyzersVersion>3.3.4</MicrosoftCodeAnalysisAnalyzersVersion>
-    <MicrosoftExtensionsDependencyInjectionVersion>7.0.0-rc.1.22426.10</MicrosoftExtensionsDependencyInjectionVersion>
-    <!-- Dependencies from https://github.com/dotnet/roslyn -->
-    <MicrosoftNetCompilersToolsetPackageVersion>4.7.0-2.23268.17</MicrosoftNetCompilersToolsetPackageVersion>
-    <!-- Dependencies from https://github.com/dotnet/command-line-api -->
-    <SystemCommandLineVersion>2.0.0-beta4.22504.1</SystemCommandLineVersion>
-    <SystemCommandLineRenderingVersion>0.4.0-alpha.22504.1</SystemCommandLineRenderingVersion>
-  </PropertyGroup>
-  <!--
-    Other Dependency versions
-  -->
-  <PropertyGroup>
-=======
->>>>>>> 2408e5c1
     <DiscoverEditorConfigFiles>true</DiscoverEditorConfigFiles>
     <!-- MSBuildTheory test discovery fails from ./test.sh without this set. -->
     <UseVSTestRunner>true</UseVSTestRunner>
