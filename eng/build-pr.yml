--- conflicted
+++ resolved
@@ -191,10 +191,7 @@
            log/$(_BuildConfig)/**/*
            TestResults/$(_BuildConfig)/**/*
            SymStore/$(_BuildConfig)/**/*
-<<<<<<< HEAD
-=======
            tmp/$(_BuildConfig)/**/*.binlog
->>>>>>> 52c00d88
           TargetFolder: '$(Build.ArtifactStagingDirectory)'
         continueOnError: true
         condition: always()
@@ -327,10 +324,7 @@
               log/$(_BuildConfig)/**/*
               TestResults/$(_BuildConfig)/**/*
               SymStore/$(_BuildConfig)/**/*
-<<<<<<< HEAD
-=======
               tmp/$(_BuildConfig)/**/*.binlog
->>>>>>> 52c00d88
             TargetFolder: '$(Build.ArtifactStagingDirectory)'
           continueOnError: true
           condition: always()
@@ -474,10 +468,7 @@
            log/$(_BuildConfig)/**/*
            TestResults/$(_BuildConfig)/**/*
            SymStore/$(_BuildConfig)/**/*
-<<<<<<< HEAD
-=======
            tmp/$(_BuildConfig)/**/*.binlog
->>>>>>> 52c00d88
           TargetFolder: '$(Build.ArtifactStagingDirectory)'
         continueOnError: true
         condition: always()
