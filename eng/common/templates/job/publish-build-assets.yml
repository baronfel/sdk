--- conflicted
+++ resolved
@@ -74,15 +74,6 @@
 
     - task: NuGetAuthenticate@1
 
-<<<<<<< HEAD
-      - task: PowerShell@2 
-        displayName: Enable cross-org NuGet feed authentication 
-        inputs: 
-          filePath: $(Build.SourcesDirectory)/eng/common/enable-cross-org-publishing.ps1 
-          arguments: -token $(dn-bot-all-orgs-artifact-feeds-rw) 
-
-=======
->>>>>>> c7278d22
     - task: AzureCLI@2
       displayName: Publish Build Assets
       condition: ${{ parameters.condition }}
@@ -91,17 +82,9 @@
         azureSubscription: "Darc: Maestro Production"
         scriptType: ps
         scriptLocation: scriptPath
-<<<<<<< HEAD
-        scriptPath: eng\common\sdk-task.ps1
-        arguments: >
-          -task PublishBuildAssets
-          -restore
-          -msbuildEngine dotnet
-=======
         scriptPath: $(Build.SourcesDirectory)/eng/common/sdk-task.ps1
         arguments: >
           -task PublishBuildAssets -restore -msbuildEngine dotnet
->>>>>>> c7278d22
           /p:ManifestsPath='$(Build.StagingDirectory)/Download/AssetManifests'
           /p:MaestroApiEndpoint=https://maestro.dot.net
           /p:PublishUsingPipelines=${{ parameters.publishUsingPipelines }}
