--- conflicted
+++ resolved
@@ -24,13 +24,9 @@
   enablePublishBuildAssets: false
   enablePublishTestResults: false
   enablePublishUsingPipelines: false
-<<<<<<< HEAD
-  disableComponentGovernance: ''
-=======
   enableBuildRetry: false
   disableComponentGovernance: ''
   componentGovernanceIgnoreDirectories: ''
->>>>>>> 2408e5c1
   mergeTestResults: false
   testRunTitle: ''
   testResultsFormat: ''
@@ -167,10 +163,7 @@
           disableComponentGovernance: true
       ${{ else }}:
         disableComponentGovernance: ${{ parameters.disableComponentGovernance }}
-<<<<<<< HEAD
-=======
       componentGovernanceIgnoreDirectories: ${{ parameters.componentGovernanceIgnoreDirectories }}
->>>>>>> 2408e5c1
 
   - ${{ if eq(parameters.enableMicrobuild, 'true') }}:
     - ${{ if and(eq(parameters.runAsPublic, 'false'), ne(variables['System.TeamProject'], 'public'), notin(variables['Build.Reason'], 'PullRequest')) }}:
