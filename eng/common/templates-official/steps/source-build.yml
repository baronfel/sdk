<<<<<<< HEAD
parameters:
  # This template adds arcade-powered source-build to CI.

  # This is a 'steps' template, and is intended for advanced scenarios where the existing build
  # infra has a careful build methodology that must be followed. For example, a repo
  # (dotnet/runtime) might choose to clone the GitHub repo only once and store it as a pipeline
  # artifact for all subsequent jobs to use, to reduce dependence on a strong network connection to
  # GitHub. Using this steps template leaves room for that infra to be included.

  # Defines the platform on which to run the steps. See 'eng/common/templates-official/job/source-build.yml'
  # for details. The entire object is described in the 'job' template for simplicity, even though
  # the usage of the properties on this object is split between the 'job' and 'steps' templates.
  platform: {}

  # Optional list of directories to ignore for component governance scans.
  cgIgnoreDirectories: []

=======
>>>>>>> 54384337
steps:
- template: /eng/common/core-templates/steps/source-build.yml
  parameters:
    is1ESPipeline: true

<<<<<<< HEAD
# Manually inject component detection so that we can ignore the source build upstream cache, which contains
# a nupkg cache of input packages (a local feed).
# This path must match the upstream cache path in property 'CurrentRepoSourceBuiltNupkgCacheDir'
# in src\Microsoft.DotNet.Arcade.Sdk\tools\SourceBuild\SourceBuildArcade.targets
- task: ComponentGovernanceComponentDetection@0
  displayName: Component Detection (Exclude upstream cache)
  inputs:
    ${{ if eq(length(parameters.cgIgnoreDirectories), 0) }}:
      ignoreDirectories: '$(System.DefaultWorkingDirectory)/artifacts/source-build/self/src/artifacts/obj/source-built-upstream-cache'
    ${{ else }}:
      ignoreDirectories: ${{ join(',', parameters.cgIgnoreDirectories) }}
=======
    ${{ each parameter in parameters }}:
      ${{ parameter.key }}: ${{ parameter.value }}
>>>>>>> 54384337
<|MERGE_RESOLUTION|>--- conflicted
+++ resolved
@@ -1,41 +1,7 @@
-<<<<<<< HEAD
-parameters:
-  # This template adds arcade-powered source-build to CI.
-
-  # This is a 'steps' template, and is intended for advanced scenarios where the existing build
-  # infra has a careful build methodology that must be followed. For example, a repo
-  # (dotnet/runtime) might choose to clone the GitHub repo only once and store it as a pipeline
-  # artifact for all subsequent jobs to use, to reduce dependence on a strong network connection to
-  # GitHub. Using this steps template leaves room for that infra to be included.
-
-  # Defines the platform on which to run the steps. See 'eng/common/templates-official/job/source-build.yml'
-  # for details. The entire object is described in the 'job' template for simplicity, even though
-  # the usage of the properties on this object is split between the 'job' and 'steps' templates.
-  platform: {}
-
-  # Optional list of directories to ignore for component governance scans.
-  cgIgnoreDirectories: []
-
-=======
->>>>>>> 54384337
 steps:
 - template: /eng/common/core-templates/steps/source-build.yml
   parameters:
     is1ESPipeline: true
 
-<<<<<<< HEAD
-# Manually inject component detection so that we can ignore the source build upstream cache, which contains
-# a nupkg cache of input packages (a local feed).
-# This path must match the upstream cache path in property 'CurrentRepoSourceBuiltNupkgCacheDir'
-# in src\Microsoft.DotNet.Arcade.Sdk\tools\SourceBuild\SourceBuildArcade.targets
-- task: ComponentGovernanceComponentDetection@0
-  displayName: Component Detection (Exclude upstream cache)
-  inputs:
-    ${{ if eq(length(parameters.cgIgnoreDirectories), 0) }}:
-      ignoreDirectories: '$(System.DefaultWorkingDirectory)/artifacts/source-build/self/src/artifacts/obj/source-built-upstream-cache'
-    ${{ else }}:
-      ignoreDirectories: ${{ join(',', parameters.cgIgnoreDirectories) }}
-=======
     ${{ each parameter in parameters }}:
-      ${{ parameter.key }}: ${{ parameter.value }}
->>>>>>> 54384337
+      ${{ parameter.key }}: ${{ parameter.value }}