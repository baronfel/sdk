﻿using System.IO;
using FluentAssertions;
using Microsoft.DotNet.Tools.Test.Utilities;
using Xunit;

namespace EndToEnd.Tests
{
    public class TelemetryOptOutDefault : TestBase
    {
        [Fact]
        public void TelemetryOptOutDefaultAttribute()
        {
<<<<<<< HEAD
            var versionCommand = new DotnetCommand()
                .ExecuteWithCapturedOutput("--version");

            var sdkVersion = versionCommand.StdOut.Trim();

            var dotnetdir = Path.Combine(Path.GetDirectoryName(RepoDirectoriesProvider.DotnetUnderTest), "sdk", sdkVersion);
=======
            var dotnetdir = Path.Combine(Path.GetDirectoryName(RepoDirectoriesProvider.DotnetUnderTest), "sdk", "7.0.101");
>>>>>>> e06c1faf
            var result = AssemblyInfo.Get(Path.Combine(dotnetdir, "dotnet.dll"), "AssemblyMetadataAttribute");
            result.Should().Contain("TelemetryOptOutDefault:False");
        }
    }
}<|MERGE_RESOLUTION|>--- conflicted
+++ resolved
@@ -10,16 +10,13 @@
         [Fact]
         public void TelemetryOptOutDefaultAttribute()
         {
-<<<<<<< HEAD
             var versionCommand = new DotnetCommand()
                 .ExecuteWithCapturedOutput("--version");
 
             var sdkVersion = versionCommand.StdOut.Trim();
 
             var dotnetdir = Path.Combine(Path.GetDirectoryName(RepoDirectoriesProvider.DotnetUnderTest), "sdk", sdkVersion);
-=======
-            var dotnetdir = Path.Combine(Path.GetDirectoryName(RepoDirectoriesProvider.DotnetUnderTest), "sdk", "7.0.101");
->>>>>>> e06c1faf
+
             var result = AssemblyInfo.Get(Path.Combine(dotnetdir, "dotnet.dll"), "AssemblyMetadataAttribute");
             result.Should().Contain("TelemetryOptOutDefault:False");
         }
