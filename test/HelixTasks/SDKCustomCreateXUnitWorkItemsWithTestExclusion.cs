﻿// Licensed to the .NET Foundation under one or more agreements.
// The .NET Foundation licenses this file to you under the MIT license.

using System.Runtime.CompilerServices;
using Microsoft.Build.Framework;
using Newtonsoft.Json;
using NuGet.Frameworks;

namespace Microsoft.DotNet.SdkCustomHelix.Sdk
{
    /// <summary>
    /// MSBuild custom task to create HelixWorkItems given xUnit project publish information
    /// </summary>
    public class SDKCustomCreateXUnitWorkItemsWithTestExclusion : Build.Utilities.Task
    {
        /// <summary>
        /// An array of XUnit project workitems containing the following metadata:
        /// - [Required] PublishDirectory: the publish output directory of the XUnit project
        /// - [Required] TargetPath: the output dll path
        /// - [Required] RuntimeTargetFramework: the target framework to run tests on
        /// - [Optional] Arguments: a string of arguments to be passed to the XUnit console runner
        /// The two required parameters will be automatically created if XUnitProject.Identity is set to the path of the XUnit csproj file
        /// </summary>
        [Required]
        public ITaskItem[] XUnitProjects { get; set; }

        /// <summary>
        /// The path to the dotnet executable on the Helix agent. Defaults to "dotnet"
        /// </summary>
        public string PathToDotnet { get; set; } = "dotnet";

        /// <summary>
        /// Boolean true if this is a posix shell, false if not.
        /// This does not need to be set by a user; it is automatically determined in Microsoft.DotNet.Helix.Sdk.MonoQueue.targets
        /// </summary>
        [Required]
        public bool IsPosixShell { get; set; }

        /// <summary>
        /// Optional timeout for all created workitems
        /// Defaults to 300s
        /// </summary>
        public string XUnitWorkItemTimeout { get; set; }

        public string XUnitArguments { get; set; }

        /// <summary>
        /// An array of ITaskItems of type HelixWorkItem
        /// </summary>
        [Output]
        public ITaskItem[] XUnitWorkItems { get; set; }

        /// <summary>
        /// The main method of this MSBuild task which calls the asynchronous execution method and
        /// collates logged errors in order to determine the success of HelixWorkItem creation per
        /// provided xUnit project data.
        /// </summary>
        /// <returns>A boolean value indicating the success of HelixWorkItem creation per provided xUnit project data.</returns>
        public override bool Execute()
        {
            ExecuteAsync().GetAwaiter().GetResult();
            return !Log.HasLoggedErrors;
        }

        /// <summary>
        /// The asynchronous execution method for this MSBuild task which verifies the integrity of required properties
        /// and validates their formatting, specifically determining whether the provided xUnit project data have a 
        /// one-to-one mapping. It then creates this mapping before asynchronously preparing the HelixWorkItem TaskItem
        /// objects via the PrepareWorkItem method.
        /// </summary>
        /// <returns></returns>
        private async Task ExecuteAsync()
        {
            XUnitWorkItems = (await Task.WhenAll(XUnitProjects.Select(PrepareWorkItem)))
                .SelectMany(i => i)
                .Where(wi => wi != null)
                .ToArray();
            return;
        }

        /// <summary>
        /// Prepares HelixWorkItem given xUnit project information.
        /// </summary>
        /// <param name="publishPath">The non-relative path to the publish directory.</param>
        /// <returns>An ITaskItem instance representing the prepared HelixWorkItem.</returns>
        private async Task<List<ITaskItem>> PrepareWorkItem(ITaskItem xunitProject)
        {
            // Forces this task to run asynchronously
            await Task.Yield();

            if (!xunitProject.GetRequiredMetadata(Log, "PublishDirectory", out string publishDirectory))
            {
                return null;
            }
            if (!xunitProject.GetRequiredMetadata(Log, "TargetPath", out string targetPath))
            {
                return null;
            }
            if (!xunitProject.GetRequiredMetadata(Log, "RuntimeTargetFramework", out string runtimeTargetFramework))
            {
                return null;
            }

            xunitProject.TryGetMetadata("ExcludeAdditionalParameters", out string ExcludeAdditionalParameters);

            xunitProject.TryGetMetadata("Arguments", out string arguments);
            TimeSpan timeout = TimeSpan.FromMinutes(5);
            if (!string.IsNullOrEmpty(XUnitWorkItemTimeout))
            {
                if (!TimeSpan.TryParse(XUnitWorkItemTimeout, out timeout))
                {
                    Log.LogWarning($"Invalid value \"{XUnitWorkItemTimeout}\" provided for XUnitWorkItemTimeout; falling back to default value of \"00:05:00\" (5 minutes)");
                }
            }

            string assemblyName = Path.GetFileName(targetPath);

            string driver = $"{PathToDotnet}";

            // netfx tests should only run on Windows full framework for testing VS scenarios
            // These tests have to be executed slightly differently and we give them a different Identity so ADO can tell them apart
            var runtimeTargetFrameworkParsed = NuGetFramework.Parse(runtimeTargetFramework);
            var testIdentityDifferentiator = "";
            if (runtimeTargetFrameworkParsed.Framework == ".NETFramework")
            {
                testIdentityDifferentiator = ".netfx";
            }
            else if (runtimeTargetFrameworkParsed.Framework != ".NETCoreApp")
            {
                throw new NotImplementedException("does not support non support the runtime specified");
            }

            // On mac due to https://github.com/dotnet/sdk/issues/3923, we run against workitem directory
            // but on Windows, if we running against working item diretory, we would hit long path.
            string testExecutionDirectory = IsPosixShell ? "-e DOTNET_SDK_TEST_EXECUTION_DIRECTORY=$TestExecutionDirectory" : "-e DOTNET_SDK_TEST_EXECUTION_DIRECTORY=%TestExecutionDirectory%";

            string msbuildAdditionalSdkResolverFolder = IsPosixShell ? "" : "-e DOTNET_SDK_TEST_MSBUILDSDKRESOLVER_FOLDER=%HELIX_CORRELATION_PAYLOAD%\\r";

            if (ExcludeAdditionalParameters.Equals("true"))
            {
                testExecutionDirectory = "";
                msbuildAdditionalSdkResolverFolder = "";
            }

            var scheduler = new AssemblyScheduler(methodLimit: !string.IsNullOrEmpty(Environment.GetEnvironmentVariable("TestFullMSBuild")) ? 32 : 16);
            var assemblyPartitionInfos = scheduler.Schedule(targetPath);

            var partitionedWorkItem = new List<ITaskItem>();
            foreach (var assemblyPartitionInfo in assemblyPartitionInfos)
            {
                string enableDiagLogging = IsPosixShell ? "-d $HELIX_WORKITEM_UPLOAD_ROOT//dotnetTestLog.log" : "-d %HELIX_WORKITEM_UPLOAD_ROOT%\\dotnetTestLog.log";
                arguments = string.IsNullOrEmpty(arguments) ? "" : "-- " + arguments;

                var testFilter = string.IsNullOrEmpty(assemblyPartitionInfo.ClassListArgumentString) ? "" : $"--filter \"{assemblyPartitionInfo.ClassListArgumentString}\"";
<<<<<<< HEAD

                string command = $"{driver} test {assemblyName} -e HELIX_WORK_ITEM_TIMEOUT={timeout} {testExecutionDirectory} {msbuildAdditionalSdkResolverFolder} " +
                          $"{(XUnitArguments != null ? " " + XUnitArguments : "")} --results-directory .{Path.DirectorySeparatorChar} --logger trx --logger \"console;verbosity=detailed\" --blame-hang --blame-hang-timeout 15m {testFilter} {enableDiagLogging} {arguments}";
=======
                command = $"{driver} test {assemblyName} -e HELIX_WORK_ITEM_TIMEOUT={timeout} {testExecutionDirectory} {msbuildAdditionalSdkResolverFolder} " +
                          $"{(XUnitArguments != null ? " " + XUnitArguments : "")} --results-directory .{Path.DirectorySeparatorChar} --logger trx --logger \"console;verbosity=detailed\" --blame-hang --blame-hang-timeout 15m {testFilter} -- {arguments}";
>>>>>>> c60dc863

                Log.LogMessage($"Creating work item with properties Identity: {assemblyName}, PayloadDirectory: {publishDirectory}, Command: {command}");

                partitionedWorkItem.Add(new Microsoft.Build.Utilities.TaskItem(assemblyPartitionInfo.DisplayName + testIdentityDifferentiator, new Dictionary<string, string>()
                    {
                        { "Identity", assemblyPartitionInfo.DisplayName + testIdentityDifferentiator},
                        { "PayloadDirectory", publishDirectory },
                        { "Command", command },
                        { "Timeout", timeout.ToString() },
                    }));
            }

            return partitionedWorkItem;
        }
    }
}<|MERGE_RESOLUTION|>--- conflicted
+++ resolved
@@ -64,7 +64,7 @@
 
         /// <summary>
         /// The asynchronous execution method for this MSBuild task which verifies the integrity of required properties
-        /// and validates their formatting, specifically determining whether the provided xUnit project data have a 
+        /// and validates their formatting, specifically determining whether the provided xUnit project data have a
         /// one-to-one mapping. It then creates this mapping before asynchronously preparing the HelixWorkItem TaskItem
         /// objects via the PrepareWorkItem method.
         /// </summary>
@@ -152,14 +152,11 @@
                 arguments = string.IsNullOrEmpty(arguments) ? "" : "-- " + arguments;
 
                 var testFilter = string.IsNullOrEmpty(assemblyPartitionInfo.ClassListArgumentString) ? "" : $"--filter \"{assemblyPartitionInfo.ClassListArgumentString}\"";
-<<<<<<< HEAD
 
                 string command = $"{driver} test {assemblyName} -e HELIX_WORK_ITEM_TIMEOUT={timeout} {testExecutionDirectory} {msbuildAdditionalSdkResolverFolder} " +
                           $"{(XUnitArguments != null ? " " + XUnitArguments : "")} --results-directory .{Path.DirectorySeparatorChar} --logger trx --logger \"console;verbosity=detailed\" --blame-hang --blame-hang-timeout 15m {testFilter} {enableDiagLogging} {arguments}";
-=======
                 command = $"{driver} test {assemblyName} -e HELIX_WORK_ITEM_TIMEOUT={timeout} {testExecutionDirectory} {msbuildAdditionalSdkResolverFolder} " +
                           $"{(XUnitArguments != null ? " " + XUnitArguments : "")} --results-directory .{Path.DirectorySeparatorChar} --logger trx --logger \"console;verbosity=detailed\" --blame-hang --blame-hang-timeout 15m {testFilter} -- {arguments}";
->>>>>>> c60dc863
 
                 Log.LogMessage($"Creating work item with properties Identity: {assemblyName}, PayloadDirectory: {publishDirectory}, Command: {command}");
 
