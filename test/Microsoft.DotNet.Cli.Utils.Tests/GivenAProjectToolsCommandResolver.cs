--- conflicted
+++ resolved
@@ -303,11 +303,7 @@
 
             result.Should().NotBeNull();
 
-<<<<<<< HEAD
-            result.Args.Should().Contain("--fx-version 2.0.6-servicing-26118-01");
-=======
             result.Args.Should().Contain("--fx-version 2.0.6");
->>>>>>> 83f53da0
         }
 
         [Fact]
