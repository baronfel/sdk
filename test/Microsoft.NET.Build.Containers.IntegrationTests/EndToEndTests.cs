﻿// Licensed to the .NET Foundation under one or more agreements.
// The .NET Foundation licenses this file to you under the MIT license.

using System.Formats.Tar;
using System.Runtime.CompilerServices;
using System.Text.Json;
using Microsoft.DotNet.Cli.Utils;
using Microsoft.NET.Build.Containers.LocalDaemons;
using Microsoft.NET.Build.Containers.Resources;
using Microsoft.NET.Build.Containers.UnitTests;
using ILogger = Microsoft.Extensions.Logging.ILogger;

namespace Microsoft.NET.Build.Containers.IntegrationTests;

[Collection("Docker tests")]
public class EndToEndTests : IDisposable
{
    private ITestOutputHelper _testOutput;
    private readonly TestLoggerFactory _loggerFactory;

    public EndToEndTests(ITestOutputHelper testOutput)
    {
        _testOutput = testOutput;
        _loggerFactory = new TestLoggerFactory(testOutput);
    }

    public static string NewImageName([CallerMemberName] string callerMemberName = "")
    {
        var (normalizedName, warning, error) = ContainerHelpers.NormalizeRepository(callerMemberName);
        if (error is (var format, var args))
        {
            throw new ArgumentException(string.Format(Strings.ResourceManager.GetString(format)!, args));
        }

        return normalizedName!; // non-null if error is null
    }

    public void Dispose()
    {
        _loggerFactory.Dispose();
    }

    internal static readonly string _oldFramework = "net9.0";
    // CLI will not let us to target net9.0 anymore but we still need it because images for net10.0 aren't ready yet.
    // so we let it create net10.0 app, then change the target. Since we're building just small sample applications, it works.
    internal static void ChangeTargetFrameworkAfterAppCreation(string path)
    {
        DirectoryInfo d = new DirectoryInfo(path);
        FileInfo[] Files = d.GetFiles("*.csproj"); //Getting .csproj files
        string csprojFilename = Files[0].Name; // There is only one
        string text = File.ReadAllText(Path.Combine(path, csprojFilename));
        text = text.Replace("net10.0", _oldFramework);
        File.WriteAllText(Path.Combine(path, csprojFilename), text);
    }

    [DockerAvailableFact]
    public async Task ApiEndToEndWithRegistryPushAndPull()
    {
        ILogger logger = _loggerFactory.CreateLogger(nameof(ApiEndToEndWithRegistryPushAndPull));
        string publishDirectory = BuildLocalApp();

        // Build the image

        Registry registry = new(DockerRegistryManager.LocalRegistry, logger, RegistryMode.Push);

        ImageBuilder imageBuilder = await registry.GetImageManifestAsync(
            DockerRegistryManager.RuntimeBaseImage,
            DockerRegistryManager.Net9ImageTag,
            "linux-x64",
            ToolsetUtils.RidGraphManifestPicker,
            cancellationToken: default).ConfigureAwait(false);

        Assert.NotNull(imageBuilder);

        Layer l = Layer.FromDirectory(publishDirectory, "/app", false, imageBuilder.ManifestMediaType);

        imageBuilder.AddLayer(l);

        imageBuilder.SetEntrypointAndCmd(new[] { "/app/MinimalTestApp" }, Array.Empty<string>());

        BuiltImage builtImage = imageBuilder.Build();

        // Push the image back to the local registry
        var sourceReference = new SourceImageReference(registry, DockerRegistryManager.RuntimeBaseImage, DockerRegistryManager.Net9ImageTag, null);
        var destinationReference = new DestinationImageReference(registry, NewImageName(), new[] { "latest", "1.0" });

        await registry.PushAsync(builtImage, sourceReference, destinationReference, cancellationToken: default).ConfigureAwait(false);

        foreach (string tag in destinationReference.Tags)
        {
            // pull it back locally
            ContainerCli.PullCommand(_testOutput, $"{DockerRegistryManager.LocalRegistry}/{NewImageName()}:{tag}")
                .Execute()
                .Should().Pass();

            // Run the image
            ContainerCli.RunCommand(_testOutput, "--rm", "--tty", $"{DockerRegistryManager.LocalRegistry}/{NewImageName()}:{tag}")
                .Execute()
                .Should().Pass();
        }
    }

    [DockerAvailableFact]
    public async Task ApiEndToEndWithLocalLoad()
    {
        ILogger logger = _loggerFactory.CreateLogger(nameof(ApiEndToEndWithLocalLoad));
        string publishDirectory = BuildLocalApp(tfm: ToolsetInfo.CurrentTargetFramework);

        // Build the image

        Registry registry = new(DockerRegistryManager.LocalRegistry, logger, RegistryMode.Push);

        ImageBuilder imageBuilder = await registry.GetImageManifestAsync(
            DockerRegistryManager.RuntimeBaseImage,
            DockerRegistryManager.Net9ImageTag,
            "linux-x64",
            ToolsetUtils.RidGraphManifestPicker,
            cancellationToken: default).ConfigureAwait(false);
        Assert.NotNull(imageBuilder);

        Layer l = Layer.FromDirectory(publishDirectory, "/app", false, imageBuilder.ManifestMediaType);

        imageBuilder.AddLayer(l);

        imageBuilder.SetEntrypointAndCmd(new[] { "/app/MinimalTestApp" }, Array.Empty<string>());

        BuiltImage builtImage = imageBuilder.Build();

        // Load the image into the local registry
        var sourceReference = new SourceImageReference(registry, DockerRegistryManager.RuntimeBaseImage, DockerRegistryManager.Net9ImageTag, null);
        var destinationReference = new DestinationImageReference(registry, NewImageName(), new[] { "latest", "1.0" });

        await new DockerCli(_loggerFactory).LoadAsync(builtImage, sourceReference, destinationReference, default).ConfigureAwait(false);

        // Run the image
        foreach (string tag in destinationReference.Tags)
        {
            ContainerCli.RunCommand(_testOutput, "--rm", "--tty", $"{NewImageName()}:{tag}")
                .Execute()
                .Should().Pass();
        }
    }

    [DockerAvailableFact]
    public async Task ApiEndToEndWithArchiveWritingAndLoad()
    {
        ILogger logger = _loggerFactory.CreateLogger(nameof(ApiEndToEndWithArchiveWritingAndLoad));
        string publishDirectory = BuildLocalApp(tfm: ToolsetInfo.CurrentTargetFramework);

        // Build the image

        Registry registry = new(DockerRegistryManager.LocalRegistry, logger, RegistryMode.Push);

        ImageBuilder imageBuilder = await registry.GetImageManifestAsync(
            DockerRegistryManager.RuntimeBaseImage,
            DockerRegistryManager.Net9ImageTag,
            "linux-x64",
            ToolsetUtils.RidGraphManifestPicker,
            cancellationToken: default).ConfigureAwait(false);
        Assert.NotNull(imageBuilder);

        Layer l = Layer.FromDirectory(publishDirectory, "/app", false, imageBuilder.ManifestMediaType);

        imageBuilder.AddLayer(l);

        imageBuilder.SetEntrypointAndCmd(new[] { "/app/MinimalTestApp" }, Array.Empty<string>());

        BuiltImage builtImage = imageBuilder.Build();

        // Write the image to disk
        var archiveFile = Path.Combine(TestSettings.TestArtifactsDirectory,
            nameof(ApiEndToEndWithArchiveWritingAndLoad), "app.tar.gz");
        var sourceReference = new SourceImageReference(registry, DockerRegistryManager.RuntimeBaseImage, DockerRegistryManager.Net9ImageTag, null);
        var destinationReference = new DestinationImageReference(new ArchiveFileRegistry(archiveFile), NewImageName(), new[] { "latest", "1.0" });

        await destinationReference.LocalRegistry!.LoadAsync(builtImage, sourceReference, destinationReference, default).ConfigureAwait(false);

        Assert.True(File.Exists(archiveFile), $"File.Exists({archiveFile})");

        // Load the archive
        ContainerCli.LoadCommand(_testOutput, "--input", archiveFile)
            .Execute()
            .Should().Pass();

        // Run the image
        foreach (string tag in destinationReference.Tags)
        {
            ContainerCli.RunCommand(_testOutput, "--rm", "--tty", $"{NewImageName()}:{tag}")
                .Execute()
                .Should().Pass();
        }
    }

    [DockerAvailableFact]
    public async Task TarballsHaveCorrectStructure()
    {
        var archiveFile = Path.Combine(TestSettings.TestArtifactsDirectory,
            nameof(TarballsHaveCorrectStructure), "app.tar.gz");

        // 1. Create docker image and write it to a tarball
        (BuiltImage dockerImage, SourceImageReference sourceReference, DestinationImageReference destinationReference) =
            await BuildDockerImageWithArciveDestinationAsync(archiveFile, ["latest"], nameof(TarballsHaveCorrectStructure));

        await destinationReference.LocalRegistry!.LoadAsync(dockerImage, sourceReference, destinationReference, default).ConfigureAwait(false);

        Assert.True(File.Exists(archiveFile), $"File.Exists({archiveFile})");

        CheckDockerTarballStructure(archiveFile);

        // 2. Convert the docker image to an OCI image and write it to a tarball
        BuiltImage ociImage = ConvertToOciImage(dockerImage);

        await destinationReference.LocalRegistry!.LoadAsync(ociImage, sourceReference, destinationReference, default).ConfigureAwait(false);

        Assert.True(File.Exists(archiveFile), $"File.Exists({archiveFile})");

        CheckOciTarballStructure(archiveFile);
    }

    private async Task<(BuiltImage image, SourceImageReference sourceReference, DestinationImageReference destinationReference)> BuildDockerImageWithArciveDestinationAsync(string archiveFile, string[] tags, string testName)
    {
        ILogger logger = _loggerFactory.CreateLogger(testName);
        Registry registry = new(DockerRegistryManager.LocalRegistry, logger, RegistryMode.Push);

        ImageBuilder imageBuilder = await registry.GetImageManifestAsync(
            DockerRegistryManager.RuntimeBaseImage,
            DockerRegistryManager.Net8ImageTag,
            "linux-x64",
            ToolsetUtils.RidGraphManifestPicker,
            cancellationToken: default).ConfigureAwait(false);
        Assert.NotNull(imageBuilder);

        BuiltImage builtImage = imageBuilder.Build();

        // Write the image to disk
        var sourceReference = new SourceImageReference(registry, DockerRegistryManager.RuntimeBaseImage, DockerRegistryManager.Net7ImageTag, null);
        var destinationReference = new DestinationImageReference(new ArchiveFileRegistry(archiveFile), NewImageName(), tags);

        return (builtImage, sourceReference, destinationReference);
    }

    private BuiltImage ConvertToOciImage(BuiltImage builtImage)
    {
        // Convert the image to an OCI image
        var ociImage = new BuiltImage
        {
            Config = builtImage.Config,
            ImageDigest = builtImage.ImageDigest,
            ImageSha = builtImage.ImageSha,
            Manifest = builtImage.Manifest,
            ManifestDigest = builtImage.ManifestDigest,
            ManifestMediaType = SchemaTypes.OciManifestV1,
            Layers = builtImage.Layers
        };

        return ociImage;
    }

    private void CheckDockerTarballStructure(string tarball)
    {
        var layersCount = 0;
        int configJson = 0;
        int manifestJsonCount = 0;

        using (FileStream fs = new FileStream(tarball, FileMode.Open, FileAccess.Read))
        using (var tarReader = new TarReader(fs))
        {
            var entry = tarReader.GetNextEntry();

            while (entry is not null)
            {
                if (entry.Name == "manifest.json")
                {
                    manifestJsonCount++;
                }
                else if (entry.Name.EndsWith(".json"))
                {
                    configJson++;
                }
                else if (entry.Name.EndsWith("/layer.tar"))
                {
                    layersCount++;
                }
                else
                {
                    Assert.Fail($"Unexpected entry in tarball: {entry.Name}");
                }

                entry = tarReader.GetNextEntry();
            }
        }

        Assert.Equal(1, manifestJsonCount);
        Assert.Equal(1, configJson);
        Assert.True(layersCount > 0);
    }

    private void CheckOciTarballStructure(string tarball)
    {
        int blobsCount = 0;
        int ociLayoutCount = 0;
        int indexJsonCount = 0;

        using (FileStream fs = new FileStream(tarball, FileMode.Open, FileAccess.Read))
        using (var tarReader = new TarReader(fs))
        {
            var entry = tarReader.GetNextEntry();

            while (entry is not null)
            {
                if (entry.Name == "oci-layout")
                {
                    ociLayoutCount++;
                }
                else if (entry.Name == "index.json")
                {
                    indexJsonCount++;
                }
                else if (entry.Name.StartsWith("blobs/sha256/"))
                {
                    blobsCount++;
                }
                else
                {
                    Assert.Fail($"Unexpected entry in tarball: {entry.Name}");
                }

                entry = tarReader.GetNextEntry();
            }
        }

        Assert.Equal(1, ociLayoutCount);
        Assert.Equal(1, indexJsonCount);
        Assert.True(blobsCount > 0);
    }

    private string BuildLocalApp([CallerMemberName] string testName = "TestName", string tfm = ToolsetInfo.CurrentTargetFramework, string rid = "linux-x64")
    {
        string workingDirectory = Path.Combine(TestSettings.TestArtifactsDirectory, testName);

        DirectoryInfo d = new(Path.Combine(workingDirectory, "MinimalTestApp"));
        if (d.Exists)
        {
            d.Delete(recursive: true);
        }
        Directory.CreateDirectory(workingDirectory);

        new DotnetNewCommand(_testOutput, "console", "-f", tfm, "-o", "MinimalTestApp")
            .WithVirtualHive()
            .WithWorkingDirectory(workingDirectory)
            .Execute()
            .Should().Pass();

        ChangeTargetFrameworkAfterAppCreation(Path.Combine(TestSettings.TestArtifactsDirectory, testName, "MinimalTestApp"));


        var publishCommand =
            new DotnetCommand(_testOutput, "publish", "-bl", "MinimalTestApp", "-r", rid, "-f", _oldFramework, "-c", "Debug")
                .WithWorkingDirectory(workingDirectory);

        publishCommand.Execute()
            .Should().Pass();

        string publishDirectory = Path.Join(workingDirectory, "MinimalTestApp", "bin", "Debug", _oldFramework, rid, "publish");
        return publishDirectory;
    }

    [DockerAvailableFact]
    public async Task EndToEnd_MultiProjectSolution()
    {
        ILogger logger = _loggerFactory.CreateLogger(nameof(EndToEnd_MultiProjectSolution));
        DirectoryInfo newSolutionDir = new(Path.Combine(TestSettings.TestArtifactsDirectory, $"CreateNewImageTest_EndToEnd_MultiProjectSolution"));

        if (newSolutionDir.Exists)
        {
            newSolutionDir.Delete(recursive: true);
        }

        newSolutionDir.Create();

        // Create solution with projects
        new DotnetNewCommand(_testOutput, "sln", "-n", nameof(EndToEnd_MultiProjectSolution))
            .WithVirtualHive()
            .WithWorkingDirectory(newSolutionDir.FullName)
            .Execute()
            .Should().Pass();

        new DotnetNewCommand(_testOutput, "console", "-n", "ConsoleApp")
            .WithVirtualHive()
            .WithWorkingDirectory(newSolutionDir.FullName)
            .Execute()
            .Should().Pass();

        new DotnetCommand(_testOutput, "sln", "add", Path.Combine("ConsoleApp", "ConsoleApp.csproj"))
            .WithWorkingDirectory(newSolutionDir.FullName)
            .Execute()
            .Should().Pass();

        new DotnetNewCommand(_testOutput, "web", "-n", "WebApp")
            .WithVirtualHive()
            .WithWorkingDirectory(newSolutionDir.FullName)
            .Execute()
            .Should().Pass();

        new DotnetCommand(_testOutput, "sln", "add", Path.Combine("WebApp", "WebApp.csproj"))
            .WithWorkingDirectory(newSolutionDir.FullName)
            .Execute()
            .Should().Pass();

        // Add 'EnableSdkContainerSupport' property to the ConsoleApp and set TFM
        using (FileStream stream = File.Open(Path.Join(newSolutionDir.FullName, "ConsoleApp", "ConsoleApp.csproj"), FileMode.Open, FileAccess.ReadWrite))
        {
            XDocument document = await XDocument.LoadAsync(stream, LoadOptions.None, CancellationToken.None);
            document
                .Descendants()
                .First(e => e.Name.LocalName == "PropertyGroup")?
                .Add(new XElement("EnableSdkContainerSupport", "true"));
            document
                .Descendants()
                .First(e => e.Name.LocalName == "TargetFramework")
                .Value = _oldFramework;

            stream.SetLength(0);
            await document.SaveAsync(stream, SaveOptions.None, CancellationToken.None);
        }

        // Set TFM for WebApp
        using (FileStream stream = File.Open(Path.Join(newSolutionDir.FullName, "WebApp", "WebApp.csproj"), FileMode.Open, FileAccess.ReadWrite))
        {
            XDocument document = await XDocument.LoadAsync(stream, LoadOptions.None, CancellationToken.None);
            document
                .Descendants()
                .First(e => e.Name.LocalName == "TargetFramework")
                .Value = _oldFramework;

            stream.SetLength(0);
            await document.SaveAsync(stream, SaveOptions.None, CancellationToken.None);
        }

        // Publish
        CommandResult commandResult = new DotnetCommand(_testOutput, "publish", "/t:PublishContainer")
            .WithWorkingDirectory(newSolutionDir.FullName)
            .Execute();

        commandResult.Should().Pass();
        commandResult.Should().HaveStdOutContaining("Pushed image 'webapp:latest'");
        commandResult.Should().HaveStdOutContaining("Pushed image 'consoleapp:latest'");
    }

    [DockerAvailableTheory(Skip = "https://github.com/dotnet/sdk/issues/45181")]
    [InlineData("webapi", false)]
    [InlineData("webapi", true)]
    [InlineData("worker", false)]
    [InlineData("worker", true)]
    public async Task EndToEnd_NoAPI_ProjectType(string projectType, bool addPackageReference)
    {
        DirectoryInfo newProjectDir = new(Path.Combine(TestSettings.TestArtifactsDirectory, $"CreateNewImageTest_{projectType}_{addPackageReference}"));
        DirectoryInfo privateNuGetAssets = new(Path.Combine(TestSettings.TestArtifactsDirectory, "ContainerNuGet"));

        if (newProjectDir.Exists)
        {
            newProjectDir.Delete(recursive: true);
        }

        if (privateNuGetAssets.Exists)
        {
            privateNuGetAssets.Delete(recursive: true);
        }

        newProjectDir.Create();
        privateNuGetAssets.Create();
        new DotnetNewCommand(_testOutput, projectType, "-f", ToolsetInfo.CurrentTargetFramework)
            .WithVirtualHive()
            .WithWorkingDirectory(newProjectDir.FullName)
            // do not pollute the primary/global NuGet package store with the private package(s)
            .WithEnvironmentVariable("NUGET_PACKAGES", privateNuGetAssets.FullName)
            .Execute()
            .Should().Pass();

        if (addPackageReference)
        {
            File.Copy(Path.Combine(TestContext.Current.TestExecutionDirectory, "NuGet.config"), Path.Combine(newProjectDir.FullName, "NuGet.config"));

            (string? packagePath, string? packageVersion) = ToolsetUtils.GetContainersPackagePath();

            new DotnetCommand(_testOutput, "nuget", "add", "source", Path.GetDirectoryName(packagePath) ?? string.Empty, "--name", "local-temp")
                .WithEnvironmentVariable("NUGET_PACKAGES", privateNuGetAssets.FullName)
                .WithWorkingDirectory(newProjectDir.FullName)
                .Execute()
                .Should().Pass();

            // Add package to the project
            new DotnetCommand(_testOutput, "add", "package", "Microsoft.NET.Build.Containers", "-f", ToolsetInfo.CurrentTargetFramework, "-v", packageVersion ?? string.Empty)
                .WithEnvironmentVariable("NUGET_PACKAGES", privateNuGetAssets.FullName)
                .WithWorkingDirectory(newProjectDir.FullName)
                .Execute()
                .Should().Pass();
        }
        else
        {
            string projectPath = Path.Combine(newProjectDir.FullName, newProjectDir.Name + ".csproj");

            var project = XDocument.Load(projectPath);
            var ns = project.Root?.Name.Namespace ?? throw new InvalidOperationException("Project file is empty");

            project.Root?.Add(new XElement("PropertyGroup", new XElement("EnableSDKContainerSupport", "true")));
            project.Save(projectPath);
        }

        string imageName = NewImageName();
        string imageTag = $"1.0-{projectType}-{addPackageReference}";

        // Build & publish the project
        CommandResult commandResult = new DotnetCommand(
            _testOutput,
            "publish",
            "/p:PublishProfile=DefaultContainer",
            "/p:RuntimeIdentifier=linux-x64",
            $"/p:ContainerBaseImage={DockerRegistryManager.FullyQualifiedBaseImageAspNet}",
            $"/p:ContainerRegistry={DockerRegistryManager.LocalRegistry}",
            $"/p:ContainerRepository={imageName}",
            $"/p:ContainerImageTag={imageTag}",
            "/p:UseRazorSourceGenerator=false")
            .WithEnvironmentVariable("NUGET_PACKAGES", privateNuGetAssets.FullName)
            .WithWorkingDirectory(newProjectDir.FullName)
            .Execute();

        commandResult.Should().Pass();

        if (addPackageReference)
        {
            commandResult.Should().HaveStdOutContaining("warning CONTAINER005: The Microsoft.NET.Build.Containers NuGet package is explicitly referenced but the current SDK can natively publish the project as a container. Consider removing the package reference to Microsoft.NET.Build.Containers because it is no longer needed.");
        }
        else
        {
            commandResult.Should().NotHaveStdOutContaining("warning");
        }

        ContainerCli.PullCommand(_testOutput, $"{DockerRegistryManager.LocalRegistry}/{imageName}:{imageTag}")
            .Execute()
            .Should().Pass();

        var containerName = $"test-container-1-{projectType}-{addPackageReference}";
        CommandResult processResult = ContainerCli.RunCommand(
            _testOutput,
            "--rm",
            "--name",
            containerName,
            "-P",
            "--detach",
            $"{DockerRegistryManager.LocalRegistry}/{imageName}:{imageTag}")
        .Execute();
        processResult.Should().Pass();
        Assert.NotNull(processResult.StdOut);
        string appContainerId = processResult.StdOut.Trim();
        bool everSucceeded = false;
        if (projectType == "webapi")
        {
            var portCommand =
            ContainerCli.PortCommand(_testOutput, containerName, 8080)
                .Execute();
            portCommand.Should().Pass();
            var port = portCommand.StdOut?.Trim().Split("\n")[0]; // only take the first port, which should be 0.0.0.0:PORT. the second line will be an ip6 port, if any.
            _testOutput.WriteLine($"Discovered port was '{port}'");
            var tempUri = new Uri($"http://{port}", UriKind.Absolute);
            var appUri = new UriBuilder(tempUri)
            {
                Host = "localhost"
            }.Uri;
            HttpClient client = new();
            client.BaseAddress = appUri;
            // Give the server a moment to catch up, but no more than necessary.
            for (int retry = 0; retry < 10; retry++)
            {
                try
                {
                    var response = await client.GetAsync($"weatherforecast").ConfigureAwait(false);

                    if (response.IsSuccessStatusCode)
                    {
                        everSucceeded = true;
                        break;
                    }
                }
                catch { }

                await Task.Delay(TimeSpan.FromSeconds(1)).ConfigureAwait(false);
            }
            ContainerCli.LogsCommand(_testOutput, appContainerId)
            .Execute()
            .Should().Pass();
            Assert.True(everSucceeded, $"{appUri}weatherforecast never responded.");

            ContainerCli.StopCommand(_testOutput, appContainerId)
           .Execute()
           .Should().Pass();
        }
        else if (projectType == "worker")
        {
            // the worker template needs a second to start up and emit the logs we are looking for
            await Task.Delay(TimeSpan.FromSeconds(5)).ConfigureAwait(false);
            var containerLogs =
            ContainerCli.LogsCommand(_testOutput, appContainerId)
                .Execute()
                .Should().Pass()
                .And.HaveStdOutContaining("Worker running at");

            ContainerCli.StopCommand(_testOutput, appContainerId)
            .Execute()
            .Should().Pass();
        }
        else
        {
            throw new NotImplementedException("Unknown project type");
        }

        newProjectDir.Delete(true);
        privateNuGetAssets.Delete(true);
    }

    [DockerAvailableTheory()]
    [InlineData(DockerRegistryManager.FullyQualifiedBaseImageAspNet)]
    [InlineData(DockerRegistryManager.FullyQualifiedBaseImageAspNetDigest)]
    public void EndToEnd_NoAPI_Console(string baseImage)
    {
        DirectoryInfo newProjectDir = new(Path.Combine(TestSettings.TestArtifactsDirectory, "CreateNewImageTest"));
        DirectoryInfo privateNuGetAssets = new(Path.Combine(TestSettings.TestArtifactsDirectory, "ContainerNuGet"));

        if (newProjectDir.Exists)
        {
            newProjectDir.Delete(recursive: true);
        }

        if (privateNuGetAssets.Exists)
        {
            privateNuGetAssets.Delete(recursive: true);
        }

        newProjectDir.Create();
        privateNuGetAssets.Create();

        new DotnetNewCommand(_testOutput, "console", "-f", ToolsetInfo.CurrentTargetFramework)
            .WithVirtualHive()
            .WithWorkingDirectory(newProjectDir.FullName)
            // do not pollute the primary/global NuGet package store with the private package(s)
            .WithEnvironmentVariable("NUGET_PACKAGES", privateNuGetAssets.FullName)
            .Execute()
            .Should().Pass();
        ChangeTargetFrameworkAfterAppCreation(newProjectDir.FullName);

        File.Copy(Path.Combine(TestContext.Current.TestExecutionDirectory, "NuGet.config"), Path.Combine(newProjectDir.FullName, "NuGet.config"));

        (string? packagePath, string? packageVersion) = ToolsetUtils.GetContainersPackagePath();

        new DotnetCommand(_testOutput, "nuget", "add", "source", Path.GetDirectoryName(packagePath) ?? string.Empty, "--name", "local-temp")
            .WithEnvironmentVariable("NUGET_PACKAGES", privateNuGetAssets.FullName)
            .WithWorkingDirectory(newProjectDir.FullName)
            .Execute()
            .Should().Pass();

        // Add package to the project
        new DotnetCommand(_testOutput, "add", "package", "Microsoft.NET.Build.Containers", "-f", _oldFramework, "-v", packageVersion ?? string.Empty)
            .WithEnvironmentVariable("NUGET_PACKAGES", privateNuGetAssets.FullName)
            .WithWorkingDirectory(newProjectDir.FullName)
            .Execute()
            .Should().Pass();

        string imageName = NewImageName();
        string imageTag = "1.0";

        // Build & publish the project
        new DotnetCommand(
            _testOutput,
            "publish",
            "/t:PublishContainer",
            "/p:runtimeidentifier=linux-x64",
            $"/p:ContainerBaseImage={baseImage}",
            $"/p:ContainerRegistry={DockerRegistryManager.LocalRegistry}",
            $"/p:ContainerRepository={imageName}",
            $"/p:ContainerImageTag={imageTag}",
            "/p:EnableSdkContainerSupport=true")
            .WithEnvironmentVariable("NUGET_PACKAGES", privateNuGetAssets.FullName)
            .WithWorkingDirectory(newProjectDir.FullName)
            .Execute()
            .Should().Pass();

        ContainerCli.PullCommand(_testOutput, $"{DockerRegistryManager.LocalRegistry}/{imageName}:{imageTag}")
            .Execute()
            .Should().Pass();

        var containerName = "test-container-2";
        CommandResult processResult = ContainerCli.RunCommand(
            _testOutput,
            "--rm",
            "--name",
            containerName,
            $"{DockerRegistryManager.LocalRegistry}/{imageName}:{imageTag}")
        .Execute();
        processResult.Should().Pass().And.HaveStdOut("Hello, World!");

        newProjectDir.Delete(true);
        privateNuGetAssets.Delete(true);
    }

    [DockerAvailableFact(Skip = "https://github.com/dotnet/sdk/issues/45181")]
    public void EndToEnd_SingleArch_NoRid()
    {
        // Create a new console project
        DirectoryInfo newProjectDir = CreateNewProject("console", _oldFramework);

        string imageName = NewImageName();
        string imageTag = "1.0";

        // Run PublishContainer for multi-arch
        CommandResult commandResult = new DotnetCommand(
            _testOutput,
            "publish",
            "/t:PublishContainer",
            $"/p:ContainerBaseImage={DockerRegistryManager.FullyQualifiedBaseImageAspNet}",
            $"/p:ContainerRepository={imageName}",
            $"/p:ContainerImageTag={imageTag}",
            "/p:EnableSdkContainerSupport=true")
            .WithWorkingDirectory(newProjectDir.FullName)
            .Execute();
        commandResult.Should().Pass();

        // Check that the containers can be run
        CommandResult processResultX64 = ContainerCli.RunCommand(
            _testOutput,
            "--rm",
            "--name",
            $"test-container-singlearch-norid",
            $"{imageName}:{imageTag}")
        .Execute();
        processResultX64.Should().Pass().And.HaveStdOut("Hello, World!");
    }

    [InlineData("endtoendmultiarch-localregisty")]
    [InlineData("myteam/endtoendmultiarch-localregisty")]
    [DockerIsAvailableAndSupportsArchTheory("linux/arm64", checkContainerdStoreAvailability: true)]
    public void EndToEndMultiArch_LocalRegistry(string imageName)
    {
        string tag = "1.0";
        string image = $"{imageName}:{tag}";

        // Create a new console project
        DirectoryInfo newProjectDir = CreateNewProject("console", _oldFramework);

        // Run PublishContainer for multi-arch
        CommandResult commandResult = new DotnetCommand(
            _testOutput,
            "build",
            "/t:PublishContainer",
            "/p:RuntimeIdentifiers=\"linux-x64;linux-arm64\"",
            $"/p:ContainerBaseImage={DockerRegistryManager.FullyQualifiedBaseImageAspNet}",
            $"/p:ContainerRepository={imageName}",
            $"/p:ContainerImageTag={tag}",
            "/p:EnableSdkContainerSupport=true")
            .WithWorkingDirectory(newProjectDir.FullName)
            .Execute();

        // Check that the app was published for each RID, one image was created locally
        commandResult.Should().Pass()
<<<<<<< HEAD
            .And.HaveStdOutContaining(GetPublishArtifactsPath(newProjectDir.FullName, "linux-x64"))
            .And.HaveStdOutContaining(GetPublishArtifactsPath(newProjectDir.FullName, "linux-arm64"))
            .And.HaveStdOutContaining($"Building image '{imageName}' for runtime identifier 'linux-x64'")
            .And.HaveStdOutContaining($"Building image '{imageName}' for runtime identifier 'linux-arm64'")
            .And.HaveStdOutContaining($"Pushed image '{image}' to local registry");
=======
            .And.HaveStdOutContaining(GetPublishArtifactsPath(newProjectDir.FullName, _oldFramework, "linux-x64"))
            .And.HaveStdOutContaining(GetPublishArtifactsPath(newProjectDir.FullName, _oldFramework, "linux-arm64"))
            .And.HaveStdOutContaining($"Pushed image '{imageX64}' to local registry")
            .And.HaveStdOutContaining($"Pushed image '{imageArm64}' to local registry")
            .And.NotHaveStdOutContaining("Pushed image index");
>>>>>>> 045c58b5

        // Check that the containers can be run
        CommandResult processResultX64 = ContainerCli.RunCommand(
            _testOutput,
            "--rm",
            "--platform",
            "linux/amd64",
            "--name",
            $"test-container-{imageName.Replace('/', '-')}-x64",
            image)
        .Execute();
        processResultX64.Should().Pass().And.HaveStdOut("Hello, World!");

        CommandResult processResultArm64 = ContainerCli.RunCommand(
            _testOutput,
            "--rm",
            "--platform",
            "linux/arm64",
            "--name",
            $"test-container-{imageName.Replace('/', '-')}-arm64",
            image)
        .Execute();
        processResultArm64.Should().Pass().And.HaveStdOut("Hello, World!");

        // Cleanup
        newProjectDir.Delete(true);
    }

    [DockerAvailableFact(Skip = "https://github.com/dotnet/sdk/issues/45181")]
    public void MultiArchStillAllowsSingleRID()
    {
        string imageName = NewImageName();
        string imageTag = "1.0";
        string qualifiedImageName = $"{imageName}:{imageTag}";

        // Create a new console project
        DirectoryInfo newProjectDir = CreateNewProject("console", _oldFramework);

        // Run PublishContainer for multi-arch-capable, but single-arch actual
        CommandResult commandResult = new DotnetCommand(
            _testOutput,
            "publish",
            "/t:PublishContainer",
            // make it so the app is _able_ to target both linux TFMs
            "/p:RuntimeIdentifiers=\"linux-x64;linux-arm64\"",
            // and that it opts into to multi-targeting containers for both of those linux TFMs
            "/p:ContainerRuntimeIdentifiers=\"linux-x64;linux-arm64\"",
            // but then only actually publishes for one of them
            "/p:ContainerRuntimeIdentifier=linux-x64",
            $"/p:ContainerBaseImage={DockerRegistryManager.FullyQualifiedBaseImageAspNet}",
            $"/p:ContainerRepository={imageName}",
            $"/p:ContainerImageTag={imageTag}",
            "/p:EnableSdkContainerSupport=true",
            "/bl")
            .WithWorkingDirectory(newProjectDir.FullName)
            .Execute();

        // Check that the app was published for each RID,
        // images were created locally for each RID
        // and image index was NOT created
        commandResult.Should().Pass()
            // no rid-specific path because we didn't pass RuntimeIdentifier
            .And.NotHaveStdOutContaining(GetPublishArtifactsPath(newProjectDir.FullName, _oldFramework, "linux-x64"))
            .And.HaveStdOutContaining($"Pushed image '{qualifiedImageName}' to local registry")
            .And.NotHaveStdOutContaining("Pushed image index");

        // Check that the containers can be run
        CommandResult processResultX64 = ContainerCli.RunCommand(
            _testOutput,
            "--rm",
            "--name",
            $"test-container-{imageName}",
            qualifiedImageName)
        .Execute();
        processResultX64.Should().Pass().And.HaveStdOut("Hello, World!");

        // Cleanup
        newProjectDir.Delete(true);
    }

    [DockerAvailableFact(Skip = "https://github.com/dotnet/sdk/issues/45181")]
    public void MultiArchStillAllowsSingleRIDUsingJustRIDProperties()
    {
        string imageName = NewImageName();
        string imageTag = "1.0";
        string qualifiedImageName = $"{imageName}:{imageTag}";

        // Create a new console project
        DirectoryInfo newProjectDir = CreateNewProject("console", _oldFramework);

        // Run PublishContainer for multi-arch-capable, but single-arch actual
        CommandResult commandResult = new DotnetCommand(
            _testOutput,
            "publish",
            "/t:PublishContainer",
            // make it so the app is _able_ to target both linux TFMs
            "/p:RuntimeIdentifiers=\"linux-x64;linux-arm64\"",
            // but then only actually publishes for one of them
            "-r", "linux-x64",
            $"/p:ContainerBaseImage={DockerRegistryManager.FullyQualifiedBaseImageAspNet}",
            $"/p:ContainerRepository={imageName}",
            $"/p:ContainerImageTag={imageTag}",
            "/p:EnableSdkContainerSupport=true",
            "/bl")
            .WithWorkingDirectory(newProjectDir.FullName)
            .Execute();

        // Check that the app was published for each RID,
        // images were created locally for each RID
        // and image index was NOT created
        commandResult.Should().Pass()
            .And.HaveStdOutContaining(GetPublishArtifactsPath(newProjectDir.FullName, _oldFramework, "linux-x64", configuration: "Release"))
            .And.NotHaveStdOutContaining(GetPublishArtifactsPath(newProjectDir.FullName, _oldFramework, "linux-arm64", configuration: "Release"))
            .And.HaveStdOutContaining($"Pushed image '{qualifiedImageName}' to local registry")
            .And.NotHaveStdOutContaining("Pushed image index");

        // Check that the containers can be run
        CommandResult processResultX64 = ContainerCli.RunCommand(
            _testOutput,
            "--rm",
            "--name",
            $"test-container-{imageName}-x64",
            qualifiedImageName)
        .Execute();
        processResultX64.Should().Pass().And.HaveStdOut("Hello, World!");

        // Cleanup
        newProjectDir.Delete(true);
    }

    private DirectoryInfo CreateNewProject(string template, string tfm = ToolsetInfo.CurrentTargetFramework, [CallerMemberName] string callerMemberName = "")
    {
        DirectoryInfo newProjectDir = new DirectoryInfo(Path.Combine(TestSettings.TestArtifactsDirectory, callerMemberName));

        if (newProjectDir.Exists)
        {
            newProjectDir.Delete(recursive: true);
        }

        newProjectDir.Create();

        new DotnetNewCommand(_testOutput, template, "-f", tfm)
            .WithVirtualHive()
            .WithWorkingDirectory(newProjectDir.FullName)
            .Execute()
            .Should().Pass();

        return newProjectDir;
    }

    private string GetPublishArtifactsPath(string projectDir, string tfm, string rid, string configuration = "Debug")
        => Path.Combine(projectDir, "bin", configuration, tfm, rid, "publish");

    [InlineData("endtoendmultiarch-archivepublishing")]
    [InlineData("myteam/endtoendmultiarch-archivepublishing")]
    [DockerIsAvailableAndSupportsArchTheory("linux/arm64", checkContainerdStoreAvailability: true)]
    public void EndToEndMultiArch_ArchivePublishing(string imageName)
    {
        string tag = "1.0";
        string image = $"{imageName}:{tag}";
        string archiveOutput = TestSettings.TestArtifactsDirectory;
        string imageTarball = Path.Combine(archiveOutput, $"{imageName}.tar.gz");

        // Create a new console project
        DirectoryInfo newProjectDir = CreateNewProject("console", _oldFramework);

        // Run PublishContainer for multi-arch with ContainerArchiveOutputPath
        CommandResult commandResult = new DotnetCommand(
            _testOutput,
            "build",
            "/t:PublishContainer",
            "/p:RuntimeIdentifiers=\"linux-x64;linux-arm64\"",
            $"/p:ContainerArchiveOutputPath={archiveOutput}",
            $"/p:ContainerBaseImage={DockerRegistryManager.FullyQualifiedBaseImageAspNet}",
            $"/p:ContainerRepository={imageName}",
            $"/p:ContainerImageTag={tag}",
            "/p:EnableSdkContainerSupport=true")
            .WithWorkingDirectory(newProjectDir.FullName)
            .Execute();

        // Check that the app was published for each RID, one image was created in local archive
        commandResult.Should().Pass()
<<<<<<< HEAD
            .And.HaveStdOutContaining(GetPublishArtifactsPath(newProjectDir.FullName, "linux-x64"))
            .And.HaveStdOutContaining(GetPublishArtifactsPath(newProjectDir.FullName, "linux-arm64"))
            .And.HaveStdOutContaining($"Building image '{imageName}' for runtime identifier 'linux-x64'")
            .And.HaveStdOutContaining($"Building image '{imageName}' for runtime identifier 'linux-arm64'")
            .And.HaveStdOutContaining($"Pushed image '{image}' to local archive at '{imageTarball}'");
=======
            .And.HaveStdOutContaining(GetPublishArtifactsPath(newProjectDir.FullName, _oldFramework, "linux-x64"))
            .And.HaveStdOutContaining(GetPublishArtifactsPath(newProjectDir.FullName, _oldFramework, "linux-arm64"))
            .And.HaveStdOutContaining($"Pushed image '{imageX64}' to local archive at '{imageX64Tarball}'")
            .And.HaveStdOutContaining($"Pushed image '{imageArm64}' to local archive at '{imageArm64Tarball}'")
            .And.NotHaveStdOutContaining("Pushed image index");
>>>>>>> 045c58b5

        // Check that tarball were created
        File.Exists(imageTarball).Should().BeTrue();

        // Load the multi-arch image from the tarball
        ContainerCli.LoadCommand(_testOutput, "--input", imageTarball)
           .Execute()
           .Should().Pass();

        // Check that the containers can be run
        CommandResult processResultX64 = ContainerCli.RunCommand(
            _testOutput,
            "--rm",
            "--platform",
            "linux/amd64",
            "--name",
            $"test-container-{imageName.Replace('/', '-')}-x64",
            image)
        .Execute();
        processResultX64.Should().Pass().And.HaveStdOut("Hello, World!");

        CommandResult processResultArm64 = ContainerCli.RunCommand(
            _testOutput,
            "--rm",
            "--platform",
            "linux/arm64",
            "--name",
            $"test-container-{imageName.Replace('/', '-')}-arm64",
            image)
        .Execute();
        processResultArm64.Should().Pass().And.HaveStdOut("Hello, World!");

        // Cleanup
        newProjectDir.Delete(true);
    }

    [DockerIsAvailableAndSupportsArchFact("linux/arm64", checkContainerdStoreAvailability: true)]
    public void EndToEndMultiArch_RemoteRegistry()
    {
        string imageName = NewImageName();
        string imageTag = "1.0";
        string registry = DockerRegistryManager.LocalRegistry;
        string imageX64 = $"{imageName}:{imageTag}-linux-x64";
        string imageArm64 = $"{imageName}:{imageTag}-linux-arm64";
        string imageIndex = $"{imageName}:{imageTag}";
        string imageFromRegistry = $"{registry}/{imageIndex}";

        // Create a new console project
        DirectoryInfo newProjectDir = CreateNewProject("console", _oldFramework);

        // Run PublishContainer for multi-arch with ContainerRegistry
        CommandResult commandResult = new DotnetCommand(
            _testOutput,
            "build",
            "/t:PublishContainer",
            "/p:RuntimeIdentifiers=\"linux-x64;linux-arm64\"",
            $"/p:ContainerBaseImage={DockerRegistryManager.FullyQualifiedBaseImageAspNet}",
            $"/p:ContainerRegistry={registry}",
            $"/p:ContainerRepository={imageName}",
            $"/p:ContainerImageTag={imageTag}",
            "/p:EnableSdkContainerSupport=true")
            .WithWorkingDirectory(newProjectDir.FullName)
            .Execute();

        // Check that the app was published for each RID,
        // images for each RID were pushed to remote registry
        // and image index was pushed to remote registry
        commandResult.Should().Pass()
<<<<<<< HEAD
            .And.HaveStdOutContaining(GetPublishArtifactsPath(newProjectDir.FullName, "linux-x64"))
            .And.HaveStdOutContaining(GetPublishArtifactsPath(newProjectDir.FullName, "linux-arm64"))
            .And.HaveStdOutContaining($"Pushed image '{imageX64}' to registry '{registry}'.")
            .And.HaveStdOutContaining($"Pushed image '{imageArm64}' to registry '{registry}'.")
            .And.HaveStdOutContaining($"Pushed image index '{imageIndex}' to registry '{registry}'.");
        
=======
            .And.HaveStdOutContaining(GetPublishArtifactsPath(newProjectDir.FullName, _oldFramework, "linux-x64"))
            .And.HaveStdOutContaining(GetPublishArtifactsPath(newProjectDir.FullName, _oldFramework, "linux-arm64"))
            .And.HaveStdOutContaining($"Pushed image '{imageX64}' to registry")
            .And.HaveStdOutContaining($"Pushed image '{imageArm64}' to registry")
            .And.HaveStdOutContaining($"Pushed image index '{imageIndex}' to registry '{registry}'");


>>>>>>> 045c58b5
        // Check that the containers can be run
        // First pull the image from the registry for each platform
        ContainerCli.PullCommand(
            _testOutput,
            "--platform",
            "linux/amd64",
            imageFromRegistry)
            .Execute()
            .Should().Pass();
        ContainerCli.PullCommand(
            _testOutput,
            "--platform",
            "linux/arm64",
            imageFromRegistry)
            .Execute()
            .Should().Pass();
        
        // Run the containers
        ContainerCli.RunCommand(
            _testOutput,
            "--rm",
            "--platform",
            "linux/amd64",
            "--name",
            $"test-container-{imageName}-x64",
            imageFromRegistry)
        .Execute().Should().Pass().And.HaveStdOut("Hello, World!");
        ContainerCli.RunCommand(
            _testOutput,
            "--rm",
            "--platform",
            "linux/arm64",
            "--name",
            $"test-container-{imageName}-arm64",
            imageFromRegistry)
        .Execute().Should().Pass().And.HaveStdOut("Hello, World!");

        // Cleanup
        newProjectDir.Delete(true);
    }

<<<<<<< HEAD
    [DockerAvailableFact(checkContainerdStoreAvailability: true)]
=======
    [DockerAvailableFact(Skip = "https://github.com/dotnet/sdk/issues/45181")]
>>>>>>> 045c58b5
    public void EndToEndMultiArch_ContainerRuntimeIdentifiersOverridesRuntimeIdentifiers()
    {
        // Create a new console project
        DirectoryInfo newProjectDir = CreateNewProject("console", _oldFramework);
        string imageName = NewImageName();
        string imageTag = "1.0";

        // Run PublishContainer for multi-arch with ContainerRuntimeIdentifiers
        // RuntimeIdentifiers should contain all the RIDs from ContainerRuntimeIdentifiers to be able to publish
        CommandResult commandResult = new DotnetCommand(
            _testOutput,
            "build",
            "/t:PublishContainer",
            "/p:RuntimeIdentifiers=\"linux-x64;linux-arm64\"",
            "/p:ContainerRuntimeIdentifiers=linux-arm64",
            $"/p:ContainerBaseImage={DockerRegistryManager.FullyQualifiedBaseImageAspNet}",
            $"/p:ContainerRepository={imageName}",
            $"/p:ContainerImageTag={imageTag}",
            "/p:EnableSdkContainerSupport=true")
            .WithWorkingDirectory(newProjectDir.FullName)
            .Execute();

        // Check that the app was published only for RID from ContainerRuntimeIdentifiers
        // images were built only for RID for from ContainerRuntimeIdentifiers
        commandResult.Should().Pass()
<<<<<<< HEAD
            .And.NotHaveStdOutContaining(GetPublishArtifactsPath(newProjectDir.FullName, "linux-x64"))
            .And.HaveStdOutContaining(GetPublishArtifactsPath(newProjectDir.FullName, "linux-arm64"))
            .And.NotHaveStdOutContaining($"Building image '{imageName}' for runtime identifier 'linux-x64'")
            .And.HaveStdOutContaining($"Building image '{imageName}' for runtime identifier 'linux-arm64'");
=======
            .And.NotHaveStdOutContaining(GetPublishArtifactsPath(newProjectDir.FullName, _oldFramework, "linux-x64"))
            .And.HaveStdOutContaining(GetPublishArtifactsPath(newProjectDir.FullName, _oldFramework, "linux-arm64"))
            .And.NotHaveStdOutContaining($"Pushed image '{imageName}:{imageTag}-linux-x64' to local registry")
            .And.HaveStdOutContaining($"Pushed image '{imageName}:{imageTag}-linux-arm64' to local registry");
>>>>>>> 045c58b5

        // Cleanup
        newProjectDir.Delete(true);
    }

    [DockerIsAvailableAndSupportsArchFact("linux/arm64", checkContainerdStoreAvailability: true)]
    public void EndToEndMultiArch_EnvVariables()
    {
        string imageName = NewImageName();
        string tag = "1.0";
        string image = $"{imageName}:{tag}";

        // Create new console app, set ContainerEnvironmentVariables, and set to output env variable
        DirectoryInfo newProjectDir = CreateNewProject("console", _oldFramework);
        var csprojPath = Path.Combine(newProjectDir.FullName, $"{nameof(EndToEndMultiArch_EnvVariables)}.csproj");
        var csprojContent = File.ReadAllText(csprojPath);
        csprojContent = csprojContent.Replace("</Project>",
            """
                <ItemGroup>
                    <ContainerEnvironmentVariable Include="GoodEnvVar" Value="Foo" />
                    <ContainerEnvironmentVariable Include="AnotherEnvVar" Value="Bar" />
                </ItemGroup>
            </Project>
            """);
        File.WriteAllText(csprojPath, csprojContent);
        File.WriteAllText(Path.Combine(newProjectDir.FullName, "Program.cs"),
            """
            Console.Write(Environment.GetEnvironmentVariable("GoodEnvVar"));
            Console.Write(Environment.GetEnvironmentVariable("AnotherEnvVar"));
            """);

        // Run PublishContainer for multi-arch
        new DotnetCommand(
            _testOutput,
            "build",
            "/t:PublishContainer",
            "/p:RuntimeIdentifiers=\"linux-x64;linux-arm64\"",
            $"/p:ContainerBaseImage={DockerRegistryManager.FullyQualifiedBaseImageAspNet}",
            $"/p:ContainerRepository={imageName}",
            $"/p:ContainerImageTag={tag}",
            "/p:EnableSdkContainerSupport=true")
            .WithWorkingDirectory(newProjectDir.FullName)
            .Execute()
            .Should().Pass();

        // Check that the env var is printed for linux/amd64 platform
        string containerNameX64 = $"test-container-{imageName}-x64";
        CommandResult processResultX64 = ContainerCli.RunCommand(
            _testOutput,
            "--rm",
            "--platform",
            "linux/amd64",
            "--name",
            containerNameX64,
            image)
        .Execute();
        processResultX64.Should().Pass().And.HaveStdOut("FooBar");

        // Check that the env var is printed for linux/arm64 platform
        string containerNameArm64 = $"test-container-{imageName}-arm64";
        CommandResult processResultArm64 = ContainerCli.RunCommand(
            _testOutput,
            "--rm",
            "--platform",
            "linux/arm64",
            "--name",
            containerNameArm64,
            image)
        .Execute();
        processResultArm64.Should().Pass().And.HaveStdOut("FooBar");

        // Cleanup
        newProjectDir.Delete(true);
    }

    [DockerIsAvailableAndSupportsArchFact("linux/arm64", checkContainerdStoreAvailability: true)]
    public void EndToEndMultiArch_Ports()
    {
        string imageName = NewImageName();
        string tag = "1.0";
        string image = $"{imageName}:{tag}";

        // Create new web app, set ContainerPort
        DirectoryInfo newProjectDir = CreateNewProject("webapp", _oldFramework);
        var csprojPath = Path.Combine(newProjectDir.FullName, $"{nameof(EndToEndMultiArch_Ports)}.csproj");
        var csprojContent = File.ReadAllText(csprojPath);
        csprojContent = csprojContent.Replace("</Project>",
            """
                <ItemGroup>
                    <ContainerPort Include="8082" Type="tcp" />
                    <ContainerPort Include="8083" Type="tcp" />
                </ItemGroup>
            </Project>
            """);
        File.WriteAllText(csprojPath, csprojContent);

        // Run PublishContainer for multi-arch
        new DotnetCommand(
            _testOutput,
            "build",
            "/t:PublishContainer",
            "/p:RuntimeIdentifiers=\"linux-x64;linux-arm64\"",
            $"/p:ContainerBaseImage={DockerRegistryManager.FullyQualifiedBaseImageAspNet}",
            $"/p:ContainerRepository={imageName}",
            $"/p:ContainerImageTag={tag}",
            "/p:EnableSdkContainerSupport=true")
            .WithWorkingDirectory(newProjectDir.FullName)
            .Execute()
            .Should().Pass();

        // Check that the ports are correct for linux/amd64 platform
        var containerNameX64 = $"test-container-{imageName}-x64";
        CommandResult processResultX64 = ContainerCli.RunCommand(
            _testOutput,
            "--rm",
            "--platform",
            "linux/amd64",
            "--name",
            containerNameX64,
            "-P",
            "--detach",
            image)
        .Execute();
        processResultX64.Should().Pass();

        // 8080 is the default port
        CheckPorts(containerNameX64, [8080, 8082, 8083], [8081]);

        // Check that the ports are correct for linux/arm64 platform
        var containerNameArm64 = $"test-container-{imageName}-arm64";
        CommandResult processResultArm64 = ContainerCli.RunCommand(
            _testOutput,
            "--rm",
            "--platform",
            "linux/arm64",
            "--name",
            containerNameArm64,
            "-P",
            "--detach",
            image)
        .Execute();
        processResultArm64.Should().Pass();

        // 8080 is the default port
        CheckPorts(containerNameArm64, [8080, 8082, 8083], [8081]);

        // Cleanup
        // we ran containers with detached option, so we need to stop them
        ContainerCli.StopCommand(_testOutput, containerNameX64)
           .Execute()
           .Should().Pass();
        ContainerCli.StopCommand(_testOutput, containerNameArm64)
           .Execute()
           .Should().Pass();
        newProjectDir.Delete(true);
    }

    private void CheckPorts(string containerName, int[] correctPorts, int[] incorrectPorts)
    {
        foreach (var port in correctPorts)
        {
            // Check the provided port is available
            ContainerCli.PortCommand(_testOutput, containerName, port)
                .Execute().Should().Pass();
        }
        foreach (var port in incorrectPorts)
        {
            // Check that not provided port is not available
            ContainerCli.PortCommand(_testOutput, containerName, port)
                .Execute().Should().Fail();
        }
    }

    [DockerAvailableFact(checkContainerdStoreAvailability: true)]
    public void EndToEndMultiArch_Labels()
    {
        string imageName = NewImageName();
        string tag = "1.0";
        string image = $"{imageName}:{tag}";

        // Create new console app
        DirectoryInfo newProjectDir = CreateNewProject("webapp");

        // Run PublishContainer for multi-arch with ContainerGenerateLabels
        new DotnetCommand(
            _testOutput,
            "publish",
            "/t:PublishContainer",
            "/p:RuntimeIdentifiers=\"linux-x64;linux-arm64\"",
            $"/p:ContainerBaseImage={DockerRegistryManager.FullyQualifiedBaseImageAspNet}",
            $"/p:ContainerRepository={imageName}",
            $"/p:ContainerImageTag={tag}",
            "/p:EnableSdkContainerSupport=true")
            .WithWorkingDirectory(newProjectDir.FullName)
            .Execute()
            .Should().Pass();

        // Check that labels are set
        CommandResult inspectResult = ContainerCli.InspectCommand(
            _testOutput,
            "--format={{json .Config.Labels}}",
            image)
        .Execute();
        inspectResult.Should().Pass();
        var labels = JsonSerializer.Deserialize<Dictionary<string, string>>(inspectResult.StdOut ?? string.Empty);
        labels.Should().NotBeNull().And.HaveCountGreaterThan(0);
        labels!.Values.Should().AllSatisfy(value => value.Should().NotBeNullOrEmpty());

        // Cleanup
        newProjectDir.Delete(true);
    }

    [DockerSupportsArchInlineData("linux/arm/v7", "linux-arm", "/app")]
    [DockerSupportsArchInlineData("linux/arm64/v8", "linux-arm64", "/app")]
    [DockerSupportsArchInlineData("linux/386", "linux-x86", "/app", Skip = "There's no apphost for linux-x86 so we can't execute self-contained, and there's no .NET runtime base image for linux-x86 so we can't execute framework-dependent.")]
    [DockerSupportsArchInlineData("windows/amd64", "win-x64", "C:\\app")]
    [DockerSupportsArchInlineData("linux/amd64", "linux-x64", "/app")]
    [DockerAvailableTheory]
    public async Task CanPackageForAllSupportedContainerRIDs(string dockerPlatform, string rid, string workingDir)
    {
        ILogger logger = _loggerFactory.CreateLogger(nameof(CanPackageForAllSupportedContainerRIDs));
        string publishDirectory = BuildLocalApp(tfm: ToolsetInfo.CurrentTargetFramework, rid: rid);

        // Build the image
        Registry registry = new(DockerRegistryManager.BaseImageSource, logger, RegistryMode.Push);
        var isWin = rid.StartsWith("win");
        ImageBuilder? imageBuilder = await registry.GetImageManifestAsync(
            DockerRegistryManager.RuntimeBaseImage,
            isWin ? DockerRegistryManager.Net8PreviewWindowsSpecificImageTag : DockerRegistryManager.Net9ImageTag,
            rid,
            ToolsetUtils.RidGraphManifestPicker,
            cancellationToken: default).ConfigureAwait(false);
        Assert.NotNull(imageBuilder);

        Layer l = Layer.FromDirectory(publishDirectory, isWin ? "C:\\app" : "/app", isWin, imageBuilder.ManifestMediaType);

        imageBuilder.AddLayer(l);
        imageBuilder.SetWorkingDirectory(workingDir);

        string[] entryPoint = DecideEntrypoint(rid, "MinimalTestApp", workingDir);
        imageBuilder.SetEntrypointAndCmd(entryPoint, Array.Empty<string>());

        BuiltImage builtImage = imageBuilder.Build();

        // Load the image into the local registry
        var sourceReference = new SourceImageReference(registry, DockerRegistryManager.RuntimeBaseImage, DockerRegistryManager.Net9ImageTag, null);
        var destinationReference = new DestinationImageReference(registry, NewImageName(), new[] { rid });
        await new DockerCli(_loggerFactory).LoadAsync(builtImage, sourceReference, destinationReference, default).ConfigureAwait(false);

        // Run the image
        ContainerCli.RunCommand(
            _testOutput,
            "--rm",
            "--tty",
            "--platform",
            dockerPlatform,
            $"{NewImageName()}:{rid}")
            .Execute()
            .Should()
            .Pass();

        static string[] DecideEntrypoint(string rid, string appName, string workingDir)
        {
            var binary = rid.StartsWith("win", StringComparison.Ordinal) ? $"{appName}.exe" : appName;
            return new[] { $"{workingDir}/{binary}" };
        }
    }

    [DockerAvailableFact]
    public async Task CheckErrorMessageWhenSourceRepositoryThrows()
    {
        ILogger logger = _loggerFactory.CreateLogger(nameof(CheckErrorMessageWhenSourceRepositoryThrows));
        string rid = "win-x64";
        string publishDirectory = BuildLocalApp(tfm: ToolsetInfo.CurrentTargetFramework, rid: rid);

        // Build the image
        Registry registry = new(DockerRegistryManager.BaseImageSource, logger, RegistryMode.Push);
        ImageBuilder? imageBuilder = await registry.GetImageManifestAsync(
            DockerRegistryManager.RuntimeBaseImage,
            DockerRegistryManager.Net8PreviewWindowsSpecificImageTag,
            rid,
            ToolsetUtils.RidGraphManifestPicker,
            cancellationToken: default).ConfigureAwait(false);
        Assert.NotNull(imageBuilder);

        Layer l = Layer.FromDirectory(publishDirectory, "C:\\app", true, imageBuilder.ManifestMediaType);

        imageBuilder.AddLayer(l);
        imageBuilder.SetWorkingDirectory("C:\\app");

        string[] entryPoint = DecideEntrypoint(rid, "MinimalTestApp", "C:\\app");
        imageBuilder.SetEntrypointAndCmd(entryPoint, Array.Empty<string>());

        BuiltImage builtImage = imageBuilder.Build();

        // Load the image into the local registry
        var sourceReference = new SourceImageReference(registry, "some_random_image", DockerRegistryManager.Net9ImageTag, null);
        var destinationReference = new DestinationImageReference(registry, NewImageName(), new[] { rid });
        var sawMyException = false;
        try
        {
            await new DockerCli(_loggerFactory).LoadAsync(builtImage, sourceReference, destinationReference, default).ConfigureAwait(false);
        }
        catch (UnableToDownloadFromRepositoryException e)
        {
            sawMyException = true;
            Assert.Contains("The download of the image from repository some_random_image has failed", e.ToString());
        }
        Assert.True(sawMyException);

        static string[] DecideEntrypoint(string rid, string appName, string workingDir)
        {
            var binary = rid.StartsWith("win", StringComparison.Ordinal) ? $"{appName}.exe" : appName;
            return new[] { $"{workingDir}/{binary}" };
        }
    }
}<|MERGE_RESOLUTION|>--- conflicted
+++ resolved
@@ -761,19 +761,11 @@
 
         // Check that the app was published for each RID, one image was created locally
         commandResult.Should().Pass()
-<<<<<<< HEAD
-            .And.HaveStdOutContaining(GetPublishArtifactsPath(newProjectDir.FullName, "linux-x64"))
-            .And.HaveStdOutContaining(GetPublishArtifactsPath(newProjectDir.FullName, "linux-arm64"))
+            .And.HaveStdOutContaining(GetPublishArtifactsPath(newProjectDir.FullName, _oldFramework, "linux-x64"))
+            .And.HaveStdOutContaining(GetPublishArtifactsPath(newProjectDir.FullName, _oldFramework, "linux-arm64"))
             .And.HaveStdOutContaining($"Building image '{imageName}' for runtime identifier 'linux-x64'")
             .And.HaveStdOutContaining($"Building image '{imageName}' for runtime identifier 'linux-arm64'")
             .And.HaveStdOutContaining($"Pushed image '{image}' to local registry");
-=======
-            .And.HaveStdOutContaining(GetPublishArtifactsPath(newProjectDir.FullName, _oldFramework, "linux-x64"))
-            .And.HaveStdOutContaining(GetPublishArtifactsPath(newProjectDir.FullName, _oldFramework, "linux-arm64"))
-            .And.HaveStdOutContaining($"Pushed image '{imageX64}' to local registry")
-            .And.HaveStdOutContaining($"Pushed image '{imageArm64}' to local registry")
-            .And.NotHaveStdOutContaining("Pushed image index");
->>>>>>> 045c58b5
 
         // Check that the containers can be run
         CommandResult processResultX64 = ContainerCli.RunCommand(
@@ -956,19 +948,11 @@
 
         // Check that the app was published for each RID, one image was created in local archive
         commandResult.Should().Pass()
-<<<<<<< HEAD
-            .And.HaveStdOutContaining(GetPublishArtifactsPath(newProjectDir.FullName, "linux-x64"))
-            .And.HaveStdOutContaining(GetPublishArtifactsPath(newProjectDir.FullName, "linux-arm64"))
+            .And.HaveStdOutContaining(GetPublishArtifactsPath(newProjectDir.FullName, _oldFramework, "linux-x64"))
+            .And.HaveStdOutContaining(GetPublishArtifactsPath(newProjectDir.FullName, _oldFramework, "linux-arm64"))
             .And.HaveStdOutContaining($"Building image '{imageName}' for runtime identifier 'linux-x64'")
             .And.HaveStdOutContaining($"Building image '{imageName}' for runtime identifier 'linux-arm64'")
             .And.HaveStdOutContaining($"Pushed image '{image}' to local archive at '{imageTarball}'");
-=======
-            .And.HaveStdOutContaining(GetPublishArtifactsPath(newProjectDir.FullName, _oldFramework, "linux-x64"))
-            .And.HaveStdOutContaining(GetPublishArtifactsPath(newProjectDir.FullName, _oldFramework, "linux-arm64"))
-            .And.HaveStdOutContaining($"Pushed image '{imageX64}' to local archive at '{imageX64Tarball}'")
-            .And.HaveStdOutContaining($"Pushed image '{imageArm64}' to local archive at '{imageArm64Tarball}'")
-            .And.NotHaveStdOutContaining("Pushed image index");
->>>>>>> 045c58b5
 
         // Check that tarball were created
         File.Exists(imageTarball).Should().BeTrue();
@@ -1037,22 +1021,13 @@
         // images for each RID were pushed to remote registry
         // and image index was pushed to remote registry
         commandResult.Should().Pass()
-<<<<<<< HEAD
-            .And.HaveStdOutContaining(GetPublishArtifactsPath(newProjectDir.FullName, "linux-x64"))
-            .And.HaveStdOutContaining(GetPublishArtifactsPath(newProjectDir.FullName, "linux-arm64"))
+            .And.HaveStdOutContaining(GetPublishArtifactsPath(newProjectDir.FullName, _oldFramework, "linux-x64"))
+            .And.HaveStdOutContaining(GetPublishArtifactsPath(newProjectDir.FullName, _oldFramework, "linux-arm64"))
             .And.HaveStdOutContaining($"Pushed image '{imageX64}' to registry '{registry}'.")
             .And.HaveStdOutContaining($"Pushed image '{imageArm64}' to registry '{registry}'.")
             .And.HaveStdOutContaining($"Pushed image index '{imageIndex}' to registry '{registry}'.");
-        
-=======
-            .And.HaveStdOutContaining(GetPublishArtifactsPath(newProjectDir.FullName, _oldFramework, "linux-x64"))
-            .And.HaveStdOutContaining(GetPublishArtifactsPath(newProjectDir.FullName, _oldFramework, "linux-arm64"))
-            .And.HaveStdOutContaining($"Pushed image '{imageX64}' to registry")
-            .And.HaveStdOutContaining($"Pushed image '{imageArm64}' to registry")
-            .And.HaveStdOutContaining($"Pushed image index '{imageIndex}' to registry '{registry}'");
-
-
->>>>>>> 045c58b5
+
+
         // Check that the containers can be run
         // First pull the image from the registry for each platform
         ContainerCli.PullCommand(
@@ -1094,11 +1069,7 @@
         newProjectDir.Delete(true);
     }
 
-<<<<<<< HEAD
-    [DockerAvailableFact(checkContainerdStoreAvailability: true)]
-=======
     [DockerAvailableFact(Skip = "https://github.com/dotnet/sdk/issues/45181")]
->>>>>>> 045c58b5
     public void EndToEndMultiArch_ContainerRuntimeIdentifiersOverridesRuntimeIdentifiers()
     {
         // Create a new console project
@@ -1124,17 +1095,10 @@
         // Check that the app was published only for RID from ContainerRuntimeIdentifiers
         // images were built only for RID for from ContainerRuntimeIdentifiers
         commandResult.Should().Pass()
-<<<<<<< HEAD
-            .And.NotHaveStdOutContaining(GetPublishArtifactsPath(newProjectDir.FullName, "linux-x64"))
-            .And.HaveStdOutContaining(GetPublishArtifactsPath(newProjectDir.FullName, "linux-arm64"))
+            .And.NotHaveStdOutContaining(GetPublishArtifactsPath(newProjectDir.FullName, _oldFramework, "linux-x64"))
+            .And.HaveStdOutContaining(GetPublishArtifactsPath(newProjectDir.FullName, _oldFramework, "linux-arm64"))
             .And.NotHaveStdOutContaining($"Building image '{imageName}' for runtime identifier 'linux-x64'")
             .And.HaveStdOutContaining($"Building image '{imageName}' for runtime identifier 'linux-arm64'");
-=======
-            .And.NotHaveStdOutContaining(GetPublishArtifactsPath(newProjectDir.FullName, _oldFramework, "linux-x64"))
-            .And.HaveStdOutContaining(GetPublishArtifactsPath(newProjectDir.FullName, _oldFramework, "linux-arm64"))
-            .And.NotHaveStdOutContaining($"Pushed image '{imageName}:{imageTag}-linux-x64' to local registry")
-            .And.HaveStdOutContaining($"Pushed image '{imageName}:{imageTag}-linux-arm64' to local registry");
->>>>>>> 045c58b5
 
         // Cleanup
         newProjectDir.Delete(true);
