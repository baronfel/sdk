--- conflicted
+++ resolved
@@ -440,9 +440,6 @@
             await App.WaitForOutputLineContaining(MessageDescriptor.HotReloadSucceeded);
         }
 
-<<<<<<< HEAD
-        [Fact(Skip="https://github.com/dotnet/sdk/issues/51491")]
-=======
         [Theory]
         [CombinatorialData]
         public async Task AutoRestartOnRuntimeRudeEdit(bool nonInteractive)
@@ -501,8 +498,7 @@
             App.AssertOutputContains(MessageDescriptor.RestartingApplication, $"WatchHotReloadApp ({tfm})");
         }
 
-        [Fact]
->>>>>>> 0292a856
+        [Fact(Skip="https://github.com/dotnet/sdk/issues/51491")]
         public async Task AutoRestartOnRudeEditAfterRestartPrompt()
         {
             var testAsset = TestAssets.CopyTestAsset("WatchHotReloadApp")
@@ -926,11 +922,7 @@
             await App.WaitForOutputLineContaining(MessageDescriptor.WaitingForChanges);
         }
 
-<<<<<<< HEAD
-        [PlatformSpecificFact(TestPlatforms.Windows, Skip = "https://github.com/dotnet/sdk/issues/51491")] // "https://github.com/dotnet/sdk/issues/49307")
-=======
-        [PlatformSpecificFact(TestPlatforms.Windows)] // https://github.com/dotnet/aspnetcore/issues/63759
->>>>>>> 0292a856
+        [PlatformSpecificFact(TestPlatforms.Windows, Skip = "https://github.com/dotnet/sdk/issues/51491")] // "https://github.com/dotnet/sdk/issues/49307" https://github.com/dotnet/aspnetcore/issues/63759
         public async Task BlazorWasm_Restart()
         {
             var testAsset = TestAssets.CopyTestAsset("WatchBlazorWasm")
