{
  "Version": 1,
  "Hash": "__hash__",
  "Source": "AppWithP2PReference",
  "BasePath": "/",
  "Mode": "Root",
  "ManifestType": "Build",
  "ReferencedProjectsConfiguration": [
    {
      "Identity": "${ProjectPath}\\ClassLibrary\\ClassLibrary.csproj",
      "Version": 2,
      "Source": "ClassLibrary",
      "GetPublishAssetsTargets": "ComputeReferencedStaticWebAssetsPublishManifest;GetCurrentProjectPublishStaticWebAssetItems",
      "AdditionalPublishProperties": "",
      "AdditionalPublishPropertiesToRemove": "WebPublishProfileFile;TargetFramework;RuntimeIdentifier;SelfContained",
      "GetBuildAssetsTargets": "GetCurrentProjectBuildStaticWebAssetItems",
      "AdditionalBuildProperties": "",
      "AdditionalBuildPropertiesToRemove": "WebPublishProfileFile;TargetFramework;RuntimeIdentifier;SelfContained"
    }
  ],
  "DiscoveryPatterns": [
    {
      "Name": "ClassLibrary\\wwwroot",
      "Source": "ClassLibrary",
      "ContentRoot": "${ProjectPath}\\ClassLibrary\\wwwroot\\",
      "BasePath": "_content/ClassLibrary",
      "Pattern": "**"
    }
  ],
  "Assets": [
    {
      "Identity": "${ProjectPath}\\AppWithP2PReference\\obj\\Debug\\${Tfm}\\compressed\\AppWithP2PReference#[.{fingerprint=__fingerprint__}]?.styles.css.gz",
      "SourceId": "AppWithP2PReference",
      "SourceType": "Computed",
      "ContentRoot": "${ProjectPath}\\AppWithP2PReference\\obj\\Debug\\${Tfm}\\compressed\\",
      "BasePath": "/",
      "RelativePath": "AppWithP2PReference#[.{fingerprint=__fingerprint__}]?.styles.css.gz",
      "AssetKind": "All",
      "AssetMode": "CurrentProject",
      "AssetRole": "Alternative",
      "AssetMergeBehavior": "",
      "AssetMergeSource": "",
      "RelatedAsset": "${ProjectPath}\\AppWithP2PReference\\obj\\Debug\\${Tfm}\\scopedcss\\bundle\\AppWithP2PReference.styles.css",
      "AssetTraitName": "Content-Encoding",
      "AssetTraitValue": "gzip",
      "Fingerprint": "__fingerprint__",
      "Integrity": "__integrity__",
      "CopyToOutputDirectory": "Never",
      "CopyToPublishDirectory": "PreserveNewest",
<<<<<<< HEAD
      "OriginalItemSpec": "${ProjectPath}\\AppWithP2PReference\\obj\\Debug\\${Tfm}\\scopedcss\\bundle\\_content\\AppWithP2PReference\\AppWithP2PReference#[.{fingerprint=__fingerprint__}]?.styles.css.gz",
=======
      "OriginalItemSpec": "${ProjectPath}\\AppWithP2PReference\\obj\\Debug\\${Tfm}\\scopedcss\\bundle\\AppWithP2PReference#[.{fingerprint=__fingerprint__}]?.styles.css.gz",
>>>>>>> 35b730f9
      "FileLength": -1,
      "LastWriteTime": "0001-01-01T00:00:00+00:00"
    },
    {
      "Identity": "${ProjectPath}\\AppWithP2PReference\\obj\\Debug\\${Tfm}\\scopedcss\\bundle\\AppWithP2PReference.styles.css",
      "SourceId": "AppWithP2PReference",
      "SourceType": "Computed",
      "ContentRoot": "${ProjectPath}\\AppWithP2PReference\\obj\\Debug\\${Tfm}\\scopedcss\\bundle\\",
      "BasePath": "/",
      "RelativePath": "AppWithP2PReference#[.{fingerprint}]?.styles.css",
      "AssetKind": "All",
      "AssetMode": "CurrentProject",
      "AssetRole": "Primary",
      "AssetMergeBehavior": "",
      "AssetMergeSource": "",
      "RelatedAsset": "",
      "AssetTraitName": "ScopedCss",
      "AssetTraitValue": "ApplicationBundle",
      "Fingerprint": "__fingerprint__",
      "Integrity": "__integrity__",
      "CopyToOutputDirectory": "Never",
      "CopyToPublishDirectory": "PreserveNewest",
      "OriginalItemSpec": "${ProjectPath}\\AppWithP2PReference\\obj\\Debug\\${Tfm}\\scopedcss\\bundle\\AppWithP2PReference.styles.css",
      "FileLength": -1,
      "LastWriteTime": "0001-01-01T00:00:00+00:00"
    },
    {
      "Identity": "${ProjectPath}\\ClassLibrary\\obj\\Debug\\${Tfm}\\compressed\\_content\\ClassLibrary\\ClassLibrary#[.{fingerprint=__fingerprint__}]!.bundle.scp.css.gz",
      "SourceId": "ClassLibrary",
      "SourceType": "Project",
      "ContentRoot": "${ProjectPath}\\ClassLibrary\\obj\\Debug\\${Tfm}\\compressed\\",
      "BasePath": "_content/ClassLibrary",
      "RelativePath": "ClassLibrary#[.{fingerprint=__fingerprint__}]!.bundle.scp.css.gz",
      "AssetKind": "All",
      "AssetMode": "Reference",
      "AssetRole": "Alternative",
      "AssetMergeBehavior": "",
      "AssetMergeSource": "",
      "RelatedAsset": "${ProjectPath}\\ClassLibrary\\obj\\Debug\\${Tfm}\\scopedcss\\projectbundle\\ClassLibrary.bundle.scp.css",
      "AssetTraitName": "Content-Encoding",
      "AssetTraitValue": "gzip",
      "Fingerprint": "__fingerprint__",
      "Integrity": "__integrity__",
      "CopyToOutputDirectory": "Never",
      "CopyToPublishDirectory": "PreserveNewest",
      "OriginalItemSpec": "${ProjectPath}\\ClassLibrary\\obj\\Debug\\${Tfm}\\scopedcss\\projectbundle\\_content\\ClassLibrary\\ClassLibrary#[.{fingerprint=__fingerprint__}]!.bundle.scp.css.gz",
      "FileLength": -1,
      "LastWriteTime": "0001-01-01T00:00:00+00:00"
    },
    {
      "Identity": "${ProjectPath}\\ClassLibrary\\obj\\Debug\\${Tfm}\\compressed\\_content\\ClassLibrary\\js\\project-transitive-dep.v4.js.gz",
      "SourceId": "ClassLibrary",
      "SourceType": "Project",
      "ContentRoot": "${ProjectPath}\\ClassLibrary\\obj\\Debug\\${Tfm}\\compressed\\",
      "BasePath": "_content/ClassLibrary",
      "RelativePath": "js/project-transitive-dep.v4.js.gz",
      "AssetKind": "All",
      "AssetMode": "All",
      "AssetRole": "Alternative",
      "AssetMergeBehavior": "",
      "AssetMergeSource": "",
      "RelatedAsset": "${ProjectPath}\\ClassLibrary\\wwwroot\\js\\project-transitive-dep.v4.js",
      "AssetTraitName": "Content-Encoding",
      "AssetTraitValue": "gzip",
      "Fingerprint": "__fingerprint__",
      "Integrity": "__integrity__",
      "CopyToOutputDirectory": "Never",
      "CopyToPublishDirectory": "PreserveNewest",
      "OriginalItemSpec": "${ProjectPath}\\ClassLibrary\\wwwroot\\js\\_content\\ClassLibrary\\js\\project-transitive-dep.v4.js.gz",
      "FileLength": -1,
      "LastWriteTime": "0001-01-01T00:00:00+00:00"
    },
    {
      "Identity": "${ProjectPath}\\ClassLibrary\\obj\\Debug\\${Tfm}\\scopedcss\\projectbundle\\ClassLibrary.bundle.scp.css",
      "SourceId": "ClassLibrary",
      "SourceType": "Project",
      "ContentRoot": "${ProjectPath}\\ClassLibrary\\obj\\Debug\\${Tfm}\\scopedcss\\projectbundle\\",
      "BasePath": "_content/ClassLibrary",
      "RelativePath": "ClassLibrary#[.{fingerprint}]!.bundle.scp.css",
      "AssetKind": "All",
      "AssetMode": "Reference",
      "AssetRole": "Primary",
      "AssetMergeBehavior": "",
      "AssetMergeSource": "",
      "RelatedAsset": "",
      "AssetTraitName": "ScopedCss",
      "AssetTraitValue": "ProjectBundle",
      "Fingerprint": "__fingerprint__",
      "Integrity": "__integrity__",
      "CopyToOutputDirectory": "Never",
      "CopyToPublishDirectory": "PreserveNewest",
      "OriginalItemSpec": "${ProjectPath}\\ClassLibrary\\obj\\Debug\\${Tfm}\\scopedcss\\projectbundle\\ClassLibrary.bundle.scp.css",
      "FileLength": -1,
      "LastWriteTime": "0001-01-01T00:00:00+00:00"
    },
    {
      "Identity": "${ProjectPath}\\ClassLibrary\\wwwroot\\js\\_content\\ClassLibrary\\js\\project-transitive-dep.js.br",
      "SourceId": "ClassLibrary",
      "SourceType": "Project",
      "ContentRoot": "${ProjectPath}\\ClassLibrary\\wwwroot\\",
      "BasePath": "_content/ClassLibrary",
      "RelativePath": "js/project-transitive-dep.js.br",
      "AssetKind": "All",
      "AssetMode": "All",
      "AssetRole": "Alternative",
      "AssetMergeBehavior": "",
      "AssetMergeSource": "",
      "RelatedAsset": "${ProjectPath}\\ClassLibrary\\wwwroot\\js\\project-transitive-dep.js",
      "AssetTraitName": "Content-Encoding",
      "AssetTraitValue": "br",
      "Fingerprint": "__fingerprint__",
      "Integrity": "__integrity__",
      "CopyToOutputDirectory": "Never",
      "CopyToPublishDirectory": "PreserveNewest",
      "OriginalItemSpec": "${ProjectPath}\\ClassLibrary\\wwwroot\\js\\_content\\ClassLibrary\\js\\project-transitive-dep.js.br",
      "FileLength": -1,
      "LastWriteTime": "0001-01-01T00:00:00+00:00"
    },
    {
      "Identity": "${ProjectPath}\\ClassLibrary\\wwwroot\\js\\_content\\ClassLibrary\\js\\project-transitive-dep.js.gz",
      "SourceId": "ClassLibrary",
      "SourceType": "Project",
      "ContentRoot": "${ProjectPath}\\ClassLibrary\\wwwroot\\",
      "BasePath": "_content/ClassLibrary",
      "RelativePath": "js/project-transitive-dep.js.gz",
      "AssetKind": "All",
      "AssetMode": "All",
      "AssetRole": "Alternative",
      "AssetMergeBehavior": "",
      "AssetMergeSource": "",
      "RelatedAsset": "${ProjectPath}\\ClassLibrary\\wwwroot\\js\\project-transitive-dep.js",
      "AssetTraitName": "Content-Encoding",
      "AssetTraitValue": "gzip",
      "Fingerprint": "__fingerprint__",
      "Integrity": "__integrity__",
      "CopyToOutputDirectory": "Never",
      "CopyToPublishDirectory": "PreserveNewest",
      "OriginalItemSpec": "${ProjectPath}\\ClassLibrary\\wwwroot\\js\\_content\\ClassLibrary\\js\\project-transitive-dep.js.gz",
      "FileLength": -1,
      "LastWriteTime": "0001-01-01T00:00:00+00:00"
    },
    {
      "Identity": "${ProjectPath}\\ClassLibrary\\wwwroot\\js\\project-transitive-dep.js",
      "SourceId": "ClassLibrary",
      "SourceType": "Project",
      "ContentRoot": "${ProjectPath}\\ClassLibrary\\wwwroot\\",
      "BasePath": "_content/ClassLibrary",
      "RelativePath": "js/project-transitive-dep.js",
      "AssetKind": "All",
      "AssetMode": "All",
      "AssetRole": "Primary",
      "AssetMergeBehavior": "",
      "AssetMergeSource": "",
      "RelatedAsset": "",
      "AssetTraitName": "",
      "AssetTraitValue": "",
      "Fingerprint": "__fingerprint__",
      "Integrity": "__integrity__",
      "CopyToOutputDirectory": "Never",
      "CopyToPublishDirectory": "PreserveNewest",
      "OriginalItemSpec": "wwwroot\\js\\project-transitive-dep.js",
      "FileLength": -1,
      "LastWriteTime": "0001-01-01T00:00:00+00:00"
    },
    {
      "Identity": "${ProjectPath}\\ClassLibrary\\wwwroot\\js\\project-transitive-dep.v4.js",
      "SourceId": "ClassLibrary",
      "SourceType": "Project",
      "ContentRoot": "${ProjectPath}\\ClassLibrary\\wwwroot\\",
      "BasePath": "_content/ClassLibrary",
      "RelativePath": "js/project-transitive-dep.v4.js",
      "AssetKind": "All",
      "AssetMode": "All",
      "AssetRole": "Primary",
      "AssetMergeBehavior": "",
      "AssetMergeSource": "",
      "RelatedAsset": "",
      "AssetTraitName": "",
      "AssetTraitValue": "",
      "Fingerprint": "__fingerprint__",
      "Integrity": "__integrity__",
      "CopyToOutputDirectory": "Never",
      "CopyToPublishDirectory": "PreserveNewest",
      "OriginalItemSpec": "wwwroot\\js\\project-transitive-dep.v4.js",
      "FileLength": -1,
      "LastWriteTime": "0001-01-01T00:00:00+00:00"
    }
  ],
  "Endpoints": [
    {
      "Route": "AppWithP2PReference.styles.css.gz",
      "AssetFile": "${ProjectPath}\\AppWithP2PReference\\obj\\Debug\\${Tfm}\\compressed\\AppWithP2PReference#[.{fingerprint=__fingerprint__}]?.styles.css.gz",
      "Selectors": [],
      "ResponseHeaders": [
        {
          "Name": "Accept-Ranges",
          "Value": "bytes"
        },
        {
          "Name": "Cache-Control",
          "Value": "no-cache"
        },
        {
          "Name": "Content-Encoding",
          "Value": "gzip"
        },
        {
          "Name": "Content-Length",
          "Value": "__content-length__"
        },
        {
          "Name": "Content-Type",
          "Value": "text/css"
        },
        {
          "Name": "ETag",
          "Value": "__etag__"
        },
        {
          "Name": "Last-Modified",
          "Value": "__last-modified__"
        },
        {
          "Name": "Vary",
          "Value": "Content-Encoding"
        }
      ],
      "EndpointProperties": [
        {
          "Name": "integrity",
          "Value": "__integrity__"
        }
      ]
    },
    {
      "Route": "AppWithP2PReference.__fingerprint__.styles.css.gz",
      "AssetFile": "${ProjectPath}\\AppWithP2PReference\\obj\\Debug\\${Tfm}\\compressed\\AppWithP2PReference#[.{fingerprint=__fingerprint__}]?.styles.css.gz",
      "Selectors": [],
      "ResponseHeaders": [
        {
          "Name": "Accept-Ranges",
          "Value": "bytes"
        },
        {
          "Name": "Cache-Control",
          "Value": "max-age=31536000, immutable"
        },
        {
          "Name": "Content-Encoding",
          "Value": "gzip"
        },
        {
          "Name": "Content-Length",
          "Value": "__content-length__"
        },
        {
          "Name": "Content-Type",
          "Value": "text/css"
        },
        {
          "Name": "ETag",
          "Value": "__etag__"
        },
        {
          "Name": "Last-Modified",
          "Value": "__last-modified__"
        },
        {
          "Name": "Vary",
          "Value": "Content-Encoding"
        }
      ],
      "EndpointProperties": [
        {
          "Name": "fingerprint",
          "Value": "__fingerprint__"
        },
        {
          "Name": "integrity",
          "Value": "__integrity__"
        },
        {
          "Name": "label",
          "Value": "AppWithP2PReference.styles.css.gz"
        }
      ]
    },
    {
      "Route": "AppWithP2PReference.styles.css",
      "AssetFile": "${ProjectPath}\\AppWithP2PReference\\obj\\Debug\\${Tfm}\\compressed\\AppWithP2PReference#[.{fingerprint=__fingerprint__}]?.styles.css.gz",
      "Selectors": [
        {
          "Name": "Content-Encoding",
          "Value": "gzip",
          "Quality": "__quality__"
        }
      ],
      "ResponseHeaders": [
        {
          "Name": "Accept-Ranges",
          "Value": "bytes"
        },
        {
          "Name": "Cache-Control",
          "Value": "no-cache"
        },
        {
          "Name": "Content-Encoding",
          "Value": "gzip"
        },
        {
          "Name": "Content-Length",
          "Value": "__content-length__"
        },
        {
          "Name": "Content-Type",
          "Value": "text/css"
        },
        {
          "Name": "ETag",
          "Value": "__etag__"
        },
        {
          "Name": "ETag",
          "Value": "__etag__"
        },
        {
          "Name": "Last-Modified",
          "Value": "__last-modified__"
        },
        {
          "Name": "Link",
          "Value": "\u003C_content/ClassLibrary/ClassLibrary.__fingerprint__.bundle.scp.css\u003E; rel=\u0022preload\u0022; as=\u0022style\u0022"
        },
        {
          "Name": "Vary",
          "Value": "Content-Encoding"
        }
      ],
      "EndpointProperties": [
        {
          "Name": "integrity",
          "Value": "__integrity__"
        }
      ]
    },
    {
      "Route": "AppWithP2PReference.__fingerprint__.styles.css",
      "AssetFile": "${ProjectPath}\\AppWithP2PReference\\obj\\Debug\\${Tfm}\\compressed\\AppWithP2PReference#[.{fingerprint=__fingerprint__}]?.styles.css.gz",
      "Selectors": [
        {
          "Name": "Content-Encoding",
          "Value": "gzip",
          "Quality": "__quality__"
        }
      ],
      "ResponseHeaders": [
        {
          "Name": "Accept-Ranges",
          "Value": "bytes"
        },
        {
          "Name": "Cache-Control",
          "Value": "max-age=31536000, immutable"
        },
        {
          "Name": "Content-Encoding",
          "Value": "gzip"
        },
        {
          "Name": "Content-Length",
          "Value": "__content-length__"
        },
        {
          "Name": "Content-Type",
          "Value": "text/css"
        },
        {
          "Name": "ETag",
          "Value": "__etag__"
        },
        {
          "Name": "ETag",
          "Value": "__etag__"
        },
        {
          "Name": "Last-Modified",
          "Value": "__last-modified__"
        },
        {
          "Name": "Link",
          "Value": "\u003C_content/ClassLibrary/ClassLibrary.__fingerprint__.bundle.scp.css\u003E; rel=\u0022preload\u0022; as=\u0022style\u0022"
        },
        {
          "Name": "Vary",
          "Value": "Content-Encoding"
        }
      ],
      "EndpointProperties": [
        {
          "Name": "fingerprint",
          "Value": "__fingerprint__"
        },
        {
          "Name": "integrity",
          "Value": "__integrity__"
        },
        {
          "Name": "label",
          "Value": "AppWithP2PReference.styles.css"
        }
      ]
    },
    {
      "Route": "AppWithP2PReference.styles.css",
      "AssetFile": "${ProjectPath}\\AppWithP2PReference\\obj\\Debug\\${Tfm}\\scopedcss\\bundle\\AppWithP2PReference.styles.css",
      "Selectors": [],
      "ResponseHeaders": [
        {
          "Name": "Accept-Ranges",
          "Value": "bytes"
        },
        {
          "Name": "Cache-Control",
          "Value": "no-cache"
        },
        {
          "Name": "Content-Length",
          "Value": "__content-length__"
        },
        {
          "Name": "Content-Type",
          "Value": "text/css"
        },
        {
          "Name": "ETag",
          "Value": "__etag__"
        },
        {
          "Name": "Last-Modified",
          "Value": "__last-modified__"
        },
        {
          "Name": "Link",
          "Value": "\u003C_content/ClassLibrary/ClassLibrary.__fingerprint__.bundle.scp.css\u003E; rel=\u0022preload\u0022; as=\u0022style\u0022"
        }
      ],
      "EndpointProperties": [
        {
          "Name": "integrity",
          "Value": "__integrity__"
        }
      ]
    },
    {
      "Route": "AppWithP2PReference.__fingerprint__.styles.css",
      "AssetFile": "${ProjectPath}\\AppWithP2PReference\\obj\\Debug\\${Tfm}\\scopedcss\\bundle\\AppWithP2PReference.styles.css",
      "Selectors": [],
      "ResponseHeaders": [
        {
          "Name": "Accept-Ranges",
          "Value": "bytes"
        },
        {
          "Name": "Cache-Control",
          "Value": "max-age=31536000, immutable"
        },
        {
          "Name": "Content-Length",
          "Value": "__content-length__"
        },
        {
          "Name": "Content-Type",
          "Value": "text/css"
        },
        {
          "Name": "ETag",
          "Value": "__etag__"
        },
        {
          "Name": "Last-Modified",
          "Value": "__last-modified__"
        },
        {
          "Name": "Link",
          "Value": "\u003C_content/ClassLibrary/ClassLibrary.__fingerprint__.bundle.scp.css\u003E; rel=\u0022preload\u0022; as=\u0022style\u0022"
        }
      ],
      "EndpointProperties": [
        {
          "Name": "fingerprint",
          "Value": "__fingerprint__"
        },
        {
          "Name": "integrity",
          "Value": "__integrity__"
        },
        {
          "Name": "label",
          "Value": "AppWithP2PReference.styles.css"
        }
      ]
    },
    {
      "Route": "_content/ClassLibrary/ClassLibrary.bundle.scp.css.gz",
      "AssetFile": "${ProjectPath}\\ClassLibrary\\obj\\Debug\\${Tfm}\\compressed\\_content\\ClassLibrary\\ClassLibrary#[.{fingerprint=__fingerprint__}]!.bundle.scp.css.gz",
      "Selectors": [],
      "ResponseHeaders": [
        {
          "Name": "Accept-Ranges",
          "Value": "bytes"
        },
        {
          "Name": "Cache-Control",
          "Value": "no-cache"
        },
        {
          "Name": "Content-Encoding",
          "Value": "gzip"
        },
        {
          "Name": "Content-Length",
          "Value": "__content-length__"
        },
        {
          "Name": "Content-Type",
          "Value": "text/css"
        },
        {
          "Name": "ETag",
          "Value": "__etag__"
        },
        {
          "Name": "Last-Modified",
          "Value": "__last-modified__"
        },
        {
          "Name": "Vary",
          "Value": "Content-Encoding"
        }
      ],
      "EndpointProperties": [
        {
          "Name": "integrity",
          "Value": "__integrity__"
        }
      ]
    },
    {
      "Route": "_content/ClassLibrary/ClassLibrary.__fingerprint__.bundle.scp.css.gz",
      "AssetFile": "${ProjectPath}\\ClassLibrary\\obj\\Debug\\${Tfm}\\compressed\\_content\\ClassLibrary\\ClassLibrary#[.{fingerprint=__fingerprint__}]!.bundle.scp.css.gz",
      "Selectors": [],
      "ResponseHeaders": [
        {
          "Name": "Accept-Ranges",
          "Value": "bytes"
        },
        {
          "Name": "Cache-Control",
          "Value": "max-age=31536000, immutable"
        },
        {
          "Name": "Content-Encoding",
          "Value": "gzip"
        },
        {
          "Name": "Content-Length",
          "Value": "__content-length__"
        },
        {
          "Name": "Content-Type",
          "Value": "text/css"
        },
        {
          "Name": "ETag",
          "Value": "__etag__"
        },
        {
          "Name": "Last-Modified",
          "Value": "__last-modified__"
        },
        {
          "Name": "Vary",
          "Value": "Content-Encoding"
        }
      ],
      "EndpointProperties": [
        {
          "Name": "fingerprint",
          "Value": "__fingerprint__"
        },
        {
          "Name": "integrity",
          "Value": "__integrity__"
        },
        {
          "Name": "label",
          "Value": "_content/ClassLibrary/ClassLibrary.bundle.scp.css.gz"
        }
      ]
    },
    {
      "Route": "_content/ClassLibrary/ClassLibrary.bundle.scp.css",
      "AssetFile": "${ProjectPath}\\ClassLibrary\\obj\\Debug\\${Tfm}\\compressed\\_content\\ClassLibrary\\ClassLibrary#[.{fingerprint=__fingerprint__}]!.bundle.scp.css.gz",
      "Selectors": [
        {
          "Name": "Content-Encoding",
          "Value": "gzip",
          "Quality": "__quality__"
        }
      ],
      "ResponseHeaders": [
        {
          "Name": "Accept-Ranges",
          "Value": "bytes"
        },
        {
          "Name": "Cache-Control",
          "Value": "no-cache"
        },
        {
          "Name": "Content-Encoding",
          "Value": "gzip"
        },
        {
          "Name": "Content-Length",
          "Value": "__content-length__"
        },
        {
          "Name": "Content-Type",
          "Value": "text/css"
        },
        {
          "Name": "ETag",
          "Value": "__etag__"
        },
        {
          "Name": "ETag",
          "Value": "__etag__"
        },
        {
          "Name": "Last-Modified",
          "Value": "__last-modified__"
        },
        {
          "Name": "Vary",
          "Value": "Content-Encoding"
        }
      ],
      "EndpointProperties": [
        {
          "Name": "integrity",
          "Value": "__integrity__"
        }
      ]
    },
    {
      "Route": "_content/ClassLibrary/ClassLibrary.__fingerprint__.bundle.scp.css",
      "AssetFile": "${ProjectPath}\\ClassLibrary\\obj\\Debug\\${Tfm}\\compressed\\_content\\ClassLibrary\\ClassLibrary#[.{fingerprint=__fingerprint__}]!.bundle.scp.css.gz",
      "Selectors": [
        {
          "Name": "Content-Encoding",
          "Value": "gzip",
          "Quality": "__quality__"
        }
      ],
      "ResponseHeaders": [
        {
          "Name": "Accept-Ranges",
          "Value": "bytes"
        },
        {
          "Name": "Cache-Control",
          "Value": "max-age=31536000, immutable"
        },
        {
          "Name": "Content-Encoding",
          "Value": "gzip"
        },
        {
          "Name": "Content-Length",
          "Value": "__content-length__"
        },
        {
          "Name": "Content-Type",
          "Value": "text/css"
        },
        {
          "Name": "ETag",
          "Value": "__etag__"
        },
        {
          "Name": "ETag",
          "Value": "__etag__"
        },
        {
          "Name": "Last-Modified",
          "Value": "__last-modified__"
        },
        {
          "Name": "Vary",
          "Value": "Content-Encoding"
        }
      ],
      "EndpointProperties": [
        {
          "Name": "fingerprint",
          "Value": "__fingerprint__"
        },
        {
          "Name": "integrity",
          "Value": "__integrity__"
        },
        {
          "Name": "label",
          "Value": "_content/ClassLibrary/ClassLibrary.bundle.scp.css"
        }
      ]
    },
    {
      "Route": "_content/ClassLibrary/js/project-transitive-dep.v4.js.gz",
      "AssetFile": "${ProjectPath}\\ClassLibrary\\obj\\Debug\\${Tfm}\\compressed\\_content\\ClassLibrary\\js\\project-transitive-dep.v4.js.gz",
      "Selectors": [],
      "ResponseHeaders": [
        {
          "Name": "Accept-Ranges",
          "Value": "bytes"
        },
        {
          "Name": "Cache-Control",
          "Value": "no-cache"
        },
        {
          "Name": "Content-Encoding",
          "Value": "gzip"
        },
        {
          "Name": "Content-Length",
          "Value": "__content-length__"
        },
        {
          "Name": "Content-Type",
          "Value": "text/javascript"
        },
        {
          "Name": "ETag",
          "Value": "__etag__"
        },
        {
          "Name": "Last-Modified",
          "Value": "__last-modified__"
        },
        {
          "Name": "Vary",
          "Value": "Content-Encoding"
        }
      ],
      "EndpointProperties": [
        {
          "Name": "integrity",
          "Value": "__integrity__"
        }
      ]
    },
    {
      "Route": "_content/ClassLibrary/js/project-transitive-dep.v4.js",
      "AssetFile": "${ProjectPath}\\ClassLibrary\\obj\\Debug\\${Tfm}\\compressed\\_content\\ClassLibrary\\js\\project-transitive-dep.v4.js.gz",
      "Selectors": [
        {
          "Name": "Content-Encoding",
          "Value": "gzip",
          "Quality": "__quality__"
        }
      ],
      "ResponseHeaders": [
        {
          "Name": "Accept-Ranges",
          "Value": "bytes"
        },
        {
          "Name": "Cache-Control",
          "Value": "no-cache"
        },
        {
          "Name": "Content-Encoding",
          "Value": "gzip"
        },
        {
          "Name": "Content-Length",
          "Value": "__content-length__"
        },
        {
          "Name": "Content-Type",
          "Value": "text/javascript"
        },
        {
          "Name": "ETag",
          "Value": "__etag__"
        },
        {
          "Name": "ETag",
          "Value": "__etag__"
        },
        {
          "Name": "Last-Modified",
          "Value": "__last-modified__"
        },
        {
          "Name": "Vary",
          "Value": "Content-Encoding"
        }
      ],
      "EndpointProperties": [
        {
          "Name": "integrity",
          "Value": "__integrity__"
        }
      ]
    },
    {
      "Route": "_content/ClassLibrary/ClassLibrary.bundle.scp.css",
      "AssetFile": "${ProjectPath}\\ClassLibrary\\obj\\Debug\\${Tfm}\\scopedcss\\projectbundle\\ClassLibrary.bundle.scp.css",
      "Selectors": [],
      "ResponseHeaders": [
        {
          "Name": "Accept-Ranges",
          "Value": "bytes"
        },
        {
          "Name": "Cache-Control",
          "Value": "no-cache"
        },
        {
          "Name": "Content-Length",
          "Value": "__content-length__"
        },
        {
          "Name": "Content-Type",
          "Value": "text/css"
        },
        {
          "Name": "ETag",
          "Value": "__etag__"
        },
        {
          "Name": "Last-Modified",
          "Value": "__last-modified__"
        }
      ],
      "EndpointProperties": [
        {
          "Name": "integrity",
          "Value": "__integrity__"
        }
      ]
    },
    {
      "Route": "_content/ClassLibrary/ClassLibrary.__fingerprint__.bundle.scp.css",
      "AssetFile": "${ProjectPath}\\ClassLibrary\\obj\\Debug\\${Tfm}\\scopedcss\\projectbundle\\ClassLibrary.bundle.scp.css",
      "Selectors": [],
      "ResponseHeaders": [
        {
          "Name": "Accept-Ranges",
          "Value": "bytes"
        },
        {
          "Name": "Cache-Control",
          "Value": "max-age=31536000, immutable"
        },
        {
          "Name": "Content-Length",
          "Value": "__content-length__"
        },
        {
          "Name": "Content-Type",
          "Value": "text/css"
        },
        {
          "Name": "ETag",
          "Value": "__etag__"
        },
        {
          "Name": "Last-Modified",
          "Value": "__last-modified__"
        }
      ],
      "EndpointProperties": [
        {
          "Name": "fingerprint",
          "Value": "__fingerprint__"
        },
        {
          "Name": "integrity",
          "Value": "__integrity__"
        },
        {
          "Name": "label",
          "Value": "_content/ClassLibrary/ClassLibrary.bundle.scp.css"
        }
      ]
    },
    {
      "Route": "_content/ClassLibrary/js/project-transitive-dep.js.br",
      "AssetFile": "${ProjectPath}\\ClassLibrary\\wwwroot\\js\\_content\\ClassLibrary\\js\\project-transitive-dep.js.br",
      "Selectors": [],
      "ResponseHeaders": [
        {
          "Name": "Accept-Ranges",
          "Value": "bytes"
        },
        {
          "Name": "Cache-Control",
          "Value": "no-cache"
        },
        {
          "Name": "Content-Encoding",
          "Value": "br"
        },
        {
          "Name": "Content-Length",
          "Value": "__content-length__"
        },
        {
          "Name": "Content-Type",
          "Value": "text/javascript"
        },
        {
          "Name": "ETag",
          "Value": "__etag__"
        },
        {
          "Name": "Last-Modified",
          "Value": "__last-modified__"
        },
        {
          "Name": "Vary",
          "Value": "Content-Encoding"
        }
      ],
      "EndpointProperties": [
        {
          "Name": "integrity",
          "Value": "__integrity__"
        }
      ]
    },
    {
      "Route": "_content/ClassLibrary/js/project-transitive-dep.js",
      "AssetFile": "${ProjectPath}\\ClassLibrary\\wwwroot\\js\\_content\\ClassLibrary\\js\\project-transitive-dep.js.br",
      "Selectors": [
        {
          "Name": "Content-Encoding",
          "Value": "br",
          "Quality": "__quality__"
        }
      ],
      "ResponseHeaders": [
        {
          "Name": "Accept-Ranges",
          "Value": "bytes"
        },
        {
          "Name": "Cache-Control",
          "Value": "no-cache"
        },
        {
          "Name": "Content-Encoding",
          "Value": "br"
        },
        {
          "Name": "Content-Length",
          "Value": "__content-length__"
        },
        {
          "Name": "Content-Type",
          "Value": "text/javascript"
        },
        {
          "Name": "ETag",
          "Value": "__etag__"
        },
        {
          "Name": "ETag",
          "Value": "__etag__"
        },
        {
          "Name": "Last-Modified",
          "Value": "__last-modified__"
        },
        {
          "Name": "Vary",
          "Value": "Content-Encoding"
        }
      ],
      "EndpointProperties": [
        {
          "Name": "integrity",
          "Value": "__integrity__"
        }
      ]
    },
    {
      "Route": "_content/ClassLibrary/js/project-transitive-dep.js.gz",
      "AssetFile": "${ProjectPath}\\ClassLibrary\\wwwroot\\js\\_content\\ClassLibrary\\js\\project-transitive-dep.js.gz",
      "Selectors": [],
      "ResponseHeaders": [
        {
          "Name": "Accept-Ranges",
          "Value": "bytes"
        },
        {
          "Name": "Cache-Control",
          "Value": "no-cache"
        },
        {
          "Name": "Content-Encoding",
          "Value": "gzip"
        },
        {
          "Name": "Content-Length",
          "Value": "__content-length__"
        },
        {
          "Name": "Content-Type",
          "Value": "text/javascript"
        },
        {
          "Name": "ETag",
          "Value": "__etag__"
        },
        {
          "Name": "Last-Modified",
          "Value": "__last-modified__"
        },
        {
          "Name": "Vary",
          "Value": "Content-Encoding"
        }
      ],
      "EndpointProperties": [
        {
          "Name": "integrity",
          "Value": "__integrity__"
        }
      ]
    },
    {
      "Route": "_content/ClassLibrary/js/project-transitive-dep.js",
      "AssetFile": "${ProjectPath}\\ClassLibrary\\wwwroot\\js\\_content\\ClassLibrary\\js\\project-transitive-dep.js.gz",
      "Selectors": [
        {
          "Name": "Content-Encoding",
          "Value": "gzip",
          "Quality": "__quality__"
        }
      ],
      "ResponseHeaders": [
        {
          "Name": "Accept-Ranges",
          "Value": "bytes"
        },
        {
          "Name": "Cache-Control",
          "Value": "no-cache"
        },
        {
          "Name": "Content-Encoding",
          "Value": "gzip"
        },
        {
          "Name": "Content-Length",
          "Value": "__content-length__"
        },
        {
          "Name": "Content-Type",
          "Value": "text/javascript"
        },
        {
          "Name": "ETag",
          "Value": "__etag__"
        },
        {
          "Name": "ETag",
          "Value": "__etag__"
        },
        {
          "Name": "Last-Modified",
          "Value": "__last-modified__"
        },
        {
          "Name": "Vary",
          "Value": "Content-Encoding"
        }
      ],
      "EndpointProperties": [
        {
          "Name": "integrity",
          "Value": "__integrity__"
        }
      ]
    },
    {
      "Route": "_content/ClassLibrary/js/project-transitive-dep.js",
      "AssetFile": "${ProjectPath}\\ClassLibrary\\wwwroot\\js\\project-transitive-dep.js",
      "Selectors": [],
      "ResponseHeaders": [
        {
          "Name": "Accept-Ranges",
          "Value": "bytes"
        },
        {
          "Name": "Cache-Control",
          "Value": "no-cache"
        },
        {
          "Name": "Content-Length",
          "Value": "__content-length__"
        },
        {
          "Name": "Content-Type",
          "Value": "text/javascript"
        },
        {
          "Name": "ETag",
          "Value": "__etag__"
        },
        {
          "Name": "Last-Modified",
          "Value": "__last-modified__"
        }
      ],
      "EndpointProperties": [
        {
          "Name": "integrity",
          "Value": "__integrity__"
        }
      ]
    },
    {
      "Route": "_content/ClassLibrary/js/project-transitive-dep.v4.js",
      "AssetFile": "${ProjectPath}\\ClassLibrary\\wwwroot\\js\\project-transitive-dep.v4.js",
      "Selectors": [],
      "ResponseHeaders": [
        {
          "Name": "Accept-Ranges",
          "Value": "bytes"
        },
        {
          "Name": "Cache-Control",
          "Value": "no-cache"
        },
        {
          "Name": "Content-Length",
          "Value": "__content-length__"
        },
        {
          "Name": "Content-Type",
          "Value": "text/javascript"
        },
        {
          "Name": "ETag",
          "Value": "__etag__"
        },
        {
          "Name": "Last-Modified",
          "Value": "__last-modified__"
        }
      ],
      "EndpointProperties": [
        {
          "Name": "integrity",
          "Value": "__integrity__"
        }
      ]
    }
  ]
}<|MERGE_RESOLUTION|>--- conflicted
+++ resolved
@@ -47,11 +47,7 @@
       "Integrity": "__integrity__",
       "CopyToOutputDirectory": "Never",
       "CopyToPublishDirectory": "PreserveNewest",
-<<<<<<< HEAD
-      "OriginalItemSpec": "${ProjectPath}\\AppWithP2PReference\\obj\\Debug\\${Tfm}\\scopedcss\\bundle\\_content\\AppWithP2PReference\\AppWithP2PReference#[.{fingerprint=__fingerprint__}]?.styles.css.gz",
-=======
       "OriginalItemSpec": "${ProjectPath}\\AppWithP2PReference\\obj\\Debug\\${Tfm}\\scopedcss\\bundle\\AppWithP2PReference#[.{fingerprint=__fingerprint__}]?.styles.css.gz",
->>>>>>> 35b730f9
       "FileLength": -1,
       "LastWriteTime": "0001-01-01T00:00:00+00:00"
     },
