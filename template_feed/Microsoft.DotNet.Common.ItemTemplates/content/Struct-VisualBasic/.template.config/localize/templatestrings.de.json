﻿{
  "author": "Microsoft",
  "name": "Struktur",
<<<<<<< HEAD
  "description": "Creates a new Visual Basic structure"
=======
  "description": "Erstellt eine neue Visual Basic-Struktur"
>>>>>>> cae29a03
}<|MERGE_RESOLUTION|>--- conflicted
+++ resolved
@@ -1,9 +1,5 @@
 ﻿{
   "author": "Microsoft",
   "name": "Struktur",
-<<<<<<< HEAD
-  "description": "Creates a new Visual Basic structure"
-=======
   "description": "Erstellt eine neue Visual Basic-Struktur"
->>>>>>> cae29a03
 }