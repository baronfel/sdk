<Project ToolsVersion="15.0" xmlns="http://schemas.microsoft.com/developer/msbuild/2003">
  <PropertyGroup>
    <BuildName>cli</BuildName>
    <SdkBrandName>Microsoft .NET Core SDK $(CliBrandingVersion)</SdkBrandName>
    <MSBuildExtensionsBrandName>.NET Standard Support for Visual Studio 2015</MSBuildExtensionsBrandName>
    <SharedFrameworkBrandName>Microsoft .NET Core Runtime 2.1.0 - Preview</SharedFrameworkBrandName>
    <SharedHostBrandName>Microsoft .NET Core Host 2.1.0 - Preview</SharedHostBrandName>
    <HostFxrBrandName>Microsoft .NET Core Host FX Resolver 2.1.0 - Preview</HostFxrBrandName>

    <SharedFrameworkName>Microsoft.NETCore.App</SharedFrameworkName>
    <SharedFrameworkNugetName>$(SharedFrameworkName)</SharedFrameworkNugetName>

<<<<<<< HEAD
=======
    <ProductMonikerRid Condition=" '$(Rid)' == 'ubuntu.16.04-x64' OR
                                   '$(Rid)' == 'fedora.24-x64' OR
                                   '$(Rid)' == 'rhel.6-x64' OR
                                   '$(Rid)' == 'linux-musl-x64' OR
                                   '$(Rid)' == 'opensuse.42.1-x64' ">$(Rid)</ProductMonikerRid>
    <ProductMonikerRid Condition=" '$(ProductMonikerRid)' == '' ">$(OSName)-$(Architecture)</ProductMonikerRid>

>>>>>>> f45acc5e
    <HostMonikerRid Condition=" '$(HostRid)' == 'ubuntu.16.04-x64' OR
                                '$(HostRid)' == 'fedora.24-x64' OR
                                '$(HostRid)' == 'rhel.6-x64' OR
                                '$(HostRid)' == 'linux-musl-x64' OR
                                '$(HostRid)' == 'opensuse.42.1-x64' ">$(HostRid)</HostMonikerRid>
    <HostMonikerRid Condition=" '$(HostMonikerRid)' == '' ">$(HostOSName)-$(Architecture)</HostMonikerRid>
    <HostMonikerRidForFileName>$(HostMonikerRid)</HostMonikerRidForFileName>
    <HostMonikerRidForFileName Condition=" '$(IsDebianBaseDistro)' == 'true' OR '$(IsRPMBasedDistro)' == 'true' ">$(Architecture)</HostMonikerRidForFileName>

<<<<<<< HEAD
    <ArtifactNameSdk>dotnet-toolset-internal</ArtifactNameSdk>
    <ArtifactNameSdkDebug>dotnet-toolset-internal-debug</ArtifactNameSdkDebug>
    <ArtifactNameSdkLanguagePack>dotnet-sdk-langpack</ArtifactNameSdkLanguagePack>

    <ArtifactNameWithVersionSdk>$(ArtifactNameSdk)-$(SdkVersion)</ArtifactNameWithVersionSdk>
    <ArtifactNameMSBuildExtensions>dotnet-standard-support-vs2015</ArtifactNameMSBuildExtensions>
    <ArtifactNameWithVersionMSBuildExtensions>$(ArtifactNameMSBuildExtensions)-$(SdkVersion)</ArtifactNameWithVersionMSBuildExtensions>

    <ArtifactNameWithVersionSdkDebug>$(ArtifactNameSdkDebug)-$(SdkVersion)</ArtifactNameWithVersionSdkDebug>
    <ArtifactNameWithVersionSdkLanguagePack>$(ArtifactNameSdkLanguagePack)-$(SdkVersion)</ArtifactNameWithVersionSdkLanguagePack>
=======
    <ArtifactNameSdk>dotnet-sdk-internal</ArtifactNameSdk>
    <ArtifactNameCombinedHostHostFxrFrameworkSdk>dotnet-sdk</ArtifactNameCombinedHostHostFxrFrameworkSdk>
    <ArtifactNameSdkLanguagePack>$(ArtifactNameCombinedHostHostFxrFrameworkSdk)-langpack</ArtifactNameSdkLanguagePack>

    <ArtifactNameWithVersionSdk>$(ArtifactNameSdk)-$(SdkVersion)-$(ProductMonikerRid)</ArtifactNameWithVersionSdk>
    <ArtifactNameWithVersionMSBuildExtensions>dotnet-standard-support-vs2015-$(SdkVersion)-$(ProductMonikerRid)</ArtifactNameWithVersionMSBuildExtensions>
    <ArtifactNameWithVersionCombinedHostHostFxrFrameworkSdk>$(ArtifactNameCombinedHostHostFxrFrameworkSdk)-$(SdkVersion)-$(ProductMonikerRid)</ArtifactNameWithVersionCombinedHostHostFxrFrameworkSdk>
    <ArtifactNameWithVersionSdkLanguagePack>$(ArtifactNameSdkLanguagePack)-$(SdkVersion)-$(ProductMonikerRid)</ArtifactNameWithVersionSdkLanguagePack>
    <DistroSpecificArtifactNameWithVersionCombinedHostHostFxrFrameworkSdkWithoutHostMonikerRid>$(ArtifactNameCombinedHostHostFxrFrameworkSdk)-$(SdkVersion)-</DistroSpecificArtifactNameWithVersionCombinedHostHostFxrFrameworkSdkWithoutHostMonikerRid>
    <DistroSpecificArtifactNameWithVersionCombinedHostHostFxrFrameworkSdk>$(DistroSpecificArtifactNameWithVersionCombinedHostHostFxrFrameworkSdkWithoutHostMonikerRid)$(HostMonikerRidForFileName)</DistroSpecificArtifactNameWithVersionCombinedHostHostFxrFrameworkSdk>
>>>>>>> f45acc5e
  </PropertyGroup>
</Project><|MERGE_RESOLUTION|>--- conflicted
+++ resolved
@@ -10,16 +10,6 @@
     <SharedFrameworkName>Microsoft.NETCore.App</SharedFrameworkName>
     <SharedFrameworkNugetName>$(SharedFrameworkName)</SharedFrameworkNugetName>
 
-<<<<<<< HEAD
-=======
-    <ProductMonikerRid Condition=" '$(Rid)' == 'ubuntu.16.04-x64' OR
-                                   '$(Rid)' == 'fedora.24-x64' OR
-                                   '$(Rid)' == 'rhel.6-x64' OR
-                                   '$(Rid)' == 'linux-musl-x64' OR
-                                   '$(Rid)' == 'opensuse.42.1-x64' ">$(Rid)</ProductMonikerRid>
-    <ProductMonikerRid Condition=" '$(ProductMonikerRid)' == '' ">$(OSName)-$(Architecture)</ProductMonikerRid>
-
->>>>>>> f45acc5e
     <HostMonikerRid Condition=" '$(HostRid)' == 'ubuntu.16.04-x64' OR
                                 '$(HostRid)' == 'fedora.24-x64' OR
                                 '$(HostRid)' == 'rhel.6-x64' OR
@@ -29,7 +19,6 @@
     <HostMonikerRidForFileName>$(HostMonikerRid)</HostMonikerRidForFileName>
     <HostMonikerRidForFileName Condition=" '$(IsDebianBaseDistro)' == 'true' OR '$(IsRPMBasedDistro)' == 'true' ">$(Architecture)</HostMonikerRidForFileName>
 
-<<<<<<< HEAD
     <ArtifactNameSdk>dotnet-toolset-internal</ArtifactNameSdk>
     <ArtifactNameSdkDebug>dotnet-toolset-internal-debug</ArtifactNameSdkDebug>
     <ArtifactNameSdkLanguagePack>dotnet-sdk-langpack</ArtifactNameSdkLanguagePack>
@@ -40,17 +29,5 @@
 
     <ArtifactNameWithVersionSdkDebug>$(ArtifactNameSdkDebug)-$(SdkVersion)</ArtifactNameWithVersionSdkDebug>
     <ArtifactNameWithVersionSdkLanguagePack>$(ArtifactNameSdkLanguagePack)-$(SdkVersion)</ArtifactNameWithVersionSdkLanguagePack>
-=======
-    <ArtifactNameSdk>dotnet-sdk-internal</ArtifactNameSdk>
-    <ArtifactNameCombinedHostHostFxrFrameworkSdk>dotnet-sdk</ArtifactNameCombinedHostHostFxrFrameworkSdk>
-    <ArtifactNameSdkLanguagePack>$(ArtifactNameCombinedHostHostFxrFrameworkSdk)-langpack</ArtifactNameSdkLanguagePack>
-
-    <ArtifactNameWithVersionSdk>$(ArtifactNameSdk)-$(SdkVersion)-$(ProductMonikerRid)</ArtifactNameWithVersionSdk>
-    <ArtifactNameWithVersionMSBuildExtensions>dotnet-standard-support-vs2015-$(SdkVersion)-$(ProductMonikerRid)</ArtifactNameWithVersionMSBuildExtensions>
-    <ArtifactNameWithVersionCombinedHostHostFxrFrameworkSdk>$(ArtifactNameCombinedHostHostFxrFrameworkSdk)-$(SdkVersion)-$(ProductMonikerRid)</ArtifactNameWithVersionCombinedHostHostFxrFrameworkSdk>
-    <ArtifactNameWithVersionSdkLanguagePack>$(ArtifactNameSdkLanguagePack)-$(SdkVersion)-$(ProductMonikerRid)</ArtifactNameWithVersionSdkLanguagePack>
-    <DistroSpecificArtifactNameWithVersionCombinedHostHostFxrFrameworkSdkWithoutHostMonikerRid>$(ArtifactNameCombinedHostHostFxrFrameworkSdk)-$(SdkVersion)-</DistroSpecificArtifactNameWithVersionCombinedHostHostFxrFrameworkSdkWithoutHostMonikerRid>
-    <DistroSpecificArtifactNameWithVersionCombinedHostHostFxrFrameworkSdk>$(DistroSpecificArtifactNameWithVersionCombinedHostHostFxrFrameworkSdkWithoutHostMonikerRid)$(HostMonikerRidForFileName)</DistroSpecificArtifactNameWithVersionCombinedHostHostFxrFrameworkSdk>
->>>>>>> f45acc5e
   </PropertyGroup>
 </Project>