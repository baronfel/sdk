--- conflicted
+++ resolved
@@ -8,13 +8,8 @@
 
   <!-- Repo Version Information -->
   <PropertyGroup>
-<<<<<<< HEAD
-    <VersionPrefix>2.2.101</VersionPrefix>
-    <PreReleaseVersionLabel>preview3</PreReleaseVersionLabel>
-=======
     <VersionPrefix>2.2.200</VersionPrefix>
     <PreReleaseVersionLabel>preview</PreReleaseVersionLabel>
->>>>>>> 137ec5e3
   </PropertyGroup>
 
   <!-- Production Dependencies -->
