--- conflicted
+++ resolved
@@ -146,14 +146,9 @@
                 if (projectOptions.IsRootProject &&
                     ImmutableInterlocked.Update(ref _browserLaunchAttempted, static (set, projectNode) => set.Add(projectNode), projectNode))
                 {
-<<<<<<< HEAD
-                    // first iteration:
+                    // first build iteration of a root project:
                     var launchUrl = GetLaunchUrl(launchProfile.LaunchUrl, match.Groups["url"].Value);
                     LaunchBrowser(launchUrl, server);
-=======
-                    // first build iteration of a root project:
-                    LaunchBrowser(launchProfile, match.Groups["url"].Value, server);
->>>>>>> 4f810fba
                 }
                 else if (server != null)
                 {
