<Project>

  <Target Name="GenerateBundledVersions"
          DependsOnTargets="GenerateBundledVersionsProps;GenerateBundledCliToolsProps" >

    <WriteLinesToFile
      File="$(ArtifactsShippingPackagesDir)productVersion.txt"
      Lines="$(PackageVersion)"
      Overwrite="true"
      Encoding="ASCII" />

    <WriteLinesToFile
      File="$(ArtifactsShippingPackagesDir)productCommit-$(Rid).txt"
      Lines="$(BUILD_SOURCEVERSION)%0A$(PackageVersion)"
      Overwrite="true"
      Encoding="ASCII"/>

  </Target>

  <Target Name="GenerateBundledVersionsProps" DependsOnTargets="SetupBundledComponents">
    <PropertyGroup>
      <BundledVersionsPropsFileName>Microsoft.NETCoreSdk.BundledVersions.props</BundledVersionsPropsFileName>
    </PropertyGroup>
   
    
    <PropertyGroup>
      <_NETCoreAppPackageVersion>$(MicrosoftNETCoreAppRuntimePackageVersion)</_NETCoreAppPackageVersion>
      <_NETStandardLibraryPackageVersion>$(NETStandardLibraryRefPackageVersion)</_NETStandardLibraryPackageVersion>
      <_NETCorePlatformsPackageVersion>$(MicrosoftNETCorePlatformsPackageVersion)</_NETCorePlatformsPackageVersion>

      <_NET50RuntimePackVersion>5.0.1</_NET50RuntimePackVersion>
      <_NET50TargetingPackVersion>5.0.0</_NET50TargetingPackVersion>
      <_WindowsDesktop50RuntimePackVersion>5.0.1</_WindowsDesktop50RuntimePackVersion>
      <_WindowsDesktop50TargetingPackVersion>5.0.0</_WindowsDesktop50TargetingPackVersion>
      <_AspNet50RuntimePackVersion>5.0.1</_AspNet50RuntimePackVersion>
      <_AspNet50TargetingPackVersion>5.0.0</_AspNet50TargetingPackVersion>

      <_NETCoreApp31RuntimePackVersion>3.1.9</_NETCoreApp31RuntimePackVersion>
      <_NETCoreApp31TargetingPackVersion>3.1.0</_NETCoreApp31TargetingPackVersion>
      <_WindowsDesktop31RuntimePackVersion>3.1.9</_WindowsDesktop31RuntimePackVersion>
      <_WindowsDesktop31TargetingPackVersion>3.1.0</_WindowsDesktop31TargetingPackVersion>
      <_AspNet31RuntimePackVersion>3.1.10</_AspNet31RuntimePackVersion>
      <_AspNet31TargetingPackVersion>3.1.10</_AspNet31TargetingPackVersion>

      <_NETCoreApp30RuntimePackVersion>3.0.3</_NETCoreApp30RuntimePackVersion>
      <_NETCoreApp30TargetingPackVersion>3.0.0</_NETCoreApp30TargetingPackVersion>
      <_WindowsDesktop30RuntimePackVersion>3.0.3</_WindowsDesktop30RuntimePackVersion>
      <_WindowsDesktop30TargetingPackVersion>3.0.0</_WindowsDesktop30TargetingPackVersion>
      <_AspNet30RuntimePackVersion>3.0.3</_AspNet30RuntimePackVersion>
      <_AspNet30TargetingPackVersion>3.0.1</_AspNet30TargetingPackVersion>

      <!-- Use only major and minor in target framework version -->
      <_NETCoreAppTargetFrameworkVersion>$(_NETCoreAppPackageVersion.Split('.')[0]).$(_NETCoreAppPackageVersion.Split('.')[1])</_NETCoreAppTargetFrameworkVersion>
      <_NETStandardTargetFrameworkVersion>$(_NETStandardLibraryPackageVersion.Split('.')[0]).$(_NETStandardLibraryPackageVersion.Split('.')[1])</_NETStandardTargetFrameworkVersion>

      <_NETCoreSdkBeingBuiltIsPreview Condition=" '$(DotNetFinalVersionKind)' != 'release' ">true</_NETCoreSdkBeingBuiltIsPreview>
      <_NETCoreSdkBeingBuiltIsPreview Condition=" '$(DotNetFinalVersionKind)' == 'release' ">false</_NETCoreSdkBeingBuiltIsPreview>
    </PropertyGroup>

    <ItemGroup>
      <NetCore30RuntimePackRids Include="
          linux-arm;
          linux-arm64;
          linux-musl-arm64;
          linux-musl-x64;
          linux-x64;
          osx-x64;
          rhel.6-x64;
          tizen.4.0.0-armel;
          tizen.5.0.0-armel;
          win-arm;
          win-arm64;
          win-x64;
          win-x86;
          " />

      <NetCore31RuntimePackRids Include="@(NetCore30RuntimePackRids)"/>

      <Net50AppHostRids Include="@(NetCore31RuntimePackRids)"/>
      
<<<<<<< HEAD
      <NetCore5RuntimePackRids Include="
          @(NetCore5AppHostRids);
=======
      <Net50RuntimePackRids Include="
          @(Net50AppHostRids);
>>>>>>> 693cc855
          linux-musl-arm;
          ios-arm64;
          ios-arm;
          ios-x64;
          ios-x86;
          tvos-arm64;
          tvos-x64;
          android-arm64;
          android-arm;
          android-x64;
          android-x86;
          browser-wasm;
          " />

      <NetCoreAppHostRids Include="@(Net50AppHostRids);osx-arm64" />
      <NetCoreRuntimePackRids Include="@(Net50RuntimePackRids);osx-arm64" />

      <AspNetCore30RuntimePackRids Include="
        win-x64;
        win-x86;
        win-arm;
        osx-x64;
        linux-musl-x64;
        linux-musl-arm64;
        linux-x64;
        linux-arm;
        linux-arm64;
        " />

      <Net50Crossgen2SupportedRids Include="linux-musl-x64;linux-x64;win-x64" />
      <Crossgen2SupportedRids Include="@(Net50Crossgen2SupportedRids)" />

      <AspNetCore31RuntimePackRids Include="@(AspNetCore30RuntimePackRids)" />
      <AspNetCore50RuntimePackRids Include="@(AspNetCore31RuntimePackRids);linux-musl-arm;win-arm64" />
<<<<<<< HEAD
      <AspNetCoreRuntimePackRids Include="@(AspNetCore50RuntimePackRids)" />
=======
      <AspNetCoreRuntimePackRids Include="@(AspNetCore50RuntimePackRids);osx-arm64" />
>>>>>>> 693cc855

      <WindowsDesktop30RuntimePackRids Include="win-x64;win-x86" />
      <WindowsDesktop31RuntimePackRids Include="@(WindowsDesktop30RuntimePackRids)" />
      <WindowsDesktop50RuntimePackRids Include="@(WindowsDesktop31RuntimePackRids)" />
      <WindowsDesktopRuntimePackRids Include="@(WindowsDesktop50RuntimePackRids)" />
      <!-- TODO: remove this once WPF is available on ARM64 and replace usage
            of this group for WindowsDesktopRuntimePackRids. -->
      <WindowsDesktopRuntimePackWinformsRids Include="@(WindowsDesktopRuntimePackRids);win-arm64" />
    </ItemGroup>

    <!--
        Generate default runtime framework versions
      -->
    <GenerateDefaultRuntimeFrameworkVersion RuntimePackVersion="$(MicrosoftNETCoreAppRuntimePackageVersion)">
      <Output TaskParameter="DefaultRuntimeFrameworkVersion" PropertyName="MicrosoftNETCoreAppDefaultRuntimeFrameworkVersion" />
    </GenerateDefaultRuntimeFrameworkVersion>
    <GenerateDefaultRuntimeFrameworkVersion RuntimePackVersion="$(MicrosoftWindowsDesktopAppRuntimePackageVersion)">
      <Output TaskParameter="DefaultRuntimeFrameworkVersion" PropertyName="MicrosoftWindowsDesktopAppDefaultRuntimeFrameworkVersion" />
    </GenerateDefaultRuntimeFrameworkVersion>
    <GenerateDefaultRuntimeFrameworkVersion RuntimePackVersion="$(MicrosoftAspNetCoreAppRuntimePackageVersion)">
      <Output TaskParameter="DefaultRuntimeFrameworkVersion" PropertyName="MicrosoftAspNetCoreAppDefaultRuntimeFrameworkVersion" />
    </GenerateDefaultRuntimeFrameworkVersion>
    
    <ItemGroup>
      <ImplicitPackageVariable Include="Microsoft.NETCore.App"
                               TargetFrameworkVersion="1.0"
                               DefaultVersion="1.0.5"
                               LatestVersion="1.0.16" />
      <ImplicitPackageVariable Include="Microsoft.NETCore.App"
                               TargetFrameworkVersion="1.1"
                               DefaultVersion="1.1.2"
                               LatestVersion="1.1.13" />
      <ImplicitPackageVariable Include="Microsoft.NETCore.App"
                               TargetFrameworkVersion="2.0"
                               DefaultVersion="2.0.0"
                               LatestVersion="2.0.9" />
      <ImplicitPackageVariable Include="Microsoft.NETCore.App"
                               TargetFrameworkVersion="2.1"
                               DefaultVersion="2.1.0"
                               LatestVersion="2.1.23" />
      <ImplicitPackageVariable Include="Microsoft.NETCore.App"
                               TargetFrameworkVersion="2.2"
                               DefaultVersion="2.2.0"
                               LatestVersion="2.2.8" />
      <ImplicitPackageVariable Include="Microsoft.AspNetCore.App"
                               TargetFrameworkVersion="2.1"
                               DefaultVersion="2.1.1"
                               LatestVersion="2.1.23"/>
      <ImplicitPackageVariable Include="Microsoft.AspNetCore.All"
                               TargetFrameworkVersion="2.1"
                               DefaultVersion="2.1.1"
                               LatestVersion="2.1.23"/>

      <ImplicitPackageVariable Include="Microsoft.AspNetCore.App"
                               TargetFrameworkVersion="2.2"
                               DefaultVersion="2.2.0"
                               LatestVersion="2.2.8"/>
      <ImplicitPackageVariable Include="Microsoft.AspNetCore.All"
                               TargetFrameworkVersion="2.2"
                               DefaultVersion="2.2.0"
                               LatestVersion="2.2.8"/>
    </ItemGroup>
    
    <PropertyGroup>
      <PortableProductMonikerRid Condition="'$(PortableProductMonikerRid)' == ''">$(ProductMonikerRid)</PortableProductMonikerRid>
    </PropertyGroup>
      

    <PropertyGroup>
      <BundledVersionsPropsContent>
<![CDATA[
<!--
***********************************************************************************************
$(BundledVersionsPropsFileName)

WARNING:  DO NOT MODIFY this file unless you are knowledgeable about MSBuild and have
          created a backup copy.  Incorrect changes to this file will make it
          impossible to load or build your projects from the command-line or the IDE.

Copyright (c) .NET Foundation. All rights reserved.
***********************************************************************************************
-->
<Project>
  <PropertyGroup>
    <NetCoreRoot Condition="'%24(NetCoreRoot)' == ''">%24([MSBuild]::NormalizePath('%24(MSBuildThisFileDirectory)..\..\'))</NetCoreRoot>
    <NetCoreTargetingPackRoot Condition="'%24(NetCoreTargetingPackRoot)' == ''">%24([MSBuild]::EnsureTrailingSlash('%24(NetCoreRoot)'))packs</NetCoreTargetingPackRoot>
  
    <NETCoreAppMaximumVersion>$(_NETCoreAppTargetFrameworkVersion)</NETCoreAppMaximumVersion>
    <BundledNETCoreAppTargetFrameworkVersion>$(_NETCoreAppTargetFrameworkVersion)</BundledNETCoreAppTargetFrameworkVersion>
    <BundledNETCoreAppPackageVersion>$(_NETCoreAppPackageVersion)</BundledNETCoreAppPackageVersion>
    <BundledNETStandardTargetFrameworkVersion>$(_NETStandardTargetFrameworkVersion)</BundledNETStandardTargetFrameworkVersion>
    <BundledNETStandardPackageVersion>$(_NETStandardLibraryPackageVersion)</BundledNETStandardPackageVersion>
    <BundledNETCorePlatformsPackageVersion>$(_NETCorePlatformsPackageVersion)</BundledNETCorePlatformsPackageVersion>
    <BundledRuntimeIdentifierGraphFile>%24(MSBuildThisFileDirectory)RuntimeIdentifierGraph.json</BundledRuntimeIdentifierGraphFile>
    <NETCoreSdkVersion>$(Version)</NETCoreSdkVersion>
    <NETCoreSdkRuntimeIdentifier>$(ProductMonikerRid)</NETCoreSdkRuntimeIdentifier>
    <NETCoreSdkPortableRuntimeIdentifier>$(PortableProductMonikerRid)</NETCoreSdkPortableRuntimeIdentifier>
    <_NETCoreSdkIsPreview>$(_NETCoreSdkBeingBuiltIsPreview)</_NETCoreSdkIsPreview>
  </PropertyGroup>
  <ItemGroup>
    @(ImplicitPackageVariable->'<ImplicitPackageReferenceVersion Include="%(Identity)" TargetFrameworkVersion="%(TargetFrameworkVersion)" DefaultVersion="%(DefaultVersion)" LatestVersion="%(LatestVersion)"/>', '
    ')

    <!-- .NET 6.0 -->
    <KnownFrameworkReference Include="Microsoft.NETCore.App"
                              TargetFramework="net6.0"
                              RuntimeFrameworkName="Microsoft.NETCore.App"
                              DefaultRuntimeFrameworkVersion="$(MicrosoftNETCoreAppDefaultRuntimeFrameworkVersion)"
                              LatestRuntimeFrameworkVersion="$(MicrosoftNETCoreAppRuntimePackageVersion)"
                              TargetingPackName="Microsoft.NETCore.App.Ref"
                              TargetingPackVersion="$(MicrosoftNETCoreAppRefPackageVersion)"
                              RuntimePackNamePatterns="Microsoft.NETCore.App.Runtime.**RID**"
                              RuntimePackRuntimeIdentifiers="@(NetCoreRuntimePackRids, '%3B')"
                              IsTrimmable="true"
                              />

    <KnownAppHostPack Include="Microsoft.NETCore.App"
                      TargetFramework="net6.0"
                      AppHostPackNamePattern="Microsoft.NETCore.App.Host.**RID**"
                      AppHostPackVersion="$(_NETCoreAppPackageVersion)"
                      AppHostRuntimeIdentifiers="@(NetCoreAppHostRids, '%3B')"
                      />

    <KnownCrossgen2Pack Include="Microsoft.NETCore.App.Crossgen2"
                        TargetFramework="net6.0"
                        Crossgen2PackNamePattern="Microsoft.NETCore.App.Crossgen2.**RID**"
                        Crossgen2PackVersion="$(MicrosoftNETCoreAppRuntimePackageVersion)"
                        Crossgen2RuntimeIdentifiers="@(Crossgen2SupportedRids, '%3B')"
                        />
    
    <KnownFrameworkReference Include="Microsoft.WindowsDesktop.App"
                              TargetFramework="net6.0"
                              RuntimeFrameworkName="Microsoft.WindowsDesktop.App"
                              DefaultRuntimeFrameworkVersion="$(MicrosoftWindowsDesktopAppDefaultRuntimeFrameworkVersion)"
                              LatestRuntimeFrameworkVersion="$(MicrosoftWindowsDesktopAppRuntimePackageVersion)"
                              TargetingPackName="Microsoft.WindowsDesktop.App.Ref"
                              TargetingPackVersion="$(MicrosoftWindowsDesktopAppRefPackageVersion)"
                              RuntimePackNamePatterns="Microsoft.WindowsDesktop.App.Runtime.**RID**"
                              RuntimePackRuntimeIdentifiers="@(WindowsDesktopRuntimePackRids, '%3B')"
                              IsWindowsOnly="true"
                              />

    <KnownFrameworkReference Include="Microsoft.WindowsDesktop.App.WPF"
                              TargetFramework="net6.0"
                              RuntimeFrameworkName="Microsoft.WindowsDesktop.App"
                              DefaultRuntimeFrameworkVersion="$(MicrosoftWindowsDesktopAppDefaultRuntimeFrameworkVersion)"
                              LatestRuntimeFrameworkVersion="$(MicrosoftWindowsDesktopAppRuntimePackageVersion)"
                              TargetingPackName="Microsoft.WindowsDesktop.App.Ref"
                              TargetingPackVersion="$(MicrosoftWindowsDesktopAppRefPackageVersion)"
                              RuntimePackNamePatterns="Microsoft.WindowsDesktop.App.Runtime.**RID**"
                              RuntimePackRuntimeIdentifiers="@(WindowsDesktopRuntimePackRids, '%3B')"
                              IsWindowsOnly="true"
                              Profile="WPF"
                              />

    <KnownFrameworkReference Include="Microsoft.WindowsDesktop.App.WindowsForms"
                              TargetFramework="net6.0"
                              RuntimeFrameworkName="Microsoft.WindowsDesktop.App"
                              DefaultRuntimeFrameworkVersion="$(MicrosoftWindowsDesktopAppDefaultRuntimeFrameworkVersion)"
                              LatestRuntimeFrameworkVersion="$(MicrosoftWindowsDesktopAppRuntimePackageVersion)"
                              TargetingPackName="Microsoft.WindowsDesktop.App.Ref"
                              TargetingPackVersion="$(MicrosoftWindowsDesktopAppRefPackageVersion)"
                              RuntimePackNamePatterns="Microsoft.WindowsDesktop.App.Runtime.**RID**"
                              RuntimePackRuntimeIdentifiers="@(WindowsDesktopRuntimePackWinformsRids, '%3B')"
                              IsWindowsOnly="true"
                              Profile="WindowsForms"
                              />

    <KnownFrameworkReference Include="Microsoft.AspNetCore.App"
                              TargetFramework="net6.0"
                              RuntimeFrameworkName="Microsoft.AspNetCore.App"
                              DefaultRuntimeFrameworkVersion="$(MicrosoftAspNetCoreAppDefaultRuntimeFrameworkVersion)"
                              LatestRuntimeFrameworkVersion="$(MicrosoftAspNetCoreAppRuntimePackageVersion)"
                              TargetingPackName="Microsoft.AspNetCore.App.Ref"
                              TargetingPackVersion="$(MicrosoftAspNetCoreAppRefPackageVersion)"
                              RuntimePackNamePatterns="Microsoft.AspNetCore.App.Runtime.**RID**"
                              RuntimePackRuntimeIdentifiers="@(AspNetCoreRuntimePackRids, '%3B')"
                              />

    <KnownFrameworkReference Include="Microsoft.Windows.SDK.NET.Ref"
                              TargetFramework="net6.0-windows10.0.17763.0"
                              RuntimeFrameworkName="Microsoft.Windows.SDK.NET.Ref"
                              DefaultRuntimeFrameworkVersion="$(MicrosoftWindowsSDKNETRef10_0_17763PackageVersion)"
                              LatestRuntimeFrameworkVersion="$(MicrosoftWindowsSDKNETRef10_0_17763PackageVersion)"
                              TargetingPackName="Microsoft.Windows.SDK.NET.Ref"
                              TargetingPackVersion="$(MicrosoftWindowsSDKNETRef10_0_17763PackageVersion)"
                              RuntimePackAlwaysCopyLocal="true"
                              RuntimePackNamePatterns="Microsoft.Windows.SDK.NET.Ref"
                              RuntimePackRuntimeIdentifiers="any"
                              IsWindowsOnly="true"
                              />

    <KnownFrameworkReference Include="Microsoft.Windows.SDK.NET.Ref"
                              TargetFramework="net6.0-windows10.0.18362.0"
                              RuntimeFrameworkName="Microsoft.Windows.SDK.NET.Ref"
                              DefaultRuntimeFrameworkVersion="$(MicrosoftWindowsSDKNETRef10_0_18362PackageVersion)"
                              LatestRuntimeFrameworkVersion="$(MicrosoftWindowsSDKNETRef10_0_18362PackageVersion)"
                              TargetingPackName="Microsoft.Windows.SDK.NET.Ref"
                              TargetingPackVersion="$(MicrosoftWindowsSDKNETRef10_0_18362PackageVersion)"
                              RuntimePackAlwaysCopyLocal="true"
                              RuntimePackNamePatterns="Microsoft.Windows.SDK.NET.Ref"
                              RuntimePackRuntimeIdentifiers="any"
                              IsWindowsOnly="true"
                              />

    <KnownFrameworkReference Include="Microsoft.Windows.SDK.NET.Ref"
                              TargetFramework="net6.0-windows10.0.19041.0"
                              RuntimeFrameworkName="Microsoft.Windows.SDK.NET.Ref"
                              DefaultRuntimeFrameworkVersion="$(MicrosoftWindowsSDKNETRef10_0_19041PackageVersion)"
                              LatestRuntimeFrameworkVersion="$(MicrosoftWindowsSDKNETRef10_0_19041PackageVersion)"
                              TargetingPackName="Microsoft.Windows.SDK.NET.Ref"
                              TargetingPackVersion="$(MicrosoftWindowsSDKNETRef10_0_19041PackageVersion)"
                              RuntimePackAlwaysCopyLocal="true"
                              RuntimePackNamePatterns="Microsoft.Windows.SDK.NET.Ref"
                              RuntimePackRuntimeIdentifiers="any"
                              IsWindowsOnly="true"
                              />

    <!-- .NET 5.0 -->
    <KnownFrameworkReference Include="Microsoft.NETCore.App"
                              TargetFramework="net5.0"
                              RuntimeFrameworkName="Microsoft.NETCore.App"
                              DefaultRuntimeFrameworkVersion="5.0.0"
                              LatestRuntimeFrameworkVersion="$(_NET50RuntimePackVersion)"
                              TargetingPackName="Microsoft.NETCore.App.Ref"
                              TargetingPackVersion="$(_NET50TargetingPackVersion)"
                              RuntimePackNamePatterns="Microsoft.NETCore.App.Runtime.**RID**"
                              RuntimePackRuntimeIdentifiers="@(Net50RuntimePackRids, '%3B')"
                              IsTrimmable="true"
                              />

    <KnownAppHostPack Include="Microsoft.NETCore.App"
                      TargetFramework="net5.0"
                      AppHostPackNamePattern="Microsoft.NETCore.App.Host.**RID**"
                      AppHostPackVersion="$(_NET50RuntimePackVersion)"
                      AppHostRuntimeIdentifiers="@(Net50AppHostRids, '%3B')"
                      />

    <KnownCrossgen2Pack Include="Microsoft.NETCore.App.Crossgen2"
                        TargetFramework="net5.0"
                        Crossgen2PackNamePattern="Microsoft.NETCore.App.Crossgen2.**RID**"
                        Crossgen2PackVersion="$(_NET50RuntimePackVersion)"
                        Crossgen2RuntimeIdentifiers="@(Net50Crossgen2SupportedRids, '%3B')"
                        />
    
    <KnownFrameworkReference Include="Microsoft.WindowsDesktop.App"
                              TargetFramework="net5.0"
                              RuntimeFrameworkName="Microsoft.WindowsDesktop.App"
                              DefaultRuntimeFrameworkVersion="5.0.0"
                              LatestRuntimeFrameworkVersion="$(_WindowsDesktop50RuntimePackVersion)"
                              TargetingPackName="Microsoft.WindowsDesktop.App.Ref"
                              TargetingPackVersion="$(_WindowsDesktop50TargetingPackVersion)"
                              RuntimePackNamePatterns="Microsoft.WindowsDesktop.App.Runtime.**RID**"
                              RuntimePackRuntimeIdentifiers="@(WindowsDesktop50RuntimePackRids, '%3B')"
                              IsWindowsOnly="true"
                              />

    <KnownFrameworkReference Include="Microsoft.WindowsDesktop.App.WPF"
                              TargetFramework="net5.0"
                              RuntimeFrameworkName="Microsoft.WindowsDesktop.App"
                              DefaultRuntimeFrameworkVersion="5.0.0"
                              LatestRuntimeFrameworkVersion="$(_WindowsDesktop50RuntimePackVersion)"
                              TargetingPackName="Microsoft.WindowsDesktop.App.Ref"
                              TargetingPackVersion="$(_WindowsDesktop50TargetingPackVersion)"
                              RuntimePackNamePatterns="Microsoft.WindowsDesktop.App.Runtime.**RID**"
                              RuntimePackRuntimeIdentifiers="@(WindowsDesktop50RuntimePackRids, '%3B')"
                              IsWindowsOnly="true"
                              Profile="WPF"
                              />

    <KnownFrameworkReference Include="Microsoft.WindowsDesktop.App.WindowsForms"
                              TargetFramework="net5.0"
                              RuntimeFrameworkName="Microsoft.WindowsDesktop.App"
                              DefaultRuntimeFrameworkVersion="5.0.0"
                              LatestRuntimeFrameworkVersion="$(_WindowsDesktop50RuntimePackVersion)"
                              TargetingPackName="Microsoft.WindowsDesktop.App.Ref"
                              TargetingPackVersion="$(_WindowsDesktop50TargetingPackVersion)"
                              RuntimePackNamePatterns="Microsoft.WindowsDesktop.App.Runtime.**RID**"
                              RuntimePackRuntimeIdentifiers="@(WindowsDesktopRuntimePackWinformsRids, '%3B')"
                              IsWindowsOnly="true"
                              Profile="WindowsForms"
                              />

    <KnownFrameworkReference Include="Microsoft.AspNetCore.App"
                              TargetFramework="net5.0"
                              RuntimeFrameworkName="Microsoft.AspNetCore.App"
                              DefaultRuntimeFrameworkVersion="5.0.0"
                              LatestRuntimeFrameworkVersion="$(_AspNet50RuntimePackVersion)"
                              TargetingPackName="Microsoft.AspNetCore.App.Ref"
                              TargetingPackVersion="$(_AspNet50TargetingPackVersion)"
                              RuntimePackNamePatterns="Microsoft.AspNetCore.App.Runtime.**RID**"
                              RuntimePackRuntimeIdentifiers="@(AspNetCore50RuntimePackRids, '%3B')"
                              />

    <KnownFrameworkReference Include="Microsoft.Windows.SDK.NET.Ref"
                              TargetFramework="net5.0-windows10.0.17763.0"
                              RuntimeFrameworkName="Microsoft.Windows.SDK.NET.Ref"
                              DefaultRuntimeFrameworkVersion="$(MicrosoftWindowsSDKNETRef10_0_17763PackageVersion)"
                              LatestRuntimeFrameworkVersion="$(MicrosoftWindowsSDKNETRef10_0_17763PackageVersion)"
                              TargetingPackName="Microsoft.Windows.SDK.NET.Ref"
                              TargetingPackVersion="$(MicrosoftWindowsSDKNETRef10_0_17763PackageVersion)"
                              RuntimePackAlwaysCopyLocal="true"
                              RuntimePackNamePatterns="Microsoft.Windows.SDK.NET.Ref"
                              RuntimePackRuntimeIdentifiers="any"
                              IsWindowsOnly="true"
                              />

    <KnownFrameworkReference Include="Microsoft.Windows.SDK.NET.Ref"
                              TargetFramework="net5.0-windows10.0.18362.0"
                              RuntimeFrameworkName="Microsoft.Windows.SDK.NET.Ref"
                              DefaultRuntimeFrameworkVersion="$(MicrosoftWindowsSDKNETRef10_0_18362PackageVersion)"
                              LatestRuntimeFrameworkVersion="$(MicrosoftWindowsSDKNETRef10_0_18362PackageVersion)"
                              TargetingPackName="Microsoft.Windows.SDK.NET.Ref"
                              TargetingPackVersion="$(MicrosoftWindowsSDKNETRef10_0_18362PackageVersion)"
                              RuntimePackAlwaysCopyLocal="true"
                              RuntimePackNamePatterns="Microsoft.Windows.SDK.NET.Ref"
                              RuntimePackRuntimeIdentifiers="any"
                              IsWindowsOnly="true"
                              />

    <KnownFrameworkReference Include="Microsoft.Windows.SDK.NET.Ref"
                              TargetFramework="net5.0-windows10.0.19041.0"
                              RuntimeFrameworkName="Microsoft.Windows.SDK.NET.Ref"
                              DefaultRuntimeFrameworkVersion="$(MicrosoftWindowsSDKNETRef10_0_19041PackageVersion)"
                              LatestRuntimeFrameworkVersion="$(MicrosoftWindowsSDKNETRef10_0_19041PackageVersion)"
                              TargetingPackName="Microsoft.Windows.SDK.NET.Ref"
                              TargetingPackVersion="$(MicrosoftWindowsSDKNETRef10_0_19041PackageVersion)"
                              RuntimePackAlwaysCopyLocal="true"
                              RuntimePackNamePatterns="Microsoft.Windows.SDK.NET.Ref"
                              RuntimePackRuntimeIdentifiers="any"
                              IsWindowsOnly="true"
                              />

    <!-- .NET Core 3.1  -->
    <KnownFrameworkReference Include="Microsoft.NETCore.App"
                              TargetFramework="netcoreapp3.1"
                              RuntimeFrameworkName="Microsoft.NETCore.App"
                              DefaultRuntimeFrameworkVersion="3.1.0"
                              LatestRuntimeFrameworkVersion="$(_NETCoreApp31RuntimePackVersion)"
                              TargetingPackName="Microsoft.NETCore.App.Ref"
                              TargetingPackVersion="$(_NETCoreApp31TargetingPackVersion)"
                              RuntimePackNamePatterns="Microsoft.NETCore.App.Runtime.**RID**"
                              RuntimePackRuntimeIdentifiers="@(NetCore31RuntimePackRids, '%3B')"
                              IsTrimmable="true"
                              />

    <KnownAppHostPack Include="Microsoft.NETCore.App"
                      TargetFramework="netcoreapp3.1"
                      AppHostPackNamePattern="Microsoft.NETCore.App.Host.**RID**"
                      AppHostPackVersion="$(_NETCoreApp31RuntimePackVersion)"
                      AppHostRuntimeIdentifiers="@(NetCore31RuntimePackRids, '%3B')"
                      />
    
    <KnownFrameworkReference Include="Microsoft.WindowsDesktop.App"
                              TargetFramework="netcoreapp3.1"
                              RuntimeFrameworkName="Microsoft.WindowsDesktop.App"
                              DefaultRuntimeFrameworkVersion="3.1.0"
                              LatestRuntimeFrameworkVersion="$(_WindowsDesktop31RuntimePackVersion)"
                              TargetingPackName="Microsoft.WindowsDesktop.App.Ref"
                              TargetingPackVersion="$(_WindowsDesktop31TargetingPackVersion)"
                              RuntimePackNamePatterns="Microsoft.WindowsDesktop.App.Runtime.**RID**"
                              RuntimePackRuntimeIdentifiers="@(WindowsDesktop31RuntimePackRids, '%3B')"
                              IsWindowsOnly="true"
                              />

    <KnownFrameworkReference Include="Microsoft.WindowsDesktop.App.WPF"
                              TargetFramework="netcoreapp3.1"
                              RuntimeFrameworkName="Microsoft.WindowsDesktop.App"
                              DefaultRuntimeFrameworkVersion="3.1.0"
                              LatestRuntimeFrameworkVersion="$(_WindowsDesktop31RuntimePackVersion)"
                              TargetingPackName="Microsoft.WindowsDesktop.App.Ref"
                              TargetingPackVersion="$(_WindowsDesktop31TargetingPackVersion)"
                              RuntimePackNamePatterns="Microsoft.WindowsDesktop.App.Runtime.**RID**"
                              RuntimePackRuntimeIdentifiers="@(WindowsDesktop31RuntimePackRids, '%3B')"
                              IsWindowsOnly="true"
                              Profile="WPF"
                              />

    <KnownFrameworkReference Include="Microsoft.WindowsDesktop.App.WindowsForms"
                              TargetFramework="netcoreapp3.1"
                              RuntimeFrameworkName="Microsoft.WindowsDesktop.App"
                              DefaultRuntimeFrameworkVersion="3.1.0"
                              LatestRuntimeFrameworkVersion="$(_WindowsDesktop31RuntimePackVersion)"
                              TargetingPackName="Microsoft.WindowsDesktop.App.Ref"
                              TargetingPackVersion="$(_WindowsDesktop31TargetingPackVersion)"
                              RuntimePackNamePatterns="Microsoft.WindowsDesktop.App.Runtime.**RID**"
                              RuntimePackRuntimeIdentifiers="@(WindowsDesktop31RuntimePackRids, '%3B')"
                              IsWindowsOnly="true"
                              Profile="WindowsForms"
                              />

    <KnownFrameworkReference Include="Microsoft.AspNetCore.App"
                              TargetFramework="netcoreapp3.1"
                              RuntimeFrameworkName="Microsoft.AspNetCore.App"
                              DefaultRuntimeFrameworkVersion="3.1.0"
                              LatestRuntimeFrameworkVersion="$(_AspNet31RuntimePackVersion)"
                              TargetingPackName="Microsoft.AspNetCore.App.Ref"
                              TargetingPackVersion="$(_AspNet31TargetingPackVersion)"
                              RuntimePackNamePatterns="Microsoft.AspNetCore.App.Runtime.**RID**"
                              RuntimePackRuntimeIdentifiers="@(AspNetCore31RuntimePackRids, '%3B')"
                              />


    <!-- .NET Core 3.0 -->
    <KnownFrameworkReference Include="Microsoft.NETCore.App"
                              TargetFramework="netcoreapp3.0"
                              RuntimeFrameworkName="Microsoft.NETCore.App"
                              DefaultRuntimeFrameworkVersion="3.0.0"
                              LatestRuntimeFrameworkVersion="$(_NETCoreApp30RuntimePackVersion)"
                              TargetingPackName="Microsoft.NETCore.App.Ref"
                              TargetingPackVersion="$(_NETCoreApp30TargetingPackVersion)"
                              RuntimePackNamePatterns="Microsoft.NETCore.App.Runtime.**RID**"
                              RuntimePackRuntimeIdentifiers="@(NetCore30RuntimePackRids, '%3B')"
                              IsTrimmable="true"
                              />

    <KnownAppHostPack Include="Microsoft.NETCore.App"
                      TargetFramework="netcoreapp3.0"
                      AppHostPackNamePattern="Microsoft.NETCore.App.Host.**RID**"
                      AppHostPackVersion="$(_NETCoreApp30RuntimePackVersion)"
                      AppHostRuntimeIdentifiers="@(NetCore30RuntimePackRids, '%3B')"
                      />
    
    <KnownFrameworkReference Include="Microsoft.WindowsDesktop.App"
                              TargetFramework="netcoreapp3.0"
                              RuntimeFrameworkName="Microsoft.WindowsDesktop.App"
                              DefaultRuntimeFrameworkVersion="3.0.0"
                              LatestRuntimeFrameworkVersion="$(_WindowsDesktop30RuntimePackVersion)"
                              TargetingPackName="Microsoft.WindowsDesktop.App.Ref"
                              TargetingPackVersion="$(_WindowsDesktop30TargetingPackVersion)"
                              RuntimePackNamePatterns="Microsoft.WindowsDesktop.App.Runtime.**RID**"
                              RuntimePackRuntimeIdentifiers="@(WindowsDesktop30RuntimePackRids, '%3B')"
                              IsWindowsOnly="true"
                              />

    <KnownFrameworkReference Include="Microsoft.WindowsDesktop.App.WPF"
                              TargetFramework="netcoreapp3.0"
                              RuntimeFrameworkName="Microsoft.WindowsDesktop.App"
                              DefaultRuntimeFrameworkVersion="3.0.0"
                              LatestRuntimeFrameworkVersion="$(_WindowsDesktop30RuntimePackVersion)"
                              TargetingPackName="Microsoft.WindowsDesktop.App.Ref"
                              TargetingPackVersion="$(_WindowsDesktop30TargetingPackVersion)"
                              RuntimePackNamePatterns="Microsoft.WindowsDesktop.App.Runtime.**RID**"
                              RuntimePackRuntimeIdentifiers="@(WindowsDesktop30RuntimePackRids, '%3B')"
                              IsWindowsOnly="true"
                              Profile="WPF"
                              />

    <KnownFrameworkReference Include="Microsoft.WindowsDesktop.App.WindowsForms"
                              TargetFramework="netcoreapp3.0"
                              RuntimeFrameworkName="Microsoft.WindowsDesktop.App"
                              DefaultRuntimeFrameworkVersion="3.0.0"
                              LatestRuntimeFrameworkVersion="$(_WindowsDesktop30RuntimePackVersion)"
                              TargetingPackName="Microsoft.WindowsDesktop.App.Ref"
                              TargetingPackVersion="$(_WindowsDesktop30TargetingPackVersion)"
                              RuntimePackNamePatterns="Microsoft.WindowsDesktop.App.Runtime.**RID**"
                              RuntimePackRuntimeIdentifiers="@(WindowsDesktop30RuntimePackRids, '%3B')"
                              IsWindowsOnly="true"
                              Profile="WindowsForms"
                              />

    <KnownFrameworkReference Include="Microsoft.AspNetCore.App"
                              TargetFramework="netcoreapp3.0"
                              RuntimeFrameworkName="Microsoft.AspNetCore.App"
                              DefaultRuntimeFrameworkVersion="3.0.0"
                              LatestRuntimeFrameworkVersion="$(_AspNet30RuntimePackVersion)"
                              TargetingPackName="Microsoft.AspNetCore.App.Ref"
                              TargetingPackVersion="$(_AspNet30TargetingPackVersion)"
                              RuntimePackNamePatterns="Microsoft.AspNetCore.App.Runtime.**RID**"
                              RuntimePackRuntimeIdentifiers="@(AspNetCore30RuntimePackRids, '%3B')"
                              />
                              
    <KnownFrameworkReference Include="NETStandard.Library"
                              TargetFramework="netstandard2.1"
                              TargetingPackName="NETStandard.Library.Ref"
                              TargetingPackVersion="$(NETStandardLibraryRefPackageVersion)"
                              />
  </ItemGroup>
</Project>
]]>
    </BundledVersionsPropsContent>
  </PropertyGroup>

    <WriteLinesToFile File="$(SdkOutputDirectory)$(BundledVersionsPropsFileName)"
                      Lines="$(BundledVersionsPropsContent)"
                      Overwrite="true" />
  </Target>

  <Target Name="GenerateBundledCliToolsProps" DependsOnTargets="SetupBundledComponents">
    <PropertyGroup>
      <BundledBundledCliToolsPropsFileName>Microsoft.NETCoreSdk.BundledCliTools.props</BundledBundledCliToolsPropsFileName>
    </PropertyGroup>

    <PropertyGroup>
      <BundledBundledCliToolsPropsContent>
<![CDATA[
<!--
***********************************************************************************************
$(BundledBundledCliToolsPropsFileName)

WARNING:  DO NOT MODIFY this file unless you are knowledgeable about MSBuild and have
          created a backup copy.  Incorrect changes to this file will make it
          impossible to load or build your projects from the command-line or the IDE.

Copyright (c) .NET Foundation. All rights reserved.
***********************************************************************************************
-->
<Project>
  <ItemGroup>
@(BundledDotnetTools->HasMetadata('ObsoletesCliTool')->'    %3CBundledDotNetCliToolReference Include="%(ObsoletesCliTool)" /%3E','%0A')
  </ItemGroup>
</Project>
]]>
    </BundledBundledCliToolsPropsContent>
  </PropertyGroup>

    <WriteLinesToFile File="$(SdkOutputDirectory)$(BundledBundledCliToolsPropsFileName)"
                      Lines="$(BundledBundledCliToolsPropsContent)"
                      Overwrite="true" />
  </Target>

  <ItemGroup>
    <PackageDownload Include="Microsoft.NETCore.Platforms" Version="[$(MicrosoftNETCorePlatformsPackageVersion)]" />
  </ItemGroup>

  <Target Name="LayoutRuntimeGraph"
          DependsOnTargets="GenerateBundledVersionsProps">

    <Copy SourceFiles="$(NuGetPackageRoot)/microsoft.netcore.platforms/$(_NETCorePlatformsPackageVersion)/runtime.json"
          DestinationFiles="$(SdkOutputDirectory)RuntimeIdentifierGraph.json" 
          SkipUnchangedFiles="true"/>

    <GenerateSdkRuntimeIdentifierChain
          RuntimeIdentifier="$(PortableProductMonikerRid)"
          RuntimeIdentifierGraphPath="$(SdkOutputDirectory)RuntimeIdentifierGraph.json"
          RuntimeIdentifierChainOutputPath="$(SdkOutputDirectory)NETCoreSdkRuntimeIdentifierChain.txt"/>
    
  </Target>
</Project><|MERGE_RESOLUTION|>--- conflicted
+++ resolved
@@ -78,13 +78,8 @@
 
       <Net50AppHostRids Include="@(NetCore31RuntimePackRids)"/>
       
-<<<<<<< HEAD
-      <NetCore5RuntimePackRids Include="
-          @(NetCore5AppHostRids);
-=======
       <Net50RuntimePackRids Include="
           @(Net50AppHostRids);
->>>>>>> 693cc855
           linux-musl-arm;
           ios-arm64;
           ios-arm;
@@ -119,11 +114,7 @@
 
       <AspNetCore31RuntimePackRids Include="@(AspNetCore30RuntimePackRids)" />
       <AspNetCore50RuntimePackRids Include="@(AspNetCore31RuntimePackRids);linux-musl-arm;win-arm64" />
-<<<<<<< HEAD
-      <AspNetCoreRuntimePackRids Include="@(AspNetCore50RuntimePackRids)" />
-=======
       <AspNetCoreRuntimePackRids Include="@(AspNetCore50RuntimePackRids);osx-arm64" />
->>>>>>> 693cc855
 
       <WindowsDesktop30RuntimePackRids Include="win-x64;win-x86" />
       <WindowsDesktop31RuntimePackRids Include="@(WindowsDesktop30RuntimePackRids)" />
