<Project>

  <Target Name="GenerateBundledVersions"
          DependsOnTargets="GenerateBundledVersionsProps;GenerateBundledCliToolsProps" />

  <Target Name="GenerateBundledVersionsProps" DependsOnTargets="SetupBundledComponents">
    <PropertyGroup>
      <BundledVersionsPropsFileName>Microsoft.NETCoreSdk.BundledVersions.props</BundledVersionsPropsFileName>
    </PropertyGroup>

    <PropertyGroup>
      <_NETCoreAppPackageVersion>$(MicrosoftNETCoreAppRuntimePackageVersion)</_NETCoreAppPackageVersion>
      <_NETStandardLibraryPackageVersion>$(NETStandardLibraryRefPackageVersion)</_NETStandardLibraryPackageVersion>
      <_NETCorePlatformsPackageVersion>$(MicrosoftNETCorePlatformsPackageVersion)</_NETCorePlatformsPackageVersion>

      <_NETCoreApp30PackageVersion>3.0.0</_NETCoreApp30PackageVersion>
      <_NETCoreApp30TargetingPackVersion>$(_NETCoreApp30PackageVersion)</_NETCoreApp30TargetingPackVersion>
      <_MicrosoftWindowsDesktop30PackageVersion>$(_NETCoreApp30PackageVersion)</_MicrosoftWindowsDesktop30PackageVersion>
      <_MicrosoftWindowsDesktop30TargetingPackVersion>$(_NETCoreApp30TargetingPackVersion)</_MicrosoftWindowsDesktop30TargetingPackVersion>

      <_MicrosoftAspNetCoreApp30PackageVersion>3.0.0</_MicrosoftAspNetCoreApp30PackageVersion>
      <_AspNet30TargetingPackVersion>$(_MicrosoftAspNetCoreApp30PackageVersion)</_AspNet30TargetingPackVersion>

      <!-- Use only major and minor in target framework version -->
      <_NETCoreAppTargetFrameworkVersion>$(_NETCoreAppPackageVersion.Split('.')[0]).$(_NETCoreAppPackageVersion.Split('.')[1])</_NETCoreAppTargetFrameworkVersion>
      <_NETStandardTargetFrameworkVersion>$(_NETStandardLibraryPackageVersion.Split('.')[0]).$(_NETStandardLibraryPackageVersion.Split('.')[1])</_NETStandardTargetFrameworkVersion>

      <_NETCoreSdkBeingBuiltIsPreview Condition=" '$(DropSuffix)' != 'true' ">true</_NETCoreSdkBeingBuiltIsPreview>
      <_NETCoreSdkBeingBuiltIsPreview Condition=" '$(DropSuffix)' == 'true' ">false</_NETCoreSdkBeingBuiltIsPreview>
    </PropertyGroup>

    <ItemGroup>
      <NetCoreRuntimePackRids Include="
          linux-arm;
          linux-arm64;
          linux-musl-arm64;
          linux-musl-x64;
          linux-x64;
          osx-x64;
          rhel.6-x64;
          tizen.4.0.0-armel;
          tizen.5.0.0-armel;
          win-arm;
          win-arm64;
          win-x64;
          win-x86;
          " />

<<<<<<< HEAD
      <AspNetCoreRuntimePackRids Include="
=======
    <GetRuntimePackRids MetapackagePath="$(NuGetPackageRoot)/microsoft.netcore.app.internal/$(MicrosoftNETCoreAppPackageVersion)">
      <Output TaskParameter="AvailableRuntimePackRuntimeIdentifiers" ItemName="NetCoreRuntimePackRids" />
    </GetRuntimePackRids>
    <GetRuntimePackRids MetapackagePath="$(NuGetPackageRoot)/microsoft.windowsdesktop.app/$(MicrosoftWindowsDesktopPackageVersion)">
      <Output TaskParameter="AvailableRuntimePackRuntimeIdentifiers" ItemName="WindowsDesktopRuntimePackRids" />
    </GetRuntimePackRids>

    <ItemGroup>
      <AspNetCore30RuntimePackRids Include="
>>>>>>> db3e9854
        win-x64;
        win-x86;
        win-arm;
        osx-x64;
        linux-musl-x64;
        linux-musl-arm64;
        linux-x64;
        linux-arm;
<<<<<<< HEAD
        linux-arm64;
        " />

      <WindowsDesktopRuntimePackRids Include="
         win-x64;
         win-x86; 
         "/>
=======
        linux-arm64" />

      <AspNetCoreRuntimePackRids Include="@(AspNetCore30RuntimePackRids)" />

      <NetCore30RuntimePackRids Include="linux-arm;linux-arm64;linux-musl-arm64;linux-musl-x64;linux-x64;osx-x64;rhel.6-x64;tizen.4.0.0-armel;tizen.5.0.0-armel;win-arm;win-arm64;win-x64;win-x86"/>
      <WindowsDesktop30RuntimePackRids Include="win-x64;win-x86" />
      
>>>>>>> db3e9854
    </ItemGroup>

    <!--
        Setting the property to true if patch == 0 and preview == true. SDK will set DefaultNetCorePatchVersion according to this flag.
        So that we don't need to manually update the version selection logic between when we ship a final release and when we ship the first patch
      -->
    <GetUseBundledNETCoreAppPackageVersionAsDefaultNetCorePatchVersion
      BundledNETCoreAppPackageVersion="$(_NETCoreAppPackageVersion)">
      <Output TaskParameter="UseBundledNETCoreAppPackageVersionAsDefaultNetCorePatchVersion"
              PropertyName="_UseBundledNETCoreAppPackageVersionAsDefaultNetCorePatchVersion" />
    </GetUseBundledNETCoreAppPackageVersionAsDefaultNetCorePatchVersion>

    <ItemGroup>
      <ImplicitPackageVariable Include="Microsoft.NETCore.App"
                               TargetFrameworkVersion="1.0"
                               DefaultVersion="1.0.5"
                               LatestVersion="1.0.16" />
      <ImplicitPackageVariable Include="Microsoft.NETCore.App"
                               TargetFrameworkVersion="1.1"
                               DefaultVersion="1.1.2"
                               LatestVersion="1.1.13" />
      <ImplicitPackageVariable Include="Microsoft.NETCore.App"
                               TargetFrameworkVersion="2.0"
                               DefaultVersion="2.0.0"
                               LatestVersion="2.0.9" />
      <ImplicitPackageVariable Include="Microsoft.NETCore.App"
                               TargetFrameworkVersion="2.1"
                               DefaultVersion="2.1.0"
                               LatestVersion="2.1.13" />
      <ImplicitPackageVariable Include="Microsoft.NETCore.App"
                               TargetFrameworkVersion="2.2"
                               DefaultVersion="2.2.0"
                               LatestVersion="2.2.7" />
      <ImplicitPackageVariable Include="Microsoft.AspNetCore.App"
                               TargetFrameworkVersion="2.1"
                               DefaultVersion="2.1.1"
                               LatestVersion="2.1.13"/>
      <ImplicitPackageVariable Include="Microsoft.AspNetCore.All"
                               TargetFrameworkVersion="2.1"
                               DefaultVersion="2.1.1"
                               LatestVersion="2.1.13"/>

      <ImplicitPackageVariable Include="Microsoft.AspNetCore.App"
                               TargetFrameworkVersion="2.2"
                               DefaultVersion="2.2.0"
                               LatestVersion="2.2.7"/>
      <ImplicitPackageVariable Include="Microsoft.AspNetCore.All"
                               TargetFrameworkVersion="2.2"
                               DefaultVersion="2.2.0"
                               LatestVersion="2.2.7"/>
    </ItemGroup>

    <PropertyGroup>
      <BundledVersionsPropsContent>
<![CDATA[
<!--
***********************************************************************************************
$(BundledVersionsPropsFileName)

WARNING:  DO NOT MODIFY this file unless you are knowledgeable about MSBuild and have
          created a backup copy.  Incorrect changes to this file will make it
          impossible to load or build your projects from the command-line or the IDE.

Copyright (c) .NET Foundation. All rights reserved.
***********************************************************************************************
-->
<Project>
  <PropertyGroup>
    <NetCoreRoot Condition="'%24(NetCoreRoot)' == ''">%24([MSBuild]::NormalizePath('%24(MSBuildThisFileDirectory)..\..\'))</NetCoreRoot>
    <NetCoreTargetingPackRoot Condition="'%24(NetCoreTargetingPackRoot)' == ''">%24([MSBuild]::EnsureTrailingSlash('%24(NetCoreRoot)'))packs</NetCoreTargetingPackRoot>
  
    <NETCoreAppMaximumVersion>$(_NETCoreAppTargetFrameworkVersion)</NETCoreAppMaximumVersion>
    <BundledNETCoreAppTargetFrameworkVersion>$(_NETCoreAppTargetFrameworkVersion)</BundledNETCoreAppTargetFrameworkVersion>
    <BundledNETCoreAppPackageVersion>$(_NETCoreAppPackageVersion)</BundledNETCoreAppPackageVersion>
    <UseBundledNETCoreAppPackageVersionAsDefaultNetCorePatchVersion>$(_UseBundledNETCoreAppPackageVersionAsDefaultNetCorePatchVersion)</UseBundledNETCoreAppPackageVersionAsDefaultNetCorePatchVersion>
    <BundledNETStandardTargetFrameworkVersion>$(_NETStandardTargetFrameworkVersion)</BundledNETStandardTargetFrameworkVersion>
    <BundledNETStandardPackageVersion>$(_NETStandardLibraryPackageVersion)</BundledNETStandardPackageVersion>
    <BundledNETCorePlatformsPackageVersion>$(_NETCorePlatformsPackageVersion)</BundledNETCorePlatformsPackageVersion>
    <BundledRuntimeIdentifierGraphFile>%24(MSBuildThisFileDirectory)RuntimeIdentifierGraph.json</BundledRuntimeIdentifierGraphFile>
    <NETCoreSdkVersion>$(SdkVersion)</NETCoreSdkVersion>
    <NETCoreSdkRuntimeIdentifier>$(ProductMonikerRid)</NETCoreSdkRuntimeIdentifier>
    <_NETCoreSdkIsPreview>$(_NETCoreSdkBeingBuiltIsPreview)</_NETCoreSdkIsPreview>
  </PropertyGroup>
  <ItemGroup>
    @(ImplicitPackageVariable->'<ImplicitPackageReferenceVersion Include="%(Identity)" TargetFrameworkVersion="%(TargetFrameworkVersion)" DefaultVersion="%(DefaultVersion)" LatestVersion="%(LatestVersion)"/>', '
    ')

    <!-- .NET Core 3.1 -->
    <KnownFrameworkReference Include="Microsoft.NETCore.App"
                              TargetFramework="netcoreapp3.1"
                              RuntimeFrameworkName="Microsoft.NETCore.App"
                              DefaultRuntimeFrameworkVersion="3.0.0"
                              LatestRuntimeFrameworkVersion="$(MicrosoftNETCoreAppRuntimePackageVersion)"
                              TargetingPackName="Microsoft.NETCore.App.Ref"
                              TargetingPackVersion="$(MicrosoftNETCoreAppRefPackageVersion)"
                              RuntimePackNamePatterns="Microsoft.NETCore.App.Runtime.**RID**"
                              RuntimePackRuntimeIdentifiers="@(NetCoreRuntimePackRids, '%3B')"
                              IsTrimmable="true"
                              />

    <KnownAppHostPack Include="Microsoft.NETCore.App"
                      TargetFramework="netcoreapp3.1"
                      AppHostPackNamePattern="Microsoft.NETCore.App.Host.**RID**"
                      AppHostPackVersion="$(_NETCoreAppPackageVersion)"
                      AppHostRuntimeIdentifiers="@(NetCoreRuntimePackRids, '%3B')"
                      />
    
    <KnownFrameworkReference Include="Microsoft.WindowsDesktop.App"
                              TargetFramework="netcoreapp3.1"
                              RuntimeFrameworkName="Microsoft.WindowsDesktop.App"
                              DefaultRuntimeFrameworkVersion="3.0.0"
                              LatestRuntimeFrameworkVersion="$(MicrosoftWindowsDesktopAppRuntimePackageVersion)"
                              TargetingPackName="Microsoft.WindowsDesktop.App.Ref"
                              TargetingPackVersion="$(MicrosoftWindowsDesktopAppRefPackageVersion)"
                              RuntimePackNamePatterns="Microsoft.WindowsDesktop.App.Runtime.**RID**"
                              RuntimePackRuntimeIdentifiers="@(WindowsDesktopRuntimePackRids, '%3B')"
                              IsWindowsOnly="true"
                              />

    <KnownFrameworkReference Include="Microsoft.WindowsDesktop.App.WPF"
                              TargetFramework="netcoreapp3.1"
                              RuntimeFrameworkName="Microsoft.WindowsDesktop.App"
                              DefaultRuntimeFrameworkVersion="3.0.0"
                              LatestRuntimeFrameworkVersion="$(MicrosoftWindowsDesktopAppRuntimePackageVersion)"
                              TargetingPackName="Microsoft.WindowsDesktop.App.Ref"
                              TargetingPackVersion="$(MicrosoftWindowsDesktopAppRefPackageVersion)"
                              RuntimePackNamePatterns="Microsoft.WindowsDesktop.App.Runtime.**RID**"
                              RuntimePackRuntimeIdentifiers="@(WindowsDesktopRuntimePackRids, '%3B')"
                              IsWindowsOnly="true"
                              Profile="WPF"
                              />

    <KnownFrameworkReference Include="Microsoft.WindowsDesktop.App.WindowsForms"
                              TargetFramework="netcoreapp3.1"
                              RuntimeFrameworkName="Microsoft.WindowsDesktop.App"
                              DefaultRuntimeFrameworkVersion="3.0.0"
                              LatestRuntimeFrameworkVersion="$(MicrosoftWindowsDesktopAppRuntimePackageVersion)"
                              TargetingPackName="Microsoft.WindowsDesktop.App.Ref"
                              TargetingPackVersion="$(MicrosoftWindowsDesktopAppRefPackageVersion)"
                              RuntimePackNamePatterns="Microsoft.WindowsDesktop.App.Runtime.**RID**"
                              RuntimePackRuntimeIdentifiers="@(WindowsDesktopRuntimePackRids, '%3B')"
                              IsWindowsOnly="true"
                              Profile="WindowsForms"
                              />

        <KnownFrameworkReference Include="Microsoft.AspNetCore.App"
                              TargetFramework="netcoreapp3.1"
                              RuntimeFrameworkName="Microsoft.AspNetCore.App"
                              DefaultRuntimeFrameworkVersion="3.0.0"
                              LatestRuntimeFrameworkVersion="$(MicrosoftAspNetCoreAppRuntimePackageVersion)"
                              TargetingPackName="Microsoft.AspNetCore.App.Ref"
                              TargetingPackVersion="$(MicrosoftAspNetCoreAppRefPackageVersion)"
                              RuntimePackNamePatterns="Microsoft.AspNetCore.App.Runtime.**RID**"
                              RuntimePackRuntimeIdentifiers="@(AspNetCoreRuntimePackRids, '%3B')"
                              />

    <!-- .NET Core 3.0 -->

    <KnownFrameworkReference Include="Microsoft.NETCore.App"
                              TargetFramework="netcoreapp3.0"
                              RuntimeFrameworkName="Microsoft.NETCore.App"
                              DefaultRuntimeFrameworkVersion="$(_NETCoreApp30PackageVersion)"
                              LatestRuntimeFrameworkVersion="$(_NETCoreApp30PackageVersion)"
                              TargetingPackName="Microsoft.NETCore.App.Ref"
                              TargetingPackVersion="$(_NETCoreApp30TargetingPackVersion)"
                              RuntimePackNamePatterns="Microsoft.NETCore.App.Runtime.**RID**"
                              RuntimePackRuntimeIdentifiers="@(NetCore30RuntimePackRids, '%3B')"
                              IsTrimmable="true"
                              />

    <KnownAppHostPack Include="Microsoft.NETCore.App"
                      TargetFramework="netcoreapp3.0"
                      AppHostPackNamePattern="Microsoft.NETCore.App.Host.**RID**"
                      AppHostPackVersion="$(_NETCoreApp30PackageVersion)"
                      AppHostRuntimeIdentifiers="@(NetCore30RuntimePackRids, '%3B')"
                      />
    
    <KnownFrameworkReference Include="Microsoft.WindowsDesktop.App"
                              TargetFramework="netcoreapp3.0"
                              RuntimeFrameworkName="Microsoft.WindowsDesktop.App"
                              DefaultRuntimeFrameworkVersion="$(_MicrosoftWindowsDesktop30PackageVersion)"
                              LatestRuntimeFrameworkVersion="$(_MicrosoftWindowsDesktop30PackageVersion)"
                              TargetingPackName="Microsoft.WindowsDesktop.App.Ref"
                              TargetingPackVersion="$(_MicrosoftWindowsDesktop30TargetingPackVersion)"
                              RuntimePackNamePatterns="Microsoft.WindowsDesktop.App.Runtime.**RID**"
                              RuntimePackRuntimeIdentifiers="@(WindowsDesktop30RuntimePackRids, '%3B')"
                              IsWindowsOnly="true"
                              />

    <KnownFrameworkReference Include="Microsoft.WindowsDesktop.App.WPF"
                              TargetFramework="netcoreapp3.0"
                              RuntimeFrameworkName="Microsoft.WindowsDesktop.App"
                              DefaultRuntimeFrameworkVersion="$(_MicrosoftWindowsDesktop30PackageVersion)"
                              LatestRuntimeFrameworkVersion="$(_MicrosoftWindowsDesktop30PackageVersion)"
                              TargetingPackName="Microsoft.WindowsDesktop.App.Ref"
                              TargetingPackVersion="$(_MicrosoftWindowsDesktop30TargetingPackVersion)"
                              RuntimePackNamePatterns="Microsoft.WindowsDesktop.App.Runtime.**RID**"
                              RuntimePackRuntimeIdentifiers="@(WindowsDesktop30RuntimePackRids, '%3B')"
                              IsWindowsOnly="true"
                              Profile="WPF"
                              />

    <KnownFrameworkReference Include="Microsoft.WindowsDesktop.App.WindowsForms"
                              TargetFramework="netcoreapp3.0"
                              RuntimeFrameworkName="Microsoft.WindowsDesktop.App"
                              DefaultRuntimeFrameworkVersion="$(_MicrosoftWindowsDesktop30PackageVersion)"
                              LatestRuntimeFrameworkVersion="$(_MicrosoftWindowsDesktop30PackageVersion)"
                              TargetingPackName="Microsoft.WindowsDesktop.App.Ref"
                              TargetingPackVersion="$(_MicrosoftWindowsDesktop30TargetingPackVersion)"
                              RuntimePackNamePatterns="Microsoft.WindowsDesktop.App.Runtime.**RID**"
                              RuntimePackRuntimeIdentifiers="@(WindowsDesktop30RuntimePackRids, '%3B')"
                              IsWindowsOnly="true"
                              Profile="WindowsForms"
                              />

    <KnownFrameworkReference Include="Microsoft.AspNetCore.App"
                              TargetFramework="netcoreapp3.0"
                              RuntimeFrameworkName="Microsoft.AspNetCore.App"
                              DefaultRuntimeFrameworkVersion="$(_MicrosoftAspNetCoreApp30PackageVersion)"
                              LatestRuntimeFrameworkVersion="$(_MicrosoftAspNetCoreApp30PackageVersion)"
                              TargetingPackName="Microsoft.AspNetCore.App.Ref"
                              TargetingPackVersion="$(_AspNet30TargetingPackVersion)"
                              RuntimePackNamePatterns="Microsoft.AspNetCore.App.Runtime.**RID**"
                              RuntimePackRuntimeIdentifiers="@(AspNetCore30RuntimePackRids, '%3B')"
                              />
                              
     <KnownFrameworkReference Include="NETStandard.Library"
                              TargetFramework="netstandard2.1"
                              TargetingPackName="NETStandard.Library.Ref"
                              TargetingPackVersion="$(NETStandardLibraryRefPackageVersion)"
                              />

  </ItemGroup>
</Project>
]]>
    </BundledVersionsPropsContent>
  </PropertyGroup>

    <WriteLinesToFile File="$(SdkOutputDirectory)$(BundledVersionsPropsFileName)"
                      Lines="$(BundledVersionsPropsContent)"
                      Overwrite="true" />
  </Target>

  <Target Name="GenerateBundledCliToolsProps" DependsOnTargets="SetupBundledComponents">
    <PropertyGroup>
      <BundledBundledCliToolsPropsFileName>Microsoft.NETCoreSdk.BundledCliTools.props</BundledBundledCliToolsPropsFileName>
    </PropertyGroup>

    <PropertyGroup>
      <BundledBundledCliToolsPropsContent>
<![CDATA[
<!--
***********************************************************************************************
$(BundledBundledCliToolsPropsFileName)

WARNING:  DO NOT MODIFY this file unless you are knowledgeable about MSBuild and have
          created a backup copy.  Incorrect changes to this file will make it
          impossible to load or build your projects from the command-line or the IDE.

Copyright (c) .NET Foundation. All rights reserved.
***********************************************************************************************
-->
<Project>
  <ItemGroup>
@(BundledDotnetTools->HasMetadata('ObsoletesCliTool')->'    %3CBundledDotNetCliToolReference Include="%(ObsoletesCliTool)" /%3E','%0A')
  </ItemGroup>
</Project>
]]>
    </BundledBundledCliToolsPropsContent>
  </PropertyGroup>

    <WriteLinesToFile File="$(SdkOutputDirectory)$(BundledBundledCliToolsPropsFileName)"
                      Lines="$(BundledBundledCliToolsPropsContent)"
                      Overwrite="true" />
  </Target>

  <ItemGroup>
    <PackageDownload Include="Microsoft.NETCore.Platforms" Version="[$(MicrosoftNETCorePlatformsPackageVersion)]" />
  </ItemGroup>

  <Target Name="LayoutRuntimeGraph"
          DependsOnTargets="GenerateBundledVersionsProps">

    <Copy SourceFiles="$(NuGetPackageRoot)/microsoft.netcore.platforms/$(_NETCorePlatformsPackageVersion)/runtime.json"
          DestinationFiles="$(SdkOutputDirectory)RuntimeIdentifierGraph.json" 
          SkipUnchangedFiles="true"/> 
    
  </Target>
</Project><|MERGE_RESOLUTION|>--- conflicted
+++ resolved
@@ -8,6 +8,7 @@
       <BundledVersionsPropsFileName>Microsoft.NETCoreSdk.BundledVersions.props</BundledVersionsPropsFileName>
     </PropertyGroup>
 
+   
     <PropertyGroup>
       <_NETCoreAppPackageVersion>$(MicrosoftNETCoreAppRuntimePackageVersion)</_NETCoreAppPackageVersion>
       <_NETStandardLibraryPackageVersion>$(NETStandardLibraryRefPackageVersion)</_NETStandardLibraryPackageVersion>
@@ -46,19 +47,7 @@
           win-x86;
           " />
 
-<<<<<<< HEAD
       <AspNetCoreRuntimePackRids Include="
-=======
-    <GetRuntimePackRids MetapackagePath="$(NuGetPackageRoot)/microsoft.netcore.app.internal/$(MicrosoftNETCoreAppPackageVersion)">
-      <Output TaskParameter="AvailableRuntimePackRuntimeIdentifiers" ItemName="NetCoreRuntimePackRids" />
-    </GetRuntimePackRids>
-    <GetRuntimePackRids MetapackagePath="$(NuGetPackageRoot)/microsoft.windowsdesktop.app/$(MicrosoftWindowsDesktopPackageVersion)">
-      <Output TaskParameter="AvailableRuntimePackRuntimeIdentifiers" ItemName="WindowsDesktopRuntimePackRids" />
-    </GetRuntimePackRids>
-
-    <ItemGroup>
-      <AspNetCore30RuntimePackRids Include="
->>>>>>> db3e9854
         win-x64;
         win-x86;
         win-arm;
@@ -67,15 +56,6 @@
         linux-musl-arm64;
         linux-x64;
         linux-arm;
-<<<<<<< HEAD
-        linux-arm64;
-        " />
-
-      <WindowsDesktopRuntimePackRids Include="
-         win-x64;
-         win-x86; 
-         "/>
-=======
         linux-arm64" />
 
       <AspNetCoreRuntimePackRids Include="@(AspNetCore30RuntimePackRids)" />
@@ -83,7 +63,6 @@
       <NetCore30RuntimePackRids Include="linux-arm;linux-arm64;linux-musl-arm64;linux-musl-x64;linux-x64;osx-x64;rhel.6-x64;tizen.4.0.0-armel;tizen.5.0.0-armel;win-arm;win-arm64;win-x64;win-x86"/>
       <WindowsDesktop30RuntimePackRids Include="win-x64;win-x86" />
       
->>>>>>> db3e9854
     </ItemGroup>
 
     <!--
@@ -175,7 +154,7 @@
     <KnownFrameworkReference Include="Microsoft.NETCore.App"
                               TargetFramework="netcoreapp3.1"
                               RuntimeFrameworkName="Microsoft.NETCore.App"
-                              DefaultRuntimeFrameworkVersion="3.0.0"
+                              DefaultRuntimeFrameworkVersion="$(MicrosoftNETCoreAppRuntimePackageVersion)"
                               LatestRuntimeFrameworkVersion="$(MicrosoftNETCoreAppRuntimePackageVersion)"
                               TargetingPackName="Microsoft.NETCore.App.Ref"
                               TargetingPackVersion="$(MicrosoftNETCoreAppRefPackageVersion)"
@@ -194,7 +173,7 @@
     <KnownFrameworkReference Include="Microsoft.WindowsDesktop.App"
                               TargetFramework="netcoreapp3.1"
                               RuntimeFrameworkName="Microsoft.WindowsDesktop.App"
-                              DefaultRuntimeFrameworkVersion="3.0.0"
+                              DefaultRuntimeFrameworkVersion="$(MicrosoftWindowsDesktopAppRuntimePackageVersion)"
                               LatestRuntimeFrameworkVersion="$(MicrosoftWindowsDesktopAppRuntimePackageVersion)"
                               TargetingPackName="Microsoft.WindowsDesktop.App.Ref"
                               TargetingPackVersion="$(MicrosoftWindowsDesktopAppRefPackageVersion)"
@@ -204,9 +183,9 @@
                               />
 
     <KnownFrameworkReference Include="Microsoft.WindowsDesktop.App.WPF"
-                              TargetFramework="netcoreapp3.1"
-                              RuntimeFrameworkName="Microsoft.WindowsDesktop.App"
-                              DefaultRuntimeFrameworkVersion="3.0.0"
+                              TargetFramework="netcoreapp3.0"
+                              RuntimeFrameworkName="Microsoft.WindowsDesktop.App"
+                              DefaultRuntimeFrameworkVersion="$(MicrosoftWindowsDesktopAppRuntimePackageVersion)"
                               LatestRuntimeFrameworkVersion="$(MicrosoftWindowsDesktopAppRuntimePackageVersion)"
                               TargetingPackName="Microsoft.WindowsDesktop.App.Ref"
                               TargetingPackVersion="$(MicrosoftWindowsDesktopAppRefPackageVersion)"
@@ -217,9 +196,9 @@
                               />
 
     <KnownFrameworkReference Include="Microsoft.WindowsDesktop.App.WindowsForms"
-                              TargetFramework="netcoreapp3.1"
-                              RuntimeFrameworkName="Microsoft.WindowsDesktop.App"
-                              DefaultRuntimeFrameworkVersion="3.0.0"
+                              TargetFramework="netcoreapp3.0"
+                              RuntimeFrameworkName="Microsoft.WindowsDesktop.App"
+                              DefaultRuntimeFrameworkVersion="$(MicrosoftWindowsDesktopAppRuntimePackageVersion)"
                               LatestRuntimeFrameworkVersion="$(MicrosoftWindowsDesktopAppRuntimePackageVersion)"
                               TargetingPackName="Microsoft.WindowsDesktop.App.Ref"
                               TargetingPackVersion="$(MicrosoftWindowsDesktopAppRefPackageVersion)"
@@ -229,10 +208,10 @@
                               Profile="WindowsForms"
                               />
 
-        <KnownFrameworkReference Include="Microsoft.AspNetCore.App"
-                              TargetFramework="netcoreapp3.1"
+    <KnownFrameworkReference Include="Microsoft.AspNetCore.App"
+                              TargetFramework="netcoreapp3.0"
                               RuntimeFrameworkName="Microsoft.AspNetCore.App"
-                              DefaultRuntimeFrameworkVersion="3.0.0"
+                              DefaultRuntimeFrameworkVersion="$(MicrosoftAspNetCoreAppRuntimePackageVersion)"
                               LatestRuntimeFrameworkVersion="$(MicrosoftAspNetCoreAppRuntimePackageVersion)"
                               TargetingPackName="Microsoft.AspNetCore.App.Ref"
                               TargetingPackVersion="$(MicrosoftAspNetCoreAppRefPackageVersion)"
@@ -245,7 +224,7 @@
     <KnownFrameworkReference Include="Microsoft.NETCore.App"
                               TargetFramework="netcoreapp3.0"
                               RuntimeFrameworkName="Microsoft.NETCore.App"
-                              DefaultRuntimeFrameworkVersion="$(_NETCoreApp30PackageVersion)"
+                              DefaultRuntimeFrameworkVersion="3.0.0"
                               LatestRuntimeFrameworkVersion="$(_NETCoreApp30PackageVersion)"
                               TargetingPackName="Microsoft.NETCore.App.Ref"
                               TargetingPackVersion="$(_NETCoreApp30TargetingPackVersion)"
@@ -264,7 +243,7 @@
     <KnownFrameworkReference Include="Microsoft.WindowsDesktop.App"
                               TargetFramework="netcoreapp3.0"
                               RuntimeFrameworkName="Microsoft.WindowsDesktop.App"
-                              DefaultRuntimeFrameworkVersion="$(_MicrosoftWindowsDesktop30PackageVersion)"
+                              DefaultRuntimeFrameworkVersion="3.0.0"
                               LatestRuntimeFrameworkVersion="$(_MicrosoftWindowsDesktop30PackageVersion)"
                               TargetingPackName="Microsoft.WindowsDesktop.App.Ref"
                               TargetingPackVersion="$(_MicrosoftWindowsDesktop30TargetingPackVersion)"
@@ -276,7 +255,7 @@
     <KnownFrameworkReference Include="Microsoft.WindowsDesktop.App.WPF"
                               TargetFramework="netcoreapp3.0"
                               RuntimeFrameworkName="Microsoft.WindowsDesktop.App"
-                              DefaultRuntimeFrameworkVersion="$(_MicrosoftWindowsDesktop30PackageVersion)"
+                              DefaultRuntimeFrameworkVersion="3.0.0"
                               LatestRuntimeFrameworkVersion="$(_MicrosoftWindowsDesktop30PackageVersion)"
                               TargetingPackName="Microsoft.WindowsDesktop.App.Ref"
                               TargetingPackVersion="$(_MicrosoftWindowsDesktop30TargetingPackVersion)"
@@ -289,7 +268,7 @@
     <KnownFrameworkReference Include="Microsoft.WindowsDesktop.App.WindowsForms"
                               TargetFramework="netcoreapp3.0"
                               RuntimeFrameworkName="Microsoft.WindowsDesktop.App"
-                              DefaultRuntimeFrameworkVersion="$(_MicrosoftWindowsDesktop30PackageVersion)"
+                              DefaultRuntimeFrameworkVersion="3.0.0"
                               LatestRuntimeFrameworkVersion="$(_MicrosoftWindowsDesktop30PackageVersion)"
                               TargetingPackName="Microsoft.WindowsDesktop.App.Ref"
                               TargetingPackVersion="$(_MicrosoftWindowsDesktop30TargetingPackVersion)"
@@ -302,7 +281,7 @@
     <KnownFrameworkReference Include="Microsoft.AspNetCore.App"
                               TargetFramework="netcoreapp3.0"
                               RuntimeFrameworkName="Microsoft.AspNetCore.App"
-                              DefaultRuntimeFrameworkVersion="$(_MicrosoftAspNetCoreApp30PackageVersion)"
+                              DefaultRuntimeFrameworkVersion="3.0.0"
                               LatestRuntimeFrameworkVersion="$(_MicrosoftAspNetCoreApp30PackageVersion)"
                               TargetingPackName="Microsoft.AspNetCore.App.Ref"
                               TargetingPackVersion="$(_AspNet30TargetingPackVersion)"
