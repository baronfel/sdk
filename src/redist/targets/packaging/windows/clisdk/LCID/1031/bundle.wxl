<?xml version="1.0" encoding="utf-8"?>
<WixLocalization Culture="en-us" Language="1033" xmlns="http://schemas.microsoft.com/wix/2006/localization">
  <String Id="Caption">[WixBundleName]-Installer</String>
  <String Id="Title">[BUNDLEMONIKER]</String>
  <String Id="ConfirmCancelMessage">Möchten Sie den Vorgang wirklich abbrechen?</String>
  <String Id="ExecuteUpgradeRelatedBundleMessage">Vorherige Version</String>
  <String Id="HelpHeader">Hilfe zum Setup</String>
  <String Id="HelpText">/install | /repair | /uninstall | /layout [\[]"Verzeichnis"[\]]: Installiert, repariert, deinstalliert oder
   erstellt eine vollständige lokale Kopie des Bundles im Verzeichnis. "/install" ist die Standardeinstellung.

/passive | /quiet: Zeigt eine minimale Benutzeroberfläche ohne Eingabeaufforderungen bzw. keine
   Benutzeroberfläche und keine Eingabeaufforderungen an. Standardmäßig werden die Benutzeroberfläche und alle Eingabeaufforderungen angezeigt.

/norestart: Unterdrückt alle Neustartversuche. Standardmäßig fordert die Benutzeroberfläche zum Bestätigen eines Neustarts auf.
/log [\[]"log.txt"[\]]: Erstellt das Protokoll in einer bestimmten Datei. Standardmäßig wird die Protokolldatei in %TEMP% erstellt.</String>
  <String Id="HelpCloseButton">&amp;Schließen</String>
  <String Id="InstallAcceptCheckbox">Ich &amp;stimme den Lizenzbedingungen zu.</String>
  <String Id="InstallOptionsButton">&amp;Optionen</String>
  <String Id="InstallInstallButton">&amp;Installieren</String>
  <String Id="InstallCloseButton">&amp;Schließen</String>
  <String Id="ProgressHeader">Setupstatus</String>
  <String Id="ProgressLabel">Verarbeitung:</String>
  <String Id="OverallProgressPackageText">Initialisierung...</String>
  <String Id="ProgressCancelButton">&amp;Abbrechen</String>
  <String Id="ModifyHeader">Setup ändern</String>
  <String Id="ModifyRepairButton">&amp;Reparieren</String>
  <String Id="ModifyUninstallButton">&amp;Deinstallieren</String>
  <String Id="ModifyCloseButton">&amp;Schließen</String>
  <String Id="SuccessRepairHeader">Die Reparatur wurde erfolgreich abgeschlossen.</String>
  <String Id="SuccessUninstallHeader">Die Deinstallation wurde erfolgreich abgeschlossen.</String>
  <String Id="SuccessHeader">Setup wurde erfolgreich abgeschlossen</String>
  <String Id="SuccessLaunchButton">&amp;Starten</String>
  <String Id="SuccessRestartText">Sie müssen den Computer neu starten, um die Installation der Software abzuschließen.</String>
  <String Id="SuccessRestartButton">&amp;Neu starten</String>
  <String Id="SuccessCloseButton">&amp;Schließen</String>
  <String Id="FailureHeader">Setupfehler</String>
  <String Id="FailureInstallHeader">Setupfehler</String>
  <String Id="FailureUninstallHeader">Deinstallationsfehler</String>
  <String Id="FailureRepairHeader">Reparaturfehler</String>
  <String Id="FailureHyperlinkLogText">Setup ist aufgrund eines oder mehrerer Probleme fehlgeschlagen. Beheben Sie die Probleme, und führen Sie das Setup erneut aus. Weitere Informationen finden Sie in der &lt;a href="#"&gt;Protokolldatei&lt;/a&gt;.</String>
  <String Id="FailureRestartText">Sie müssen Ihren Computer neu starten, um den Rollback der Software abzuschließen.</String>
  <String Id="FailureRestartButton">&amp;Neu starten</String>
  <String Id="FailureCloseButton">&amp;Schließen</String>
  <String Id="FilesInUseHeader">Verwendete Dateien</String>
  <String Id="FilesInUseLabel">Die folgenden Anwendungen verwenden Dateien, die aktualisiert werden müssen:</String>
  <String Id="FilesInUseCloseRadioButton">Schließen Sie die &amp;Anwendungen, und versuchen Sie sie erneut zu starten.</String>
  <String Id="FilesInUseDontCloseRadioButton">&amp;Anwendungen nicht schließen. Ein Neustart ist erforderlich.</String>
  <String Id="FilesInUseOkButton">&amp;OK</String>
  <String Id="FilesInUseCancelButton">&amp;Abbrechen</String>
  <String Id="FirstTimeWelcomeMessage">Die Installation war erfolgreich.

Folgende Komponenten wurden unter [DOTNETHOME] installiert:
    • .NET SDK [DOTNETSDKVERSION]
    • .NET Runtime [DOTNETRUNTIMEVERSION]
    • ASP.NET Core Runtime [ASPNETCOREVERSION]
    • .NET Windows Desktop Runtime [WINFORMSANDWPFVERSION]

Dieses Produkt erfasst Nutzungsdaten.
    • Weitere Informationen und Deaktivieren der Erfassung: https://aka.ms/dotnet-cli-telemetry

Ressourcen
    • .NET-Dokumentation: https://aka.ms/dotnet-docs
    • SDK-Dokumentation: https://aka.ms/dotnet-sdk-docs
<<<<<<< HEAD
    • Versionshinweise: https://aka.ms/dotnet6-release-notes
=======
    • Versionshinweise: https://aka.ms/dotnet5-release-notes
    • Tutorials: https://aka.ms/dotnet-tutorials</String>
<String Id="FirstTimeWelcomeMessageArm64">Die Installation war erfolgreich.

Folgende Komponenten wurden unter [DOTNETHOME] installiert:
    • .NET SDK [DOTNETSDKVERSION]
    • .NET-Runtime [DOTNETRUNTIMEVERSION]
    • ASP.NET Core-Runtime [ASPNETCOREVERSION]

Dieses Produkt sammelt Nutzungsdaten.
    • Weitere Informationen und Deaktivieren der Erfassung: https://aka.ms/dotnet-cli-telemetry

Ressourcen
    • .NET-Dokumentation: https://aka.ms/dotnet-docs
    • SDK-Dokumentation: https://aka.ms/dotnet-sdk-docs
    • Versionshinweise: https://aka.ms/dotnet5-release-notes
>>>>>>> b14b0c3e
    • Tutorials: https://aka.ms/dotnet-tutorials</String>
  <String Id="WelcomeHeaderMessage">.NET SDK</String>
  <String Id="WelcomeDescription">
    Das .NET SDK wird zum Erstellen, Ausführen und Testen von .NET-Anwendungen verwendet. Sie können aus mehreren Sprachen, Editoren und Entwicklertools auswählen und ein großes Bibliotheksnetzwerk nutzen, um Apps für das Web, mobile Geräte, Desktops, Gaming und IoT zu entwickeln. Wir wünschen Ihnen viel Spaß damit!</String>
  <String Id="LearnMoreTitle">Weitere Informationen zu .NET</String>
  <String Id="ResourcesHeader">Ressourcen</String>
  <String Id="CoreDocumentationLink">&lt;A HREF="https://aka.ms/dotnet-docs"&gt;.NET-Dokumentation&lt;/A&gt;</String>
  <String Id="SDKDocumentation">&lt;A HREF="https://aka.ms/dotnet-cli-docs"&gt;SDK-Dokumentation&lt;/A&gt;</String>
  <String Id="PrivacyStatementLink">&lt;A HREF="https://aka.ms/dev-privacy"&gt;Datenschutzerklärung&lt;/A&gt;</String>
  <String Id="DotNetEulaLink">&lt;A HREF="https://aka.ms/dotnet-license-windows"&gt;Lizenzierungsinformationen für .NET&lt;/A&gt;</String>
  <String Id="DotNetCLITelemetryLink">&lt;A HREF="https://aka.ms/dotnet-cli-telemetry"&gt;Sammlung von Telemetriedaten und Deaktivieren der Telemetriefunktion&lt;/A&gt;</String>
  <String Id="InstallationNoteTitle">Installationshinweis</String>
  <String Id="InstallationNote">Während des Installationsvorgangs wird ein Befehl ausgeführt, durch den die Geschwindigkeit der Projektwiederherstellung verbessert und der Offlinezugriff aktiviert wird. Der Vorgang dauert bis zu einer Minute.
  </String>
<<<<<<< HEAD
  <String Id="VisualStudioWarning">Wenn Sie .NET 6.0 mit Visual Studio verwenden möchten, ist Visual Studio 2019 16.8 oder höher erforderlich. &lt;A HREF="https://aka.ms/dotnet6-release-notes"&gt;Erfahren Sie mehr&lt;/A&gt;.
</String>
=======
  <String Id="VisualStudioWarning">Wenn Sie .NET 5.0 mit Visual Studio verwenden möchten, ist Visual Studio 2019 16.8 oder höher erforderlich. &lt;A HREF="https://aka.ms/dotnet5-release-notes"&gt;Weitere Informationen&lt;/A&gt;
  </String>
>>>>>>> b14b0c3e
  <String Id="LicenseAssent">Durch Klicken auf "Installieren" stimmen Sie den nachstehenden Bedingungen zu.</String>
</WixLocalization><|MERGE_RESOLUTION|>--- conflicted
+++ resolved
@@ -61,9 +61,6 @@
 Ressourcen
     • .NET-Dokumentation: https://aka.ms/dotnet-docs
     • SDK-Dokumentation: https://aka.ms/dotnet-sdk-docs
-<<<<<<< HEAD
-    • Versionshinweise: https://aka.ms/dotnet6-release-notes
-=======
     • Versionshinweise: https://aka.ms/dotnet5-release-notes
     • Tutorials: https://aka.ms/dotnet-tutorials</String>
 <String Id="FirstTimeWelcomeMessageArm64">Die Installation war erfolgreich.
@@ -80,7 +77,6 @@
     • .NET-Dokumentation: https://aka.ms/dotnet-docs
     • SDK-Dokumentation: https://aka.ms/dotnet-sdk-docs
     • Versionshinweise: https://aka.ms/dotnet5-release-notes
->>>>>>> b14b0c3e
     • Tutorials: https://aka.ms/dotnet-tutorials</String>
   <String Id="WelcomeHeaderMessage">.NET SDK</String>
   <String Id="WelcomeDescription">
@@ -95,12 +91,7 @@
   <String Id="InstallationNoteTitle">Installationshinweis</String>
   <String Id="InstallationNote">Während des Installationsvorgangs wird ein Befehl ausgeführt, durch den die Geschwindigkeit der Projektwiederherstellung verbessert und der Offlinezugriff aktiviert wird. Der Vorgang dauert bis zu einer Minute.
   </String>
-<<<<<<< HEAD
-  <String Id="VisualStudioWarning">Wenn Sie .NET 6.0 mit Visual Studio verwenden möchten, ist Visual Studio 2019 16.8 oder höher erforderlich. &lt;A HREF="https://aka.ms/dotnet6-release-notes"&gt;Erfahren Sie mehr&lt;/A&gt;.
-</String>
-=======
   <String Id="VisualStudioWarning">Wenn Sie .NET 5.0 mit Visual Studio verwenden möchten, ist Visual Studio 2019 16.8 oder höher erforderlich. &lt;A HREF="https://aka.ms/dotnet5-release-notes"&gt;Weitere Informationen&lt;/A&gt;
   </String>
->>>>>>> b14b0c3e
   <String Id="LicenseAssent">Durch Klicken auf "Installieren" stimmen Sie den nachstehenden Bedingungen zu.</String>
 </WixLocalization>