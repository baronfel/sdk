<Project>
  <PropertyGroup>
    <VersionMajor>5</VersionMajor>
    <VersionMinor>0</VersionMinor>
    <VersionSDKMinor>1</VersionSDKMinor>
    <VersionPatch>00</VersionPatch>
<<<<<<< HEAD
    <ReleaseSuffix Condition=" '$(ReleaseSuffix)' == '' ">preview3</ReleaseSuffix>
=======
    <ReleaseSuffix Condition=" '$(ReleaseSuffix)' == '' ">alpha1</ReleaseSuffix>
>>>>>>> e5ad5ff8
    <!--
        When DropSuffix is set to 'true', this branch will produce stable outputs for 'Shipping' packages
    -->
    <DropSuffix>false</DropSuffix>
  </PropertyGroup>
  
  <Target Name="GetCoreSdkGitCommitInfo">
    <Exec Command="git rev-list --count HEAD"
          ConsoleToMSBuild="true"
          Condition=" '$(GitCommitCount)' == '' ">
      <Output TaskParameter="ConsoleOutput" PropertyName="GitCommitCount" />
    </Exec>

    <Exec Command="git rev-parse HEAD"
          ConsoleToMSBuild="true"
          Condition=" '$(GitCommitHash)' == '' ">
      <Output TaskParameter="ConsoleOutput" PropertyName="GitCommitHash" />
    </Exec>

    <PropertyGroup>
      <GitCommitCount>$(GitCommitCount.PadLeft(6,'0'))</GitCommitCount>
    </PropertyGroup>
  </Target>

  <Target Name="SetSdkVersionInfo" DependsOnTargets="GetCoreSdkGitCommitInfo">
    <PropertyGroup>
      <MajorMinorVersion>$(VersionMajor).$(VersionMinor)</MajorMinorVersion>
      <CliProductBandVersion>$(MajorMinorVersion).$(VersionSDKMinor)</CliProductBandVersion>
      <CliVersionNoSuffix>$(CliProductBandVersion)$(VersionPatch)</CliVersionNoSuffix>
      <CliVersionPrefix>$(CliVersionNoSuffix)-$(ReleaseSuffix)</CliVersionPrefix>
      <CliBrandingVersion Condition=" '$(DropSuffix)' != 'true' ">$(CliVersionNoSuffix) - $(ReleaseSuffix)</CliBrandingVersion>
      <CliBrandingVersion Condition=" '$(DropSuffix)' == 'true' ">$(CliVersionNoSuffix)</CliBrandingVersion>
      <SDKBundleVersion>$(CliVersionNoSuffix).$(GitCommitCount)</SDKBundleVersion>

      <VersionSuffix Condition=" '$(DropSuffix)' != 'true' ">$(ReleaseSuffix)-$(GitCommitCount)</VersionSuffix>

      <FullNugetVersion>$(CliVersionNoSuffix)-$(ReleaseSuffix)-$(GitCommitCount)</FullNugetVersion>

      <NugetVersion Condition=" '$(DropSuffix)' != 'true' ">$(FullNugetVersion)</NugetVersion>
      <NugetVersion Condition=" '$(NugetVersion)' == '' ">$(CliVersionNoSuffix)</NugetVersion>

      <SdkVersion>$(NugetVersion)</SdkVersion>
      <SdkNugetVersion>$(NugetVersion)</SdkNugetVersion>

    </PropertyGroup>
  </Target>
  
</Project><|MERGE_RESOLUTION|>--- conflicted
+++ resolved
@@ -4,11 +4,7 @@
     <VersionMinor>0</VersionMinor>
     <VersionSDKMinor>1</VersionSDKMinor>
     <VersionPatch>00</VersionPatch>
-<<<<<<< HEAD
-    <ReleaseSuffix Condition=" '$(ReleaseSuffix)' == '' ">preview3</ReleaseSuffix>
-=======
     <ReleaseSuffix Condition=" '$(ReleaseSuffix)' == '' ">alpha1</ReleaseSuffix>
->>>>>>> e5ad5ff8
     <!--
         When DropSuffix is set to 'true', this branch will produce stable outputs for 'Shipping' packages
     -->
