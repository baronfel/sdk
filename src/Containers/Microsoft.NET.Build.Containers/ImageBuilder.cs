// Licensed to the .NET Foundation under one or more agreements.
// The .NET Foundation licenses this file to you under the MIT license.

using System.Text;
using System.Text.RegularExpressions;
<<<<<<< HEAD
using System.Text.Json;
=======
using Microsoft.Extensions.Logging;
using Microsoft.NET.Build.Containers.Resources;
>>>>>>> 346d06ba

namespace Microsoft.NET.Build.Containers;


/// <summary>
/// The class builds new image based on the base image.
/// </summary>
internal sealed class ImageBuilder
{
    // a snapshot of the manifest that this builder is based on
    private readonly ManifestV2 _baseImageManifest;

    // the mutable internal manifest that we're building by modifying the base and applying customizations
    private readonly ManifestV2 _manifest;
    private readonly ImageConfig _baseImageConfig;
    private readonly ILogger _logger;

    /// <summary>
    /// This is a parser for ASPNETCORE_URLS based on https://github.com/dotnet/aspnetcore/blob/main/src/Http/Http/src/BindingAddress.cs
    /// We can cut corners a bit here because we really only care about ports, if they exist.
    /// </summary>
    internal static Regex aspnetPortRegex = new(@"(?<scheme>\w+)://(?<domain>([*+]|).+):(?<port>\d+)");

    public ImageConfig BaseImageConfig => _baseImageConfig;

    /// <summary>
    /// MediaType of the output manifest. By default, this will be the same as the base image manifest.
    /// </summary>
    public string ManifestMediaType { get; set; }

    internal ImageBuilder(ManifestV2 manifest, string manifestMediaType, ImageConfig baseImageConfig, ILogger logger)
    {
        _baseImageManifest = manifest;
        _manifest = new ManifestV2() { SchemaVersion = manifest.SchemaVersion, Config = manifest.Config, Layers = new(manifest.Layers), MediaType = manifest.MediaType };
        ManifestMediaType = manifestMediaType;
        _baseImageConfig = baseImageConfig;
        _logger = logger;
    }

    /// <summary>
    /// Gets a value indicating whether the base image is has a Windows operating system.
    /// </summary>
    public bool IsWindows => _baseImageConfig.IsWindows;

    // For tests
    internal string ManifestConfigDigest => _manifest.Config.digest;

    /// <summary>
    /// Builds the image configuration <see cref="BuiltImage"/> ready for further processing.
    /// </summary>
    internal BuiltImage Build()
    {
        // before we build, we need to make sure that any image customizations occur
        AssignUserFromEnvironment();
        AssignPortsFromEnvironment();

        string imageJsonStr = _baseImageConfig.BuildConfig();
        string imageSha = DigestUtils.GetSha(imageJsonStr);
        string imageDigest = DigestUtils.GetDigestFromSha(imageSha);
        long imageSize = Encoding.UTF8.GetBytes(imageJsonStr).Length;

        ManifestConfig newManifestConfig = _manifest.Config with
        {
            digest = imageDigest,
            size = imageSize,
            mediaType = ManifestMediaType switch
            {
                SchemaTypes.OciManifestV1 => SchemaTypes.OciImageConfigV1,
                SchemaTypes.DockerManifestV2 => SchemaTypes.DockerContainerV1,
                _ => SchemaTypes.OciImageConfigV1 // opinion - defaulting to modern here, but really this should never happen
            }
        };

        ManifestV2 newManifest = new ManifestV2()
        {
            Config = newManifestConfig,
            SchemaVersion = _manifest.SchemaVersion,
            MediaType = ManifestMediaType,
            Layers = _manifest.Layers
        };

        return new BuiltImage()
        {
            Config = imageJsonStr,
            ImageDigest = imageDigest,
            ImageSha = imageSha,
            Manifest = JsonSerializer.SerializeToNode(newManifest)?.ToJsonString() ?? "",
            ManifestDigest = newManifest.GetDigest(),
            ManifestMediaType = ManifestMediaType,
            Layers = _manifest.Layers
        };
    }

    /// <summary>
    /// Adds a <see cref="Layer"/> to a base image.
    /// </summary>
    internal void AddLayer(Layer l)
    {
        _manifest.Layers.Add(new(l.Descriptor.MediaType, l.Descriptor.Size, l.Descriptor.Digest, l.Descriptor.Urls));
        _baseImageConfig.AddLayer(l);
    }

    internal void AddBaseImageDigestLabel()
    {
        AddLabel("org.opencontainers.image.base.digest", _baseImageManifest.GetDigest());
    }

    /// <summary>
    /// Adds a label to a base image.
    /// </summary>
    internal void AddLabel(string name, string value) => _baseImageConfig.AddLabel(name, value);

    /// <summary>
    /// Adds environment variables to a base image.
    /// </summary>
    internal void AddEnvironmentVariable(string envVarName, string value) => _baseImageConfig.AddEnvironmentVariable(envVarName, value);

    /// <summary>
    /// Exposes additional port.
    /// </summary>
    internal void ExposePort(int number, PortType type) => _baseImageConfig.ExposePort(number, type);

    /// <summary>
    /// Sets working directory for the image.
    /// </summary>
    internal void SetWorkingDirectory(string workingDirectory) => _baseImageConfig.SetWorkingDirectory(workingDirectory);

    /// <summary>
    /// Sets the ENTRYPOINT and CMD for the image.
    /// </summary>
    internal void SetEntrypointAndCmd(string[] entrypoint, string[] cmd) => _baseImageConfig.SetEntrypointAndCmd(entrypoint, cmd);

    /// <summary>
    /// Sets the USER for the image.
    /// </summary>
    internal void SetUser(string user, bool isExplicitUserInteraction = true) => _baseImageConfig.SetUser(user, isExplicitUserInteraction);

    internal static (string[] entrypoint, string[] cmd) DetermineEntrypointAndCmd(
        string[] entrypoint,
        string[] entrypointArgs,
        string[] cmd,
        string[] appCommand,
        string[] appCommandArgs,
        string appCommandInstruction,
        string[]? baseImageEntrypoint,
        Action<string> logWarning,
        Action<string, string?> logError)
    {
        bool setsEntrypoint = entrypoint.Length > 0 || entrypointArgs.Length > 0;
        bool setsCmd = cmd.Length > 0;

        baseImageEntrypoint ??= Array.Empty<string>();
        // Some (Microsoft) base images set 'dotnet' as the ENTRYPOINT. We mustn't use it.
        if (baseImageEntrypoint.Length == 1 && (baseImageEntrypoint[0] == "dotnet" || baseImageEntrypoint[0] == "/usr/bin/dotnet"))
        {
            baseImageEntrypoint = Array.Empty<string>();
        }

        if (string.IsNullOrEmpty(appCommandInstruction))
        {
            if (setsEntrypoint)
            {
                // Backwards-compatibility: before 'AppCommand'/'Cmd' was added, only 'Entrypoint' was available.
                if (!setsCmd && appCommandArgs.Length == 0 && entrypoint.Length == 0)
                {
                    // Copy over the values for starting the application from AppCommand.
                    entrypoint = appCommand;
                    appCommand = Array.Empty<string>();

                    // Use EntrypointArgs as cmd.
                    cmd = entrypointArgs;
                    entrypointArgs = Array.Empty<string>();

                    if (entrypointArgs.Length > 0)
                    {
                        // Log warning: Instead of ContainerEntrypointArgs, use ContainerAppCommandArgs for arguments that must always be set, or ContainerDefaultArgs for default arguments that the user override when creating the container.
                        logWarning(nameof(Strings.EntrypointArgsSetPreferAppCommandArgs));
                    }

                    appCommandInstruction = KnownAppCommandInstructions.None;
                }
                else
                {
                    // There's an Entrypoint. Use DefaultArgs for the AppCommand.
                    appCommandInstruction = KnownAppCommandInstructions.DefaultArgs;
                }
            }
            else
            {
                // Default to use an Entrypoint.
                // If the base image defines an ENTRYPOINT, print a warning.
                if (baseImageEntrypoint.Length > 0)
                {
                    logWarning(nameof(Strings.BaseEntrypointOverwritten));
                }
                appCommandInstruction = KnownAppCommandInstructions.Entrypoint;
            }
        }

        if (entrypointArgs.Length > 0 && entrypoint.Length == 0)
        {
            logError(nameof(Strings.EntrypointArgsSetNoEntrypoint), null);
            return (Array.Empty<string>(), Array.Empty<string>());
        }

        if (appCommandArgs.Length > 0 && appCommand.Length == 0)
        {
            logError(nameof(Strings.AppCommandArgsSetNoAppCommand), null);
            return (Array.Empty<string>(), Array.Empty<string>());
        }

        switch (appCommandInstruction)
        {
            case KnownAppCommandInstructions.None:
                if (appCommand.Length > 0 || appCommandArgs.Length > 0)
                {
                    logError(nameof(Strings.AppCommandSetNotUsed), appCommandInstruction);
                    return (Array.Empty<string>(), Array.Empty<string>());
                }
                break;
            case KnownAppCommandInstructions.DefaultArgs:
                cmd = appCommand.Concat(appCommandArgs).Concat(cmd).ToArray();
                break;
            case KnownAppCommandInstructions.Entrypoint:
                if (setsEntrypoint)
                {
                    logError(nameof(Strings.EntrypointConflictAppCommand), appCommandInstruction);
                    return (Array.Empty<string>(), Array.Empty<string>());
                }
                entrypoint = appCommand;
                entrypointArgs = appCommandArgs;
                break;
            default:
                throw new NotSupportedException(
                    Resource.FormatString(
                        nameof(Strings.UnknownAppCommandInstruction),
                        appCommandInstruction,
                        string.Join(",", KnownAppCommandInstructions.SupportedAppCommandInstructions)));
        }

        return (entrypoint.Length > 0 ? entrypoint.Concat(entrypointArgs).ToArray() : baseImageEntrypoint, cmd);
    }

    /// <summary>
    /// The APP_UID environment variable is a convention used to set the user in a data-driven manner. we should respect it if it's present.
    /// </summary>
    internal void AssignUserFromEnvironment()
    {
        // it's a common convention to apply custom users with the APP_UID convention - we check and apply that here
        if (_baseImageConfig.EnvironmentVariables.TryGetValue(EnvironmentVariables.APP_UID, out string? appUid))
        {
            _logger.LogTrace("Setting user from APP_UID environment variable");
            SetUser(appUid, isExplicitUserInteraction: false);
        }
    }

    /// <summary>
    /// ASP.NET can have urls/ports set via three environment variables - if we see any of them we should create ExposedPorts for them
    /// to ensure tooling can automatically create port mappings.
    /// </summary>
    internal void AssignPortsFromEnvironment()
    {
        // asp.net images control port bindings via three environment variables. we should check for those variables and ensure that ports are created for them.
        // precendence is captured at https://github.com/dotnet/aspnetcore/blob/f49c1c7f7467c184ffb630086afac447772096c6/src/Hosting/Hosting/src/GenericHost/GenericWebHostService.cs#L68-L119
        // ASPNETCORE_URLS is the most specific and is the only one used if present, followed by ASPNETCORE_HTTPS_PORT and ASPNETCORE_HTTP_PORT together

        // https://learn.microsoft.com//aspnet/core/fundamentals/host/web-host?view=aspnetcore-8.0#server-urls - the format of ASPNETCORE_URLS has been stable for many years now
        if (_baseImageConfig.EnvironmentVariables.TryGetValue(EnvironmentVariables.ASPNETCORE_URLS, out string? urls))
        {
            foreach (var url in Split(urls))
            {
                _logger.LogTrace("Setting ports from ASPNETCORE_URLS environment variable");
                var match = aspnetPortRegex.Match(url);
                if (match.Success && int.TryParse(match.Groups["port"].Value, out int port))
                {
                    _logger.LogTrace("Added port {port}", port);
                    ExposePort(port, PortType.tcp);
                }
            }
            return; // we're done here - ASPNETCORE_URLS is the most specific and overrides the other two
        }

        // port-specific
        // https://learn.microsoft.com/aspnet/core/fundamentals/servers/kestrel/endpoints?view=aspnetcore-8.0#specify-ports-only - new for .NET 8 - allows just changing port(s) easily
        if (_baseImageConfig.EnvironmentVariables.TryGetValue(EnvironmentVariables.ASPNETCORE_HTTP_PORTS, out string? httpPorts))
        {
            _logger.LogTrace("Setting ports from ASPNETCORE_HTTP_PORTS environment variable");
            foreach (var port in Split(httpPorts))
            {
                if (int.TryParse(port, out int parsedPort))
                {
                    _logger.LogTrace("Added port {port}", parsedPort);
                    ExposePort(parsedPort, PortType.tcp);
                }
                else
                {
                    _logger.LogTrace("Skipped port {port} because it could not be parsed as an integer", port);
                }
            }
        }

        if (_baseImageConfig.EnvironmentVariables.TryGetValue(EnvironmentVariables.ASPNETCORE_HTTPS_PORTS, out string? httpsPorts))
        {
            _logger.LogTrace("Setting ports from ASPNETCORE_HTTPS_PORTS environment variable");
            foreach (var port in Split(httpsPorts))
            {
                if (int.TryParse(port, out int parsedPort))
                {
                    _logger.LogTrace("Added port {port}", parsedPort);
                    ExposePort(parsedPort, PortType.tcp);
                }
                else
                {
                    _logger.LogTrace("Skipped port {port} because it could not be parsed as an integer", port);
                }
            }
        }

        static string[] Split(string input)
        {
            return input.Split(';', StringSplitOptions.RemoveEmptyEntries | StringSplitOptions.TrimEntries);
        }
    }

    internal static class EnvironmentVariables
    {
        public static readonly string APP_UID = nameof(APP_UID);
        public static readonly string ASPNETCORE_URLS = nameof(ASPNETCORE_URLS);
        public static readonly string ASPNETCORE_HTTP_PORTS = nameof(ASPNETCORE_HTTP_PORTS);
        public static readonly string ASPNETCORE_HTTPS_PORTS = nameof(ASPNETCORE_HTTPS_PORTS);
    }

}<|MERGE_RESOLUTION|>--- conflicted
+++ resolved
@@ -3,15 +3,11 @@
 
 using System.Text;
 using System.Text.RegularExpressions;
-<<<<<<< HEAD
 using System.Text.Json;
-=======
 using Microsoft.Extensions.Logging;
 using Microsoft.NET.Build.Containers.Resources;
->>>>>>> 346d06ba
 
 namespace Microsoft.NET.Build.Containers;
-
 
 /// <summary>
 /// The class builds new image based on the base image.
