--- conflicted
+++ resolved
@@ -200,13 +200,8 @@
         <note>{StrBegin="CONTAINER1010: "}</note>
       </trans-unit>
       <trans-unit id="ImagesEmpty">
-<<<<<<< HEAD
         <source>Cannot create image index because no images were provided.</source>
         <target state="new">Cannot create image index because no images were provided.</target>
-=======
-        <source>Cannot create manifest list (image index) because no images were provided.</source>
-        <target state="translated">제공된 이미지가 없으므로 매니페스트 목록(이미지 인덱스)을 만들 수 없습니다.</target>
->>>>>>> ffe4458b
         <note />
       </trans-unit>
       <trans-unit id="InvalidContainerImageFormat">
@@ -230,13 +225,8 @@
         <note />
       </trans-unit>
       <trans-unit id="InvalidImageMetadata">
-<<<<<<< HEAD
         <source>Cannot create image index because provided images are invalid. Items must have 'Config', 'Manifest', 'ManifestMediaType' and 'ManifestDigest' metadata.</source>
         <target state="new">Cannot create image index because provided images are invalid. Items must have 'Config', 'Manifest', 'ManifestMediaType' and 'ManifestDigest' metadata.</target>
-=======
-        <source>Cannot create manifest list (image index) because provided images are invalid. Items must have 'Config', 'Manifest', 'ManifestMediaType' and 'ManifestDigest' metadata.</source>
-        <target state="translated">제공된 이미지가 잘못되었으므로 매니페스트 목록(이미지 인덱스)을 만들 수 없습니다. 항목에는 'Config', 'Manifest', 'ManifestMediaType' 및 'ManifestDigest' 메타데이터가 있어야 합니다.</target>
->>>>>>> ffe4458b
         <note />
       </trans-unit>
       <trans-unit id="InvalidImageName_EntireNameIsInvalidCharacters">
@@ -325,13 +315,8 @@
         <note>{StrBegin="CONTAINER2016: "}</note>
       </trans-unit>
       <trans-unit id="MixedMediaTypes">
-<<<<<<< HEAD
         <source>'mediaType' of manifests should be the same in image index.</source>
         <target state="new">'mediaType' of manifests should be the same in image index.</target>
-=======
-        <source>'mediaType' of manifests should be the same in manifest list (image index).</source>
-        <target state="translated">매니페스트의 'mediaType'은 매니페스트 목록(이미지 인덱스)에서 같아야 합니다.</target>
->>>>>>> ffe4458b
         <note />
       </trans-unit>
       <trans-unit id="NoRequestUriSpecified">
@@ -344,14 +329,6 @@
         <target state="translated">'{0}'은(는) 유효한 컨테이너 이미지 이름이 아닙니다. '{1}'(으)로 정규화되었습니다.</target>
         <note />
       </trans-unit>
-<<<<<<< HEAD
-=======
-      <trans-unit id="OciImageMultipleTagsNotSupported">
-        <source>Unable to create tarball for oci image with multiple tags.</source>
-        <target state="translated">태그가 여러 개 있는 OCI 이미지에 대한 tarball을 만들 수 없습니다.</target>
-        <note />
-      </trans-unit>
->>>>>>> ffe4458b
       <trans-unit id="PublishDirectoryDoesntExist">
         <source>CONTAINER2011: {0} '{1}' does not exist</source>
         <target state="translated">CONTAINER2011: {0} '{1}'이(가) 존재하지 않습니다.</target>
@@ -473,13 +450,8 @@
         <note>{StrBegin="CONTAINER2001: "}</note>
       </trans-unit>
       <trans-unit id="UnsupportedMediaType">
-<<<<<<< HEAD
         <source>Cannot create image index for the provided 'mediaType' = '{0}'.</source>
         <target state="new">Cannot create image index for the provided 'mediaType' = '{0}'.</target>
-=======
-        <source>Cannot create manifest list (image index) for the provided 'mediaType' = '{0}'.</source>
-        <target state="translated">제공된 'mediaType' = '{0}' 대한 매니페스트 목록(이미지 인덱스)을 만들 수 없습니다.</target>
->>>>>>> ffe4458b
         <note />
       </trans-unit>
       <trans-unit id="UnsupportedMediaTypeForTarball">
