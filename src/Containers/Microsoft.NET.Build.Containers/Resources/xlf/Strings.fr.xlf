﻿<?xml version="1.0" encoding="utf-8"?>
<xliff xmlns="urn:oasis:names:tc:xliff:document:1.2" xmlns:xsi="http://www.w3.org/2001/XMLSchema-instance" version="1.2" xsi:schemaLocation="urn:oasis:names:tc:xliff:document:1.2 xliff-core-1.2-transitional.xsd">
  <file datatype="xml" source-language="en" target-language="fr" original="../Strings.resx">
    <body>
      <trans-unit id="AmazonRegistryFailed">
        <source>CONTAINER1002: Request to Amazon Elastic Container Registry failed prematurely. This is often caused when the target repository does not exist in the registry.</source>
        <target state="translated">CONTAINER1002: la demande à Amazon Elastic Container Registry a échoué prématurément. Cela est souvent dû au fait que le dépôt cible n’existe pas dans le Registre.</target>
        <note>{StrBegin="CONTAINER1002: "}</note>
      </trans-unit>
      <trans-unit id="AmbiguousTags">
        <source>CONTAINER2008: Both {0} and {1} were provided, but only one or the other is allowed.</source>
        <target state="translated">CONTAINER2008: {0} et {1} ont été fournis, mais seul l’un ou l’autre est autorisé.</target>
        <note>{StrBegin="CONTAINER2008: "}</note>
      </trans-unit>
      <trans-unit id="AppCommandArgsSetNoAppCommand">
        <source>CONTAINER2025: ContainerAppCommandArgs are provided without specifying a ContainerAppCommand.</source>
        <target state="translated">CONTAINER2025: les ContainerAppCommandArgs sont fournis sans spécifier de ContainerAppCommand.</target>
        <note>{StrBegin="CONTAINER2025: "}</note>
      </trans-unit>
      <trans-unit id="AppCommandSetNotUsed">
        <source>CONTAINER2026: ContainerAppCommand and ContainerAppCommandArgs must be empty when ContainerAppCommandInstruction is '{0}'.</source>
        <target state="translated">CONTAINER2026: ContainerAppCommand et ContainerAppCommandArgs doivent être vides lorsque ContainerAppCommandInstruction est '{0}'.</target>
        <note>{StrBegin="CONTAINER2026: "}</note>
      </trans-unit>
      <trans-unit id="ArchiveRegistry_PushInfo">
        <source>local archive at '{0}'</source>
        <target state="translated">archive locale à «{0}»</target>
        <note>{0} is the path to the file written</note>
      </trans-unit>
      <trans-unit id="BaseEntrypointOverwritten">
        <source>CONTAINER2022: The base image has an entrypoint that will be overwritten to start the application. Set ContainerAppCommandInstruction to 'Entrypoint' if this is desired. To preserve the base image entrypoint, set ContainerAppCommandInstruction to 'DefaultArgs'.</source>
        <target state="translated">CONTAINER2022: L'image de base a un point d'entrée qui sera écrasé pour démarrer l'application. Définissez ContainerAppCommandInstruction sur 'Entrypoint' si vous le souhaitez. Pour conserver le point d'entrée de l'image de base, définissez ContainerAppCommandInstruction sur "DefaultArgs".</target>
        <note>{StrBegin="CONTAINER2022: "}</note>
      </trans-unit>
      <trans-unit id="BaseImageNameParsingFailed">
        <source>CONTAINER2009: Could not parse {0}: {1}</source>
        <target state="translated">CONTAINER2009: impossible d’analyser {0} : {1}</target>
        <note>{StrBegin="CONTAINER2009: "}</note>
      </trans-unit>
      <trans-unit id="BaseImageNameRegistryFallback">
        <source>CONTAINER2020: {0} does not specify a registry and will be pulled from Docker Hub. Please prefix the name with the image registry, for example: '{1}/&lt;image&gt;'.</source>
        <target state="translated">CONTAINER2020: {0} ne spécifie pas de registre et sera extrait de Docker Hub. Veuillez préfixer le nom avec le registre d'images, par exemple : '{1}/&lt;image&gt;'.</target>
        <note>{StrBegin="CONTAINER2020: "}</note>
      </trans-unit>
      <trans-unit id="BaseImageNameWithSpaces">
        <source>CONTAINER2013: {0} had spaces in it, replacing with dashes.</source>
        <target state="translated">CONTAINER2013: {0} contenait des espaces, remplacés par des tirets.</target>
        <note>{StrBegin="CONTAINER2013: "}</note>
      </trans-unit>
      <trans-unit id="BaseImageNotFound">
        <source>CONTAINER1011: Couldn't find matching base image for {0} that matches RuntimeIdentifier {1}.</source>
        <target state="translated">CONTAINER1011: impossible de trouver une image de base correspondante pour {0} qui correspond à RuntimeIdentifier {1}.</target>
        <note>{StrBegin="CONTAINER1011: "}</note>
      </trans-unit>
      <trans-unit id="BlobUploadFailed">
        <source>CONTAINER1001: Failed to upload blob using {0}; received status code '{1}'.</source>
        <target state="translated">CONTAINER1001: échec du chargement de l’objet blob à l’aide de {0}; le code d’état «{1}» a été reçu.</target>
        <note>{StrBegin="CONTAINER1001: "}</note>
      </trans-unit>
      <trans-unit id="BuildingImageIndex">
        <source>Building image index '{0}' on top of manifests {1}.</source>
        <target state="translated">Génération de l’index d’image '{0}' au-dessus des manifestes {1}.</target>
        <note>
      {0} is the name of the image index and its tag, {1} is the list of manifests digests
    </note>
      </trans-unit>
      <trans-unit id="ContainerBuilder_ImageUploadedToLocalDaemon">
        <source>Pushed image '{0}' to {1}.</source>
        <target state="translated">L’image '{0}' a été envoyée à {1}.</target>
        <note />
      </trans-unit>
      <trans-unit id="ContainerBuilder_ImageUploadedToRegistry">
        <source>Pushed image '{0}' to registry '{1}'.</source>
        <target state="translated">L’image «{0}» a été envoyée au registre «{1}».</target>
        <note />
      </trans-unit>
      <trans-unit id="ContainerBuilder_StartBuildingImage">
        <source>Building image '{0}' with tags '{1}' on top of base image '{2}'.</source>
        <target state="translated">Génération de l’image «{0}» avec des balises «{1}» au-dessus de l’image de base «{2}».</target>
        <note />
      </trans-unit>
      <trans-unit id="ContainerBuilder_StartBuildingImageForRid">
        <source>Building image '{0}' for runtime identifier '{1}' on top of base image '{2}'.</source>
        <target state="new">Building image '{0}' for runtime identifier '{1}' on top of base image '{2}'.</target>
        <note />
      </trans-unit>
      <trans-unit id="CouldntDeserializeJsonToken">
        <source>CONTAINER1007: Could not deserialize token from JSON.</source>
        <target state="translated">CONTAINER1007: impossible de désérialiser le jeton à partir de JSON.</target>
        <note>{StrBegin="CONTAINER1007: "}</note>
      </trans-unit>
      <trans-unit id="CouldntRecognizeRegistry">
        <source>CONTAINER2012: Could not recognize registry '{0}'.</source>
        <target state="translated">CONTAINER2012: impossible de reconnaître le registre '{0}'.</target>
        <note>{StrBegin="CONTAINER2012: "}</note>
      </trans-unit>
      <trans-unit id="DockerCli_PushInfo">
        <source>local registry via '{0}'</source>
        <target state="translated">registre local via «{0}»</target>
        <note>{0} is the command used</note>
      </trans-unit>
      <trans-unit id="DockerInfoFailed">
        <source>CONTAINER3002: Failed to get docker info({0})\n{1}\n{2}</source>
        <target state="translated">CONTAINER3002: échec de l’obtention des informations docker ({0})\n{1}\n{2}</target>
        <note>{StrBegin="CONTAINER3002: "}</note>
      </trans-unit>
      <trans-unit id="DockerInfoFailed_Ex">
        <source>CONTAINER3002: Failed to get docker info: {0}</source>
        <target state="translated">CONTAINER3002: échec de l’obtention des informations docker : {0}</target>
        <note>{StrBegin="CONTAINER3002: "}</note>
      </trans-unit>
      <trans-unit id="ContainerRuntimeProcessCreationFailed">
        <source>CONTAINER3001: Failed creating {0} process.</source>
        <target state="translated">CONTAINER3001: Échec du processus de création {0}.</target>
        <note>CONTAINER3001: {0} is the name of the command we failed to run, usually 'docker' or 'podman'.</note>
      </trans-unit>
      <trans-unit id="EmptyOrWhitespacePropertyIgnored">
        <source>CONTAINER4006: Property '{0}' is empty or contains whitespace and will be ignored.</source>
        <target state="translated">CONTAINER4006: la propriété '{0}' est vide ou contient un espace blanc et sera ignorée.</target>
        <note>{StrBegin="CONTAINER4006: "}</note>
      </trans-unit>
      <trans-unit id="EmptyValuesIgnored">
        <source>CONTAINER4004: Items '{0}' contain empty item(s) which will be ignored.</source>
        <target state="translated">CONTAINER4004: les éléments '{0}' contiennent un ou plusieurs éléments vides qui seront ignorés.</target>
        <note>{StrBegin="CONTAINER4004: "}</note>
      </trans-unit>
      <trans-unit id="EntrypointAndAppCommandArgsSetNoAppCommandInstruction">
        <source>CONTAINER2023: A ContainerEntrypoint and ContainerAppCommandArgs are provided. ContainerAppInstruction must be set to configure how the application is started. Valid instructions are {0}.</source>
        <target state="translated">CONTAINER2023: Un ContainerEntrypoint et ContainerAppCommandArgs sont fournis. ContainerAppInstruction doit être défini pour configurer le mode de démarrage de l'application. Les instructions valides sont {0}.</target>
        <note>{StrBegin="CONTAINER2023: "}</note>
      </trans-unit>
      <trans-unit id="EntrypointSetNoAppCommandInstruction">
        <source>CONTAINER2027: A ContainerEntrypoint is provided. ContainerAppInstruction must be set to configure how the application is started. Valid instructions are {0}.</source>
        <target state="translated">CONTAINER2027: Un ContainerEntrypoint est fourni. ContainerAppInstruction doit être défini pour configurer le mode de démarrage de l'application. Les instructions valides sont {0}.</target>
        <note>{StrBegin="CONTAINER2027: "}</note>
      </trans-unit>
      <trans-unit id="EntrypointArgsSetNoEntrypoint">
        <source>CONTAINER2024: ContainerEntrypointArgs are provided without specifying a ContainerEntrypoint.</source>
        <target state="translated">CONTAINER2024: les ContainerEntrypointArgs sont fournis sans spécifier de ContainerEntrypoint.</target>
        <note>{StrBegin="CONTAINER2024: "}</note>
      </trans-unit>
      <trans-unit id="EntrypointArgsSetPreferAppCommandArgs">
        <source>CONTAINER2029: ContainerEntrypointArgsSet are provided. Change to use ContainerAppCommandArgs for arguments that must always be set, or ContainerDefaultArgs for arguments that can be overridden when the container is created.</source>
        <target state="translated">CONTAINER2029: ContainerEntrypointArgsSet est fourni. Changez pour utiliser ContainerAppCommandArgs pour les arguments qui doivent toujours être définis, ou ContainerDefaultArgs pour les arguments qui peuvent être remplacés lors de la création du conteneur.</target>
        <note>{StrBegin="CONTAINER2029: "}</note>
      </trans-unit>
      <trans-unit id="EntrypointConflictAppCommand">
        <source>CONTAINER2028: ContainerEntrypoint can not be combined with ContainerAppCommandInstruction '{0}'.</source>
        <target state="translated">CONTAINER2028: ContainerEntrypoint ne peut pas être combiné avec ContainerAppCommandInstruction '{0}'.</target>
        <note>{StrBegin="CONTAINER2028: "}</note>
      </trans-unit>
      <trans-unit id="FailedRetrievingCredentials">
        <source>CONTAINER1008: Failed retrieving credentials for "{0}": {1}</source>
        <target state="translated">CONTAINER1008: échec de la récupération des informations d’identification pour «{0}» : {1}</target>
        <note>{StrBegin="CONTAINER1008: "}</note>
      </trans-unit>
      <trans-unit id="GenerateDigestLabelWithoutGenerateLabels">
        <source>CONTAINER2030: GenerateLabels was disabled but GenerateDigestLabel was enabled - no digest label will be created.</source>
        <target state="translated">CONTAINER2030: GenerateLabels était désactivé, mais GenerateDigestLabel était activé : aucune étiquette digest ne sera créée.</target>
        <note>{StrBegin="CONTAINER2030: "}</note>
      </trans-unit>
      <trans-unit id="HostObjectNotDetected">
        <source>No host object detected.</source>
        <target state="translated">Aucun objet hôte détecté.</target>
        <note />
      </trans-unit>
      <trans-unit id="ImageConfigMissingArchitecture">
        <source>Cannot create image index because at least one of the provided images' config is missing 'architecture'.</source>
        <target state="new">Cannot create image index because at least one of the provided images' config is missing 'architecture'.</target>
        <note />
      </trans-unit>
      <trans-unit id="ImageConfigMissingOs">
        <source>Cannot create image index because at least one of the provided images' config is missing 'os'.</source>
        <target state="new">Cannot create image index because at least one of the provided images' config is missing 'os'.</target>
        <note />
      </trans-unit>
      <trans-unit id="ImageIndexUploadedToRegistry">
        <source>Pushed image index '{0}' to registry '{1}'.</source>
        <target state="translated">L’index de l’image « {0} » a été envoyé vers le registre « {1} ».</target>
        <note />
      </trans-unit>
      <trans-unit id="ImageIndex_PodmanNotSupported">
        <source>Image index creation for Podman is not supported.</source>
        <target state="new">Image index creation for Podman is not supported.</target>
        <note />
      </trans-unit>
      <trans-unit id="ImageLoadFailed">
        <source>CONTAINER1009: Failed to load image from local registry. stdout: {0}</source>
        <target state="translated">CONTAINER1009: Échec du chargement de l'image à partir du registre local. sortie standard : {0}</target>
        <note>{StrBegin="CONTAINER1009: "}</note>
      </trans-unit>
      <trans-unit id="ImageLoadFailed_ContainerdStoreDisabled">
        <source>CONTAINER1020: Failed to load image because containerd image store is not enabled for Docker. Tip: You can enable it by checking 'Use containerd for pulling and storing images' in Docker Desktop settings.</source>
        <target state="new">CONTAINER1020: Failed to load image because containerd image store is not enabled for Docker. Tip: You can enable it by checking 'Use containerd for pulling and storing images' in Docker Desktop settings.</target>
        <note>{StrBegin="CONTAINER1020: "}</note>
      </trans-unit>
      <trans-unit id="ImagePullNotSupported">
        <source>CONTAINER1010: Pulling images from local registry is not supported.</source>
        <target state="translated">CONTAINER1010: L'extraction d'images à partir du registre local n'est pas prise en charge.</target>
        <note>{StrBegin="CONTAINER1010: "}</note>
      </trans-unit>
      <trans-unit id="ImagesEmpty">
<<<<<<< HEAD
        <source>Cannot create image index because no images were provided.</source>
        <target state="new">Cannot create image index because no images were provided.</target>
=======
        <source>Cannot create manifest list (image index) because no images were provided.</source>
        <target state="translated">Impossible de créer la liste de manifeste (index d’images) car aucune image n’a été fournie.</target>
>>>>>>> ffe4458b
        <note />
      </trans-unit>
      <trans-unit id="InvalidContainerImageFormat">
        <source>CONTAINER2031: The container image format '{0}' is not supported. Supported formats are '{1}'.</source>
        <target state="new">CONTAINER2031: The container image format '{0}' is not supported. Supported formats are '{1}'.</target>
        <note>{StrBegins="CONTAINER2031: "}</note>
      </trans-unit>
      <trans-unit id="InvalidEnvVar">
        <source>CONTAINER2015: {0}: '{1}' was not a valid Environment Variable. Ignoring.</source>
        <target state="translated">CONTAINER2015: {0} : '{1}' n’était pas une variable d’environnement valide. Ignorant.</target>
        <note>{StrBegin="CONTAINER2015: "}</note>
      </trans-unit>
      <trans-unit id="InvalidImageConfig">
        <source>Cannot create image index because at least one of the provided images' config is invalid.</source>
        <target state="new">Cannot create image index because at least one of the provided images' config is invalid.</target>
        <note />
      </trans-unit>
      <trans-unit id="InvalidImageManifest">
        <source>Cannot create image index because at least one of the provided images' manifest is invalid.</source>
        <target state="new">Cannot create image index because at least one of the provided images' manifest is invalid.</target>
        <note />
      </trans-unit>
      <trans-unit id="InvalidImageMetadata">
<<<<<<< HEAD
        <source>Cannot create image index because provided images are invalid. Items must have 'Config', 'Manifest', 'ManifestMediaType' and 'ManifestDigest' metadata.</source>
        <target state="new">Cannot create image index because provided images are invalid. Items must have 'Config', 'Manifest', 'ManifestMediaType' and 'ManifestDigest' metadata.</target>
=======
        <source>Cannot create manifest list (image index) because provided images are invalid. Items must have 'Config', 'Manifest', 'ManifestMediaType' and 'ManifestDigest' metadata.</source>
        <target state="translated">Impossible de créer la liste de manifeste (index d’images) car les images fournies ne sont pas valides. Les éléments doivent avoir les métadonnées 'Config', 'Manifest', 'ManifestMediaType' et 'ManifestDigest'.</target>
>>>>>>> ffe4458b
        <note />
      </trans-unit>
      <trans-unit id="InvalidImageName_EntireNameIsInvalidCharacters">
        <source>CONTAINER2005: The inferred image name '{0}' contains entirely invalid characters. The valid characters for an image name are alphanumeric characters, -, /, or _, and the image name must start with an alphanumeric character.</source>
        <target state="translated">CONTAINER2005: le nom d'image déduit '{0}' contient des caractères entièrement non valides. Les caractères valides pour un nom d'image sont les caractères alphanumériques, -, / ou _, et le nom de l'image doit commencer par un caractère alphanumérique.</target>
        <note>{StrBegin="CONTAINER2005: "}</note>
      </trans-unit>
      <trans-unit id="InvalidImageName_NonAlphanumericStartCharacter">
        <source>CONTAINER2005: The first character of the image name '{0}' must be a lowercase letter or a digit and all characters in the name must be an alphanumeric character, -, /, or _.</source>
        <target state="translated">CONTAINER2005: le premier caractère du nom de l'image '{0}' doit être une lettre minuscule ou un chiffre et tous les caractères du nom doivent être un caractère alphanumérique, -, / ou _.</target>
        <note>{StrBegin="CONTAINER2005: "}</note>
      </trans-unit>
      <trans-unit id="InvalidPort_Number">
        <source>CONTAINER2017: A ContainerPort item was provided with an invalid port number '{0}'. ContainerPort items must have an Include value that is an integer, and a Type value that is either 'tcp' or 'udp'.</source>
        <target state="translated">CONTAINER2017: un élément ContainerPort a été fourni avec un numéro de port non valide «{0}». Les éléments ContainerPort doivent avoir une valeur Include qui est un entier et une valeur Type qui est 'tcp' ou 'udp'.</target>
        <note>{StrBegin="CONTAINER2017: "}</note>
      </trans-unit>
      <trans-unit id="InvalidPort_NumberAndType">
        <source>CONTAINER2017: A ContainerPort item was provided with an invalid port number '{0}' and an invalid port type '{1}'. ContainerPort items must have an Include value that is an integer, and a Type value that is either 'tcp' or 'udp'.</source>
        <target state="translated">CONTAINER2017: un élément ContainerPort a été fourni avec un numéro de port non valide '{0}' et un type de port non valide '{1}'. Les éléments ContainerPort doivent avoir une valeur Include qui est un entier et une valeur Type qui est 'tcp' ou 'udp'.</target>
        <note>{StrBegin="CONTAINER2017: "}</note>
      </trans-unit>
      <trans-unit id="InvalidPort_Type">
        <source>CONTAINER2017: A ContainerPort item was provided with an invalid port type '{0}'. ContainerPort items must have an Include value that is an integer, and a Type value that is either 'tcp' or 'udp'.</source>
        <target state="translated">CONTAINER2017: un élément ContainerPort a été fourni avec un type de port non valide «{0}». Les éléments ContainerPort doivent avoir une valeur Include qui est un entier et une valeur Type qui est 'tcp' ou 'udp'.</target>
        <note>{StrBegin="CONTAINER2017: "}</note>
      </trans-unit>
      <trans-unit id="InvalidSdkPrereleaseVersion">
        <source>CONTAINER2018: Invalid SDK prerelease version '{0}' - only 'rc' and 'preview' are supported.</source>
        <target state="translated">CONTAINER2018: version préliminaire du SDK non valide '{0}' - seuls 'rc' et 'preview' sont pris en charge.</target>
        <note>{StrBegin="CONTAINER2018: "}</note>
      </trans-unit>
      <trans-unit id="InvalidSdkVersion">
        <source>CONTAINER2019: Invalid SDK semantic version '{0}'.</source>
        <target state="translated">CONTAINER2019: version sémantique du kit SDK non valide '{0}'.</target>
        <note>{StrBegin="CONTAINER2019: "}</note>
      </trans-unit>
      <trans-unit id="InvalidTag">
        <source>CONTAINER2007: Invalid {0} provided: {1}. Image tags must be alphanumeric, underscore, hyphen, or period.</source>
        <target state="translated">CONTAINER2007: {0} non valide fournie : {1}. Les balises d’image doivent être alphanumériques, traits de soulignement, traits d’union ou point.</target>
        <note>{StrBegin="CONTAINER2007: "}</note>
      </trans-unit>
      <trans-unit id="InvalidTags">
        <source>CONTAINER2010: Invalid {0} provided: {1}. {0} must be a semicolon-delimited list of valid image tags. Image tags must be alphanumeric, underscore, hyphen, or period.</source>
        <target state="translated">CONTAINER2010: {0} non valide fournie : {1}. {0} doit être une liste de balises d’image valides délimitées par des points-virgules. Les balises d’image doivent être alphanumériques, traits de soulignement, traits d’union ou point.</target>
        <note>{StrBegin="CONTAINER2010: "}</note>
      </trans-unit>
      <trans-unit id="InvalidTargetRuntimeIdentifiers">
        <source>Invalid string[] TargetRuntimeIdentifiers. Either all should be 'linux-musl' or none.</source>
        <target state="translated">Chaîne[] TargetRuntimeIdentifiers non valide. Soit tout doit être 'linux-keyl', soit aucun.</target>
        <note />
      </trans-unit>
      <trans-unit id="InvalidTokenResponse">
        <source>CONTAINER1003: Token response had neither token nor access_token.</source>
        <target state="translated">CONTAINER1003: la réponse de jeton n’avait ni jeton ni access_token.</target>
        <note>{StrBegin="CONTAINER1003: "}</note>
      </trans-unit>
      <trans-unit id="ItemsWithoutMetadata">
        <source>CONTAINER4005: Item '{0}' contains items without metadata 'Value', and they will be ignored.</source>
        <target state="translated">CONTAINER4005: l’élément '{0}' contient des éléments sans métadonnées 'Value'. Ils seront ignorés.</target>
        <note>{StrBegin="CONTAINER4005: "}</note>
      </trans-unit>
      <trans-unit id="LocalRegistryNotAvailable">
        <source>CONTAINER1012: The local registry is not available, but pushing to a local registry was requested.</source>
        <target state="translated">CONTAINER1012: Le registre local n'est pas disponible, mais la transmission vers un registre local a été demandée.</target>
        <note>{StrBegin="CONTAINER1012: "}</note>
      </trans-unit>
      <trans-unit id="LocalDocker_FailedToGetConfig">
        <source>Error while reading daemon config: {0}</source>
        <target state="translated">Erreur lors de la lecture de la configuration du démon : {0}</target>
        <note>{0} is the exception message that ends with period</note>
      </trans-unit>
      <trans-unit id="LocalDocker_LocalDaemonErrors">
        <source>The daemon server reported errors: {0}</source>
        <target state="translated">Le serveur démon a signalé des erreurs : {0}</target>
        <note>{0} are the list of messages, each message starts with new line</note>
      </trans-unit>
      <trans-unit id="MissingLinkToRegistry">
        <source>CONTAINER2004: Unable to download layer with descriptor '{0}' from registry '{1}' because it does not exist.</source>
        <target state="translated">CONTAINER2004: impossible de télécharger la couche avec le descripteur '{0}' à partir du Registre '{1}', car elle n’existe pas.</target>
        <note>{StrBegin="CONTAINER2004: "}</note>
      </trans-unit>
      <trans-unit id="MissingPortNumber">
        <source>CONTAINER2016: ContainerPort item '{0}' does not specify the port number. Please ensure the item's Include is a port number, for example '&lt;ContainerPort Include="80" /&gt;'</source>
        <target state="translated">CONTAINER2016: l’élément ContainerPort '{0}' ne spécifie pas le numéro de port. Vérifiez que l’élément Include est un numéro de port, par exemple '&lt;ContainerPort Include="80" /&gt;'</target>
        <note>{StrBegin="CONTAINER2016: "}</note>
      </trans-unit>
      <trans-unit id="MixedMediaTypes">
<<<<<<< HEAD
        <source>'mediaType' of manifests should be the same in image index.</source>
        <target state="new">'mediaType' of manifests should be the same in image index.</target>
=======
        <source>'mediaType' of manifests should be the same in manifest list (image index).</source>
        <target state="translated">'mediaType' des manifestes doit être identique dans la liste des manifestes (index d’images).</target>
>>>>>>> ffe4458b
        <note />
      </trans-unit>
      <trans-unit id="NoRequestUriSpecified">
        <source>CONTAINER1004: No RequestUri specified.</source>
        <target state="translated">CONTAINER1004: aucun RequestUri spécifié.</target>
        <note>{StrBegin="CONTAINER1004: "}</note>
      </trans-unit>
      <trans-unit id="NormalizedContainerName">
        <source>'{0}' was not a valid container image name, it was normalized to '{1}'</source>
        <target state="translated">'{0}' n’était pas un nom d’image conteneur valide, il a été normalisé pour '{1}'</target>
        <note />
      </trans-unit>
<<<<<<< HEAD
=======
      <trans-unit id="OciImageMultipleTagsNotSupported">
        <source>Unable to create tarball for oci image with multiple tags.</source>
        <target state="translated">Impossible de créer un tarball pour l’image oci avec plusieurs balises.</target>
        <note />
      </trans-unit>
>>>>>>> ffe4458b
      <trans-unit id="PublishDirectoryDoesntExist">
        <source>CONTAINER2011: {0} '{1}' does not exist</source>
        <target state="translated">CONTAINER2011: {0} '{1}' n’existe pas</target>
        <note>{StrBegin="CONTAINER2011: "}</note>
      </trans-unit>
      <trans-unit id="RegistryOperationFailed">
        <source>CONTAINER1017: Unable to communicate with the registry '{0}'.</source>
        <target state="translated">CONTAINER1017: nous n’avons pas pu communiquer avec le Registre '{0}'.</target>
        <note>{StrBegin="CONTAINER1017:" }</note>
      </trans-unit>
      <trans-unit id="RegistryOutputPushFailed">
        <source>CONTAINER1013: Failed to push to the output registry: {0}</source>
        <target state="translated">CONTAINER1013: échec de l’envoi (push) vers le Registre de sortie : {0}</target>
        <note>{StrBegin="CONTAINER1013: "}</note>
      </trans-unit>
      <trans-unit id="RegistryPullFailed">
        <source>CONTAINER1014: Manifest pull failed.</source>
        <target state="translated">CONTAINER1014: échec du tirage (pull) du manifeste.</target>
        <note>{StrBegin="CONTAINER1014: "}</note>
      </trans-unit>
      <trans-unit id="RegistryPushFailed">
        <source>CONTAINER1005: Registry push failed; received status code '{0}'.</source>
        <target state="translated">CONTAINER1005: échec de l’envoi (push) du Registre ; code d’état « {0} » reçu.</target>
        <note>{StrBegin="CONTAINER1005: "}</note>
      </trans-unit>
      <trans-unit id="Registry_ConfigUploadStarted">
        <source>Uploading config to registry at blob '{0}',</source>
        <target state="translated">Chargement de la configuration dans le Registre sur l’objet blob «{0}»,</target>
        <note />
      </trans-unit>
      <trans-unit id="Registry_ConfigUploaded">
        <source>Uploaded config to registry.</source>
        <target state="translated">Configuration chargée dans le Registre.</target>
        <note />
      </trans-unit>
      <trans-unit id="Registry_LayerExists">
        <source>Layer '{0}' already exists.</source>
        <target state="translated">La couche '{0}' existe déjà.</target>
        <note />
      </trans-unit>
      <trans-unit id="Registry_LayerUploadStarted">
        <source>Uploading layer '{0}' to '{1}'.</source>
        <target state="translated">Chargement de la couche «{0}» vers «{1}».</target>
        <note>{0} is the layer digest, {1} is the registry name</note>
      </trans-unit>
      <trans-unit id="Registry_LayerUploaded">
        <source>Finished uploading layer '{0}' to '{1}'.</source>
        <target state="translated">Fin du chargement de la couche «{0}» vers «{1}».</target>
        <note>{0} is the layer digest, {1} is the registry name</note>
      </trans-unit>
      <trans-unit id="Registry_ManifestUploadStarted">
        <source>Uploading manifest to registry '{0}' as blob '{1}'.</source>
        <target state="translated">Chargement du manifeste dans le Registre '{0}' en tant qu’objet blob '{1}'.</target>
        <note>{0} is the registry name</note>
      </trans-unit>
      <trans-unit id="Registry_ManifestUploaded">
        <source>Uploaded manifest to '{0}'.</source>
        <target state="translated">Manifeste chargé dans '{0}'.</target>
        <note>{0} is the registry name</note>
      </trans-unit>
      <trans-unit id="Registry_TagUploadStarted">
        <source>Uploading tag '{0}' to '{1}'.</source>
        <target state="translated">Chargement de la balise «{0}» vers «{1}».</target>
        <note>{1} is the registry name</note>
      </trans-unit>
      <trans-unit id="Registry_TagUploaded">
        <source>Uploaded tag '{0}' to '{1}'.</source>
        <target state="translated">Balise «{0}» chargée sur «{1}».</target>
        <note>{1} is the registry name</note>
      </trans-unit>
      <trans-unit id="RepositoryNotFound">
        <source>CONTAINER1015: Unable to access the repository '{0}' at tag '{1}' in the registry '{2}'. Please confirm that this name and tag are present in the registry.</source>
        <target state="translated">CONTAINER1015: nous n’avons pas pu accéder au référentiel '{0}' à la balise '{1}' dans le Registre '{2}'. Veuillez confirmer que ce nom et cette balise sont présents dans le Registre.</target>
        <note>{StrBegin="CONTAINER1015: "}</note>
      </trans-unit>
      <trans-unit id="RequiredItemsContainsEmptyItems">
        <source>CONTAINER4003: Required '{0}' items contain empty items.</source>
        <target state="translated">CONTAINER4003: les éléments de '{0}' obligatoires contiennent des éléments vides.</target>
        <note>{StrBegin="CONTAINER4003: "}</note>
      </trans-unit>
      <trans-unit id="RequiredItemsNotSet">
        <source>CONTAINER4002: Required '{0}' items were not set.</source>
        <target state="translated">CONTAINER4002: les éléments de '{0}' requis n’ont pas été définis.</target>
        <note>{StrBegin="CONTAINER4002: "}</note>
      </trans-unit>
      <trans-unit id="RequiredPropertyNotSetOrEmpty">
        <source>CONTAINER4001: Required property '{0}' was not set or empty.</source>
        <target state="translated">CONTAINER4001: la propriété requise '{0}' n’a pas été définie ou vide.</target>
        <note>{StrBegin="CONTAINER4001: "}</note>
      </trans-unit>
      <trans-unit id="TooManyRetries">
        <source>CONTAINER1006: Too many retries, stopping.</source>
        <target state="translated">CONTAINER1006: trop de tentatives, arrêt.</target>
        <note>{StrBegin="CONTAINER1006: "}</note>
      </trans-unit>
      <trans-unit id="UnableToAccessRepository">
        <source>CONTAINER1016: Unable to access the repository '{0}' in the registry '{1}'. Please confirm your credentials are correct and that you have access to this repository and registry.</source>
        <target state="translated">CONTAINER1016: nous n’avons pas pu accéder au référentiel '{0}' dans le Registre '{1}'. Confirmez que vos informations d’identification sont correctes et que vous avez accès à ce référentiel et à ce Registre.</target>
        <note>{StrBegin="CONTAINER1016:" }</note>
      </trans-unit>
      <trans-unit id="UnknownAppCommandInstruction">
        <source>CONTAINER2021: Unknown AppCommandInstruction '{0}'. Valid instructions are {1}.</source>
        <target state="translated">CONTAINER2021: instruction de commande d'application inconnue '{0}'. Les instructions valides sont {1}.</target>
        <note>{StrBegin="CONTAINER2021: "}</note>
      </trans-unit>
      <trans-unit id="UnknownLocalRegistryType">
        <source>CONTAINER2002: Unknown local registry type '{0}'. Valid local container registry types are {1}.</source>
        <target state="translated">CONTAINER2002: type de registre local inconnu '{0}'. Les types de registre de conteneurs locaux valides sont {1}.</target>
        <note>{StrBegin="CONTAINER2002: "}</note>
      </trans-unit>
      <trans-unit id="UnknownMediaType">
        <source>CONTAINER2003: The manifest for {0}:{1} from registry {2} was an unknown type: {3}. Please raise an issue at https://github.com/dotnet/sdk-container-builds/issues with this message.</source>
        <target state="translated">CONTAINER2003: le manifeste pour {0}:{1} du Registre {2} était d’un type inconnu : {3}. Veuillez lever un problème au https://github.com/dotnet/sdk-container-builds/issues avec ce message.</target>
        <note>{StrBegin="CONTAINER2003: "}</note>
      </trans-unit>
      <trans-unit id="UnrecognizedMediaType">
        <source>CONTAINER2001: Unrecognized mediaType '{0}'.</source>
        <target state="translated">CONTAINER2001: '{0}' mediaType non reconnu.</target>
        <note>{StrBegin="CONTAINER2001: "}</note>
      </trans-unit>
      <trans-unit id="UnsupportedMediaType">
<<<<<<< HEAD
        <source>Cannot create image index for the provided 'mediaType' = '{0}'.</source>
        <target state="new">Cannot create image index for the provided 'mediaType' = '{0}'.</target>
=======
        <source>Cannot create manifest list (image index) for the provided 'mediaType' = '{0}'.</source>
        <target state="translated">Impossible de créer une liste de manifeste (index d’image) pour le 'mediaType' = '{0}' fourni.</target>
>>>>>>> ffe4458b
        <note />
      </trans-unit>
      <trans-unit id="UnsupportedMediaTypeForTarball">
        <source>Unable to create tarball for mediaType '{0}'.</source>
        <target state="translated">Impossible de créer tarball pour mediaType '{0}'.</target>
        <note />
      </trans-unit>
      <trans-unit id="_Test">
        <source>CONTAINER0000: Value for unit test {0}</source>
        <target state="translated">CONTAINER0000 : valeur du {0} de test unitaire</target>
        <note>Used only for unit tests</note>
      </trans-unit>
    </body>
  </file>
</xliff><|MERGE_RESOLUTION|>--- conflicted
+++ resolved
@@ -200,13 +200,8 @@
         <note>{StrBegin="CONTAINER1010: "}</note>
       </trans-unit>
       <trans-unit id="ImagesEmpty">
-<<<<<<< HEAD
         <source>Cannot create image index because no images were provided.</source>
         <target state="new">Cannot create image index because no images were provided.</target>
-=======
-        <source>Cannot create manifest list (image index) because no images were provided.</source>
-        <target state="translated">Impossible de créer la liste de manifeste (index d’images) car aucune image n’a été fournie.</target>
->>>>>>> ffe4458b
         <note />
       </trans-unit>
       <trans-unit id="InvalidContainerImageFormat">
@@ -230,13 +225,8 @@
         <note />
       </trans-unit>
       <trans-unit id="InvalidImageMetadata">
-<<<<<<< HEAD
         <source>Cannot create image index because provided images are invalid. Items must have 'Config', 'Manifest', 'ManifestMediaType' and 'ManifestDigest' metadata.</source>
         <target state="new">Cannot create image index because provided images are invalid. Items must have 'Config', 'Manifest', 'ManifestMediaType' and 'ManifestDigest' metadata.</target>
-=======
-        <source>Cannot create manifest list (image index) because provided images are invalid. Items must have 'Config', 'Manifest', 'ManifestMediaType' and 'ManifestDigest' metadata.</source>
-        <target state="translated">Impossible de créer la liste de manifeste (index d’images) car les images fournies ne sont pas valides. Les éléments doivent avoir les métadonnées 'Config', 'Manifest', 'ManifestMediaType' et 'ManifestDigest'.</target>
->>>>>>> ffe4458b
         <note />
       </trans-unit>
       <trans-unit id="InvalidImageName_EntireNameIsInvalidCharacters">
@@ -325,13 +315,8 @@
         <note>{StrBegin="CONTAINER2016: "}</note>
       </trans-unit>
       <trans-unit id="MixedMediaTypes">
-<<<<<<< HEAD
         <source>'mediaType' of manifests should be the same in image index.</source>
         <target state="new">'mediaType' of manifests should be the same in image index.</target>
-=======
-        <source>'mediaType' of manifests should be the same in manifest list (image index).</source>
-        <target state="translated">'mediaType' des manifestes doit être identique dans la liste des manifestes (index d’images).</target>
->>>>>>> ffe4458b
         <note />
       </trans-unit>
       <trans-unit id="NoRequestUriSpecified">
@@ -344,14 +329,6 @@
         <target state="translated">'{0}' n’était pas un nom d’image conteneur valide, il a été normalisé pour '{1}'</target>
         <note />
       </trans-unit>
-<<<<<<< HEAD
-=======
-      <trans-unit id="OciImageMultipleTagsNotSupported">
-        <source>Unable to create tarball for oci image with multiple tags.</source>
-        <target state="translated">Impossible de créer un tarball pour l’image oci avec plusieurs balises.</target>
-        <note />
-      </trans-unit>
->>>>>>> ffe4458b
       <trans-unit id="PublishDirectoryDoesntExist">
         <source>CONTAINER2011: {0} '{1}' does not exist</source>
         <target state="translated">CONTAINER2011: {0} '{1}' n’existe pas</target>
@@ -473,13 +450,8 @@
         <note>{StrBegin="CONTAINER2001: "}</note>
       </trans-unit>
       <trans-unit id="UnsupportedMediaType">
-<<<<<<< HEAD
         <source>Cannot create image index for the provided 'mediaType' = '{0}'.</source>
         <target state="new">Cannot create image index for the provided 'mediaType' = '{0}'.</target>
-=======
-        <source>Cannot create manifest list (image index) for the provided 'mediaType' = '{0}'.</source>
-        <target state="translated">Impossible de créer une liste de manifeste (index d’image) pour le 'mediaType' = '{0}' fourni.</target>
->>>>>>> ffe4458b
         <note />
       </trans-unit>
       <trans-unit id="UnsupportedMediaTypeForTarball">
