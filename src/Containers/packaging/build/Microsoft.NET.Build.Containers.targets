--- conflicted
+++ resolved
@@ -344,11 +344,7 @@
         Projects="@(_InnerBuild)"
         Targets="Publish;_ParseItemsForPublishingSingleContainer;_PublishSingleContainer"
         BuildInParallel="$([MSBuild]::ValueOrDefault('$(ContainerPublishInParallel)', 'true'))">
-<<<<<<< HEAD
-        <Output TaskParameter="TargetOutputs" ItemName="GeneratedContainers" />
-=======
         <Output TaskParameter="TargetOutputs" ItemName="GeneratedContainer" />
->>>>>>> 6616a998
     </MSBuild>
 
     <CreateImageIndex Condition="'$(_SkipCreateImageIndex)' == 'false' "
