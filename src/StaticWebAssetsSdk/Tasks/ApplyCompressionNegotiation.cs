// Licensed to the .NET Foundation under one or more agreements.
// The .NET Foundation licenses this file to you under the MIT license.

#nullable disable

using System.Globalization;
using Microsoft.Build.Framework;

namespace Microsoft.AspNetCore.StaticWebAssets.Tasks;

public class ApplyCompressionNegotiation : Task
{
    [Required]
    public ITaskItem[] CandidateEndpoints { get; set; }

    [Required]
    public ITaskItem[] CandidateAssets { get; set; }

    public ITaskItem[] AssetFileDetails { get; set; }

    [Output]
    public ITaskItem[] UpdatedEndpoints { get; set; }

<<<<<<< HEAD
    public Func<string, long> TestResolveFileLength;

    private Dictionary<string, ITaskItem> _assetFileDetails;

=======
>>>>>>> 2cb867c3
    public override bool Execute()
    {
        if (AssetFileDetails != null)
        {
            _assetFileDetails = new(AssetFileDetails.Length, OSPath.PathComparer);
            for (int i = 0; i < AssetFileDetails.Length; i++)
            {
                var item = AssetFileDetails[i];
                _assetFileDetails[item.ItemSpec] = item;
            }
        }

        var assetsById = CandidateAssets.Select(StaticWebAsset.FromTaskItem).ToDictionary(a => a.Identity);

        var endpointsByAsset = CandidateEndpoints.Select(StaticWebAssetEndpoint.FromTaskItem)
            .GroupBy(e => e.AssetFile)
            .ToDictionary(g => g.Key, g => g.ToList());

        var compressedAssets = assetsById.Values.Where(a => a.AssetTraitName == "Content-Encoding").ToList();
        var updatedEndpoints = new HashSet<StaticWebAssetEndpoint>(StaticWebAssetEndpoint.RouteAndAssetComparer);

        var preservedEndpoints = new Dictionary<(string, string), StaticWebAssetEndpoint>();

        // Add response headers to compressed endpoints
        foreach (var compressedAsset in compressedAssets)
        {
            if (!assetsById.TryGetValue(compressedAsset.RelatedAsset, out var relatedAsset))
            {
                Log.LogWarning("Related asset not found for compressed asset: {0}", compressedAsset.Identity);
                throw new InvalidOperationException($"Related asset not found for compressed asset: {compressedAsset.Identity}");
            }

            if (!endpointsByAsset.TryGetValue(compressedAsset.Identity, out var compressedEndpoints))
            {
                Log.LogWarning("Endpoints not found for compressed asset: {0} {1}", compressedAsset.RelativePath, compressedAsset.Identity);
                throw new InvalidOperationException($"Endpoints not found for compressed asset: {compressedAsset.Identity}");
            }

            if (!endpointsByAsset.TryGetValue(relatedAsset.Identity, out var relatedAssetEndpoints))
            {
                Log.LogWarning("Endpoints not found for related asset: {0}", relatedAsset.Identity);
                throw new InvalidOperationException($"Endpoints not found for related asset: {relatedAsset.Identity}");
            }

            Log.LogMessage("Processing compressed asset: {0}", compressedAsset.Identity);
            StaticWebAssetEndpointResponseHeader[] compressionHeaders = [
                new()
                {
                    Name = "Content-Encoding",
                    Value = compressedAsset.AssetTraitValue
                },
                new()
                {
                    Name = "Vary",
                    Value = "Content-Encoding"
                }
            ];

            var quality = ResolveQuality(compressedAsset);
            foreach (var compressedEndpoint in compressedEndpoints)
            {
                if (compressedEndpoint.Selectors.Any(s => string.Equals(s.Name, "Content-Encoding", StringComparison.Ordinal)))
                {
                    Log.LogMessage(MessageImportance.Low, $"  Skipping endpoint '{compressedEndpoint.Route}' since it already has a Content-Encoding selector");
                    continue;
                }
                if (!compressedEndpoint.ResponseHeaders.Any(s => string.Equals(s.Name, "Content-Encoding", StringComparison.Ordinal)))
                {
                    // Add the Content-Encoding and Vary headers
                    compressedEndpoint.ResponseHeaders = [
                        ..compressedEndpoint.ResponseHeaders,
                        ..compressionHeaders
                    ];
                }

                Log.LogMessage(MessageImportance.Low, "  Updated endpoint '{0}' with Content-Encoding and Vary headers", compressedEndpoint.Route);
                updatedEndpoints.Add(compressedEndpoint);

                foreach (var relatedEndpointCandidate in relatedAssetEndpoints)
                {
                    if (!IsCompatible(compressedEndpoint, relatedEndpointCandidate))
                    {
                        continue;
                    }
                    Log.LogMessage(MessageImportance.Low, "Processing related endpoint '{0}'", relatedEndpointCandidate.Route);
                    var encodingSelector = new StaticWebAssetEndpointSelector
                    {
                        Name = "Content-Encoding",
                        Value = compressedAsset.AssetTraitValue,
                        Quality = quality
                    };
                    Log.LogMessage(MessageImportance.Low, "  Created Content-Encoding selector for compressed asset '{0}' with size '{1}' is '{2}'", encodingSelector.Value, encodingSelector.Quality, relatedEndpointCandidate.Route);
                    var endpointCopy = new StaticWebAssetEndpoint
                    {
                        AssetFile = compressedAsset.Identity,
                        Route = relatedEndpointCandidate.Route,
                        Selectors = [
                            ..relatedEndpointCandidate.Selectors,
                            encodingSelector
                        ],
                        EndpointProperties = [.. relatedEndpointCandidate.EndpointProperties]
                    };

                    var headers = new List<StaticWebAssetEndpointResponseHeader>();
                    var compressedHeaders = new HashSet<string>(compressedEndpoint.ResponseHeaders.Select(h => h.Name), StringComparer.Ordinal);
                    ApplyCompressedEndpointHeaders(headers, compressedEndpoint, relatedEndpointCandidate.Route);
                    ApplyRelatedEndpointCandidateHeaders(headers, relatedEndpointCandidate, compressedHeaders);
                    endpointCopy.ResponseHeaders = [.. headers];

                    // Update the endpoint
                    Log.LogMessage(MessageImportance.Low, "  Updated related endpoint '{0}' with Content-Encoding selector '{1}={2}'", relatedEndpointCandidate.Route, encodingSelector.Value, encodingSelector.Quality);
                    updatedEndpoints.Add(endpointCopy);

                    // Since we are going to remove the endpoints from the associated item group and the route is
                    // the ItemSpec, we want to add the original as well so that it gets re-added.
                    // The endpoint pointing to the uncompressed asset doesn't have a Content-Encoding selector and
                    // will use the default "identity" encoding during content negotiation.
                    if (!preservedEndpoints.ContainsKey((relatedEndpointCandidate.Route, relatedEndpointCandidate.AssetFile)))
                    {
                        preservedEndpoints.Add(
                            (relatedEndpointCandidate.Route, relatedEndpointCandidate.AssetFile),
                            relatedEndpointCandidate);
                    }
                }
            }
        }

        // Add the preserved endpoints to the list of updated endpoints.
        foreach (var preservedEndpoint in preservedEndpoints.Values)
        {
            updatedEndpoints.Add(preservedEndpoint);
        }

        // Before we return the updated endpoints we need to capture any other endpoint whose asset is not associated
        // with the compressed asset. This is because we are going to remove the endpoints from the associated item group
        // and the route is the ItemSpec, so it will cause those endpoints to be removed.
        // For example, we have css/app.css and Link/css/app.css where Link=css/app.css and the first asset is a build asset
        // and the second asset is a publish asset.
        // If we are processing build assets, we'll mistakenly remove the endpoints associated with the publish asset.

        // Iterate over the endpoints and find those endpoints whose route is in the set of updated endpoints but whose asset
        // is not, and add them to the updated endpoints.

        // Reuse the map we created at the beginning.
        // Remove all the endpoints that were updated to avoid adding them again.
        foreach (var endpoint in updatedEndpoints)
        {
            if (endpointsByAsset.TryGetValue(endpoint.AssetFile, out var endpointsToSkip))
            {
                foreach (var endpointToSkip in endpointsToSkip)
                {
                    Log.LogMessage(MessageImportance.Low, "    Skipping endpoint '{0}' since and endpoint for the same asset was updated.", endpointToSkip.Route);
                }
            }
            endpointsByAsset.Remove(endpoint.AssetFile);
        }

        // We now have only endpoints that might have the same route but point to different assets
        // and we want to include them in the updated endpoints so that we don't incorrectly remove
        // them from the associated item group when we update the endpoints.
        var endpointsByRoute = endpointsByAsset.Values.SelectMany(e => e).GroupBy(e => e.Route).ToDictionary(g => g.Key, g => g.ToList());

        var updatedEndpointsByRoute = updatedEndpoints.Select(e => e.Route).ToArray();
        foreach (var route in updatedEndpointsByRoute)
        {
            Log.LogMessage(MessageImportance.Low, "Processing route '{0}'", route);
            if (endpointsByRoute.TryGetValue(route, out var endpoints))
            {
                Log.LogMessage(MessageImportance.Low, "  Found endpoints for route '{0}'", route);
                foreach (var endpoint in endpoints)
                {
                    Log.LogMessage(MessageImportance.Low, "    Adding endpoint '{0}'", endpoint.AssetFile);
                }
                foreach (var endpoint in endpoints)
                {
                    updatedEndpoints.Add(endpoint);
                }
            }
        }

        UpdatedEndpoints = updatedEndpoints.Distinct().Select(e => e.ToTaskItem()).ToArray();

        return true;
    }

<<<<<<< HEAD
    private string ResolveQuality(StaticWebAsset compressedAsset)
    {
        long length;
        if(_assetFileDetails != null && _assetFileDetails.TryGetValue(compressedAsset.Identity, out var assetFileDetail))
        {
            length = long.Parse(assetFileDetail.GetMetadata("FileLength"));
        }
        else if (TestResolveFileLength != null)
        {
            length = TestResolveFileLength(compressedAsset.Identity);
        }
        else
        {
            length = new FileInfo(compressedAsset.Identity).Length;
        }

        return Math.Round(1.0 / (length + 1), 12).ToString("F12", CultureInfo.InvariantCulture);
    }
=======
    private static string ResolveQuality(StaticWebAsset compressedAsset) =>
        Math.Round(1.0 / (compressedAsset.FileLength + 1), 12).ToString("F12", CultureInfo.InvariantCulture);
>>>>>>> 2cb867c3

    private static bool IsCompatible(StaticWebAssetEndpoint compressedEndpoint, StaticWebAssetEndpoint relatedEndpointCandidate)
    {
        var compressedFingerprint = compressedEndpoint.EndpointProperties.FirstOrDefault(ep => ep.Name == "fingerprint");
        var relatedFingerprint = relatedEndpointCandidate.EndpointProperties.FirstOrDefault(ep => ep.Name == "fingerprint");
        return string.Equals(compressedFingerprint?.Value, relatedFingerprint?.Value, StringComparison.Ordinal);
    }

    private void ApplyCompressedEndpointHeaders(List<StaticWebAssetEndpointResponseHeader> headers, StaticWebAssetEndpoint compressedEndpoint, string relatedEndpointCandidateRoute)
    {
        foreach (var header in compressedEndpoint.ResponseHeaders)
        {
            if (string.Equals(header.Name, "Content-Type", StringComparison.Ordinal))
            {
                Log.LogMessage(MessageImportance.Low, "  Skipping Content-Type header for related endpoint '{0}'", relatedEndpointCandidateRoute);
                // Skip the content-type header since we are adding it from the original asset.
                continue;
            }
            else
            {
                Log.LogMessage(MessageImportance.Low, "  Adding header '{0}' to related endpoint '{1}'", header.Name, relatedEndpointCandidateRoute);
                headers.Add(header);
            }
        }
    }

    private void ApplyRelatedEndpointCandidateHeaders(List<StaticWebAssetEndpointResponseHeader> headers, StaticWebAssetEndpoint relatedEndpointCandidate, HashSet<string> compressedHeaders)
    {
        foreach (var header in relatedEndpointCandidate.ResponseHeaders)
        {
            // We need to keep the headers that are specific to the compressed asset like Content-Length,
            // Last-Modified and ETag. Any other header we should add it.
            if (!compressedHeaders.Contains(header.Name))
            {
                Log.LogMessage(MessageImportance.Low, "  Adding header '{0}' to related endpoint '{1}'", header.Name, relatedEndpointCandidate.Route);
                headers.Add(header);
            }
            else if (string.Equals(header.Name, "ETag", StringComparison.Ordinal))
            {
                // A resource can have multiple ETags. Since the uncompressed resource has an ETag,
                // and we are serving the compressed resource from the same URL, we need to update
                // the ETag on the compressed resource to indicate that is dependent on the representation
                // For example, a compressed resource has two ETags: W/"original-resource-etag" and
                // "compressed-resource-etag".
                // The browser will send both ETags in the If-None-Match header, and having the strong ETag
                // allows the server to support conditional range requests.
                Log.LogMessage(MessageImportance.Low, "  Updating ETag header for related endpoint '{0}'", relatedEndpointCandidate.Route);
                headers.Add(new StaticWebAssetEndpointResponseHeader
                {
                    Name = "ETag",
                    Value = $"W/{header.Value}"
                });
            }
            else if (string.Equals(header.Name, "Content-Type", StringComparison.Ordinal))
            {
                Log.LogMessage(MessageImportance.Low, "Adding Content-Type '{1}' header to related endpoint '{0}'", relatedEndpointCandidate.Route, header.Value);
                // Add the Content-Type to make sure it matches the original asset.
                headers.Add(header);
            }
            else
            {
                Log.LogMessage(MessageImportance.Low, "  Skipping header '{0}' for related endpoint '{1}'", header.Name, relatedEndpointCandidate.Route);
            }
        }
    }
}<|MERGE_RESOLUTION|>--- conflicted
+++ resolved
@@ -21,13 +21,8 @@
     [Output]
     public ITaskItem[] UpdatedEndpoints { get; set; }
 
-<<<<<<< HEAD
-    public Func<string, long> TestResolveFileLength;
-
     private Dictionary<string, ITaskItem> _assetFileDetails;
 
-=======
->>>>>>> 2cb867c3
     public override bool Execute()
     {
         if (AssetFileDetails != null)
@@ -213,7 +208,6 @@
         return true;
     }
 
-<<<<<<< HEAD
     private string ResolveQuality(StaticWebAsset compressedAsset)
     {
         long length;
@@ -232,10 +226,6 @@
 
         return Math.Round(1.0 / (length + 1), 12).ToString("F12", CultureInfo.InvariantCulture);
     }
-=======
-    private static string ResolveQuality(StaticWebAsset compressedAsset) =>
-        Math.Round(1.0 / (compressedAsset.FileLength + 1), 12).ToString("F12", CultureInfo.InvariantCulture);
->>>>>>> 2cb867c3
 
     private static bool IsCompatible(StaticWebAssetEndpoint compressedEndpoint, StaticWebAssetEndpoint relatedEndpointCandidate)
     {
