--- conflicted
+++ resolved
@@ -1,18 +1,11 @@
 // Licensed to the .NET Foundation under one or more agreements.
 // The .NET Foundation licenses this file to you under the MIT license.
 
-<<<<<<< HEAD
-using System.Diagnostics;
-using System.Text.Json;
-using System.Text.Json.Serialization.Metadata;
-using Microsoft.AspNetCore.StaticWebAssets.Tasks;
-=======
 #nullable disable
 
 using System.Diagnostics;
 using System.Text.Json;
 using System.Text.Json.Serialization.Metadata;
->>>>>>> 2cb867c3
 
 namespace Microsoft.AspNetCore.StaticWebAssets.Tasks;
 
@@ -26,14 +19,7 @@
 
     public string Value { get; set; }
 
-<<<<<<< HEAD
-    internal static StaticWebAssetEndpointProperty[] FromMetadataValue(string value)
-    {
-        return string.IsNullOrEmpty(value) ? [] : JsonSerializer.Deserialize(value, _jsonTypeInfo);
-    }
-=======
     internal static StaticWebAssetEndpointProperty[] FromMetadataValue(string value) => string.IsNullOrEmpty(value) ? [] : JsonSerializer.Deserialize(value, _jsonTypeInfo);
->>>>>>> 2cb867c3
 
     internal static string ToMetadataValue(StaticWebAssetEndpointProperty[] responseHeaders) => JsonSerializer.Serialize(responseHeaders ?? []);
 
