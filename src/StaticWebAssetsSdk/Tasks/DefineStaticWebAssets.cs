--- conflicted
+++ resolved
@@ -1,22 +1,11 @@
 // Licensed to the .NET Foundation under one or more agreements.
 // The .NET Foundation licenses this file to you under the MIT license.
 
-<<<<<<< HEAD
-using System.Collections.Generic;
+#nullable disable
+
+using Microsoft.AspNetCore.StaticWebAssets.Tasks.Utils;
+using Microsoft.Build.Framework;
 using System.Globalization;
-using System.IO;
-using System.Linq.Expressions;
-using System.Net.Http.Headers;
-using System.Reflection.Metadata;
-using System.Reflection.PortableExecutable;
-using System.Text.RegularExpressions;
-using System.Xml.Linq;
-=======
-#nullable disable
-
-using Microsoft.AspNetCore.StaticWebAssets.Tasks.Utils;
->>>>>>> 2cb867c3
-using Microsoft.Build.Framework;
 
 namespace Microsoft.AspNetCore.StaticWebAssets.Tasks;
 
@@ -85,28 +74,19 @@
 
     public Func<string, string, (FileInfo file, long fileLength, DateTimeOffset lastWriteTimeUtc)> TestResolveFileDetails { get; set; }
 
+    [Output]
+    public ITaskItem[] AssetDetails { get; set; }
+
     public override bool Execute()
     {
         var assetsCache = GetOrCreateAssetsCache();
-
-<<<<<<< HEAD
-        [Output]
-        public ITaskItem[] AssetDetails { get; set; }
-
-        public override bool Execute()
-        {
-            try
-            {
-                var results = new List<ITaskItem>();
-                var copyCandidates = new List<ITaskItem>();
-                var assetDetails = new List<ITaskItem>();
-=======
+        var assetDetails = new List<ITaskItem>();
+
         if (assetsCache.IsUpToDate())
         {
             var outputs = assetsCache.GetComputedOutputs();
             Assets = [.. outputs.Assets];
             CopyCandidates = [.. outputs.CopyCandidates];
->>>>>>> 2cb867c3
 
             return !Log.HasLoggedErrors;
         }
@@ -186,69 +166,6 @@
                     }
                 }
 
-<<<<<<< HEAD
-                    var sourceId = ComputePropertyValue(candidate, nameof(StaticWebAsset.SourceId), SourceId);
-                    var sourceType = ComputePropertyValue(candidate, nameof(StaticWebAsset.SourceType), SourceType);
-                    var basePath = ComputePropertyValue(candidate, nameof(StaticWebAsset.BasePath), BasePath);
-                    var contentRoot = ComputePropertyValue(candidate, nameof(StaticWebAsset.ContentRoot), ContentRoot);
-                    var assetKind = ComputePropertyValue(candidate, nameof(StaticWebAsset.AssetKind), AssetKind, isRequired: false);
-                    var assetMode = ComputePropertyValue(candidate, nameof(StaticWebAsset.AssetMode), AssetMode);
-                    var assetRole = ComputePropertyValue(candidate, nameof(StaticWebAsset.AssetRole), AssetRole);
-                    var assetMergeSource = ComputePropertyValue(candidate, nameof(StaticWebAsset.AssetMergeSource), AssetMergeSource);
-                    var relatedAsset = ComputePropertyValue(candidate, nameof(StaticWebAsset.RelatedAsset), RelatedAsset, !StaticWebAsset.AssetRoles.IsPrimary(assetRole));
-                    var assetTraitName = ComputePropertyValue(candidate, nameof(StaticWebAsset.AssetTraitName), AssetTraitName, !StaticWebAsset.AssetRoles.IsPrimary(assetRole));
-                    var assetTraitValue = ComputePropertyValue(candidate, nameof(StaticWebAsset.AssetTraitValue), AssetTraitValue, !StaticWebAsset.AssetRoles.IsPrimary(assetRole));
-
-                    var copyToOutputDirectory = ComputePropertyValue(candidate, nameof(StaticWebAsset.CopyToOutputDirectory), CopyToOutputDirectory);
-                    var copyToPublishDirectory = ComputePropertyValue(candidate, nameof(StaticWebAsset.CopyToPublishDirectory), CopyToPublishDirectory);
-                    var originalItemSpec = ComputePropertyValue(
-                        candidate,
-                        nameof(StaticWebAsset.OriginalItemSpec),
-                        PropertyOverrides == null || PropertyOverrides.Length == 0 ? candidate.ItemSpec : candidate.GetMetadata("OriginalItemSpec"));
-
-                    // Compute the fingerprint and integrity for the asset. The integrity is the Base64(SHA256) of the asset content
-                    // and the fingerprint is the first 9 chars of the Base36(SHA256) of the asset.
-                    // The hash can always be re-computed using the integrity value (just undo the Base64 encoding) if its needed in any
-                    // other format.
-                    // We differentiate between Integrity and Fingerprint because they are useful in different contexts. The integrity
-                    // is useful when we want to verify the content of the asset and the fingerprint is useful when we want to cache-bust
-                    // the asset.
-                    var fingerprint = ComputePropertyValue(candidate, nameof(StaticWebAsset.Fingerprint), null, false);
-                    var integrity = ComputePropertyValue(candidate, nameof(StaticWebAsset.Integrity), null, false);
-                    FileInfo file = null;
-                    switch ((fingerprint, integrity))
-                    {
-                        case (null, null):
-                            Log.LogMessage(MessageImportance.Low, "Computing fingerprint and integrity for asset '{0}'", candidate.ItemSpec);
-                            file = StaticWebAsset.ResolveFile(candidate.ItemSpec, originalItemSpec);
-                            (fingerprint, integrity) = (StaticWebAsset.ComputeFingerprintAndIntegrity(file));
-                            break;
-                        case (null, not null):
-                            Log.LogMessage(MessageImportance.Low, "Computing fingerprint for asset '{0}'", candidate.ItemSpec);
-                            fingerprint = FileHasher.ToBase36(Convert.FromBase64String(integrity));
-                            break;
-                        case (not null, null):
-                            Log.LogMessage(MessageImportance.Low, "Computing integrity for asset '{0}'", candidate.ItemSpec);
-                            file = StaticWebAsset.ResolveFile(candidate.ItemSpec, originalItemSpec);
-                            integrity = StaticWebAsset.ComputeIntegrity(file);
-                            break;
-                    }
-
-                    if (file != null)
-                    {
-                        // Record the FileLength and LastWriteTimeUtc for the asset so that we don't have to read it again on other tasks
-                        // we'll flow this information to them
-                        assetDetails.Add(new TaskItem(file.FullName, new Dictionary<string, string>
-                        {
-                            ["FileLength"] = file.Length.ToString(CultureInfo.InvariantCulture),
-                            ["LastWriteTimeUtc"] = file.LastWriteTimeUtc.ToString("ddd, dd MMM yyyy HH:mm:ss 'GMT'", CultureInfo.InvariantCulture),
-                        }));
-                    }
-
-                    // If we are not able to compute the value based on an existing value or a default, we produce an error and stop.
-                    if (Log.HasLoggedErrors)
-                    {
-=======
                 var sourceId = ComputePropertyValue(candidate, nameof(StaticWebAsset.SourceId), SourceId);
                 var sourceType = ComputePropertyValue(candidate, nameof(StaticWebAsset.SourceType), SourceType);
                 var basePath = ComputePropertyValue(candidate, nameof(StaticWebAsset.BasePath), BasePath);
@@ -277,7 +194,7 @@
                 // the asset.
                 var fingerprint = ComputePropertyValue(candidate, nameof(StaticWebAsset.Fingerprint), null, false);
                 var integrity = ComputePropertyValue(candidate, nameof(StaticWebAsset.Integrity), null, false);
-
+                FileInfo file = null;
                 var identity = Path.GetFullPath(candidate.GetMetadata("FullPath"));
                 var (file, fileLength, lastWriteTimeUtc) = ResolveFileDetails(originalItemSpec, identity);
 
@@ -285,8 +202,8 @@
                 {
                     case (null, null):
                         Log.LogMessage(MessageImportance.Low, "Computing fingerprint and integrity for asset '{0}'", candidate.ItemSpec);
+                        file = StaticWebAsset.ResolveFile(candidate.ItemSpec, originalItemSpec);
                         (fingerprint, integrity) = (StaticWebAsset.ComputeFingerprintAndIntegrity(file));
->>>>>>> 2cb867c3
                         break;
                     case (null, not null):
                         Log.LogMessage(MessageImportance.Low, "Computing fingerprint for asset '{0}'", candidate.ItemSpec);
@@ -294,8 +211,20 @@
                         break;
                     case (not null, null):
                         Log.LogMessage(MessageImportance.Low, "Computing integrity for asset '{0}'", candidate.ItemSpec);
+                        file = StaticWebAsset.ResolveFile(candidate.ItemSpec, originalItemSpec);
                         integrity = StaticWebAsset.ComputeIntegrity(file);
                         break;
+                }
+
+                if (file != null)
+                {
+                    // Record the FileLength and LastWriteTimeUtc for the asset so that we don't have to read it again on other tasks
+                    // we'll flow this information to them
+                    assetDetails.Add(new TaskItem(file.FullName, new Dictionary<string, string>
+                    {
+                        ["FileLength"] = file.Length.ToString(CultureInfo.InvariantCulture),
+                        ["LastWriteTimeUtc"] = file.LastWriteTimeUtc.ToString("ddd, dd MMM yyyy HH:mm:ss 'GMT'", CultureInfo.InvariantCulture),
+                    }));
                 }
 
                 // If we are not able to compute the value based on an existing value or a default, we produce an error and stop.
@@ -316,32 +245,7 @@
                     }
                 }
 
-<<<<<<< HEAD
-                Assets = [.. results];
-                CopyCandidates = [.. copyCandidates];
-                AssetDetails = [.. assetDetails];
-            }
-            catch (Exception ex)
-            {
-                Log.LogError(ex.ToString());
-            }
-
-            return !Log.HasLoggedErrors;
-        }
-
-        private string AppendFingerprintPattern(
-            string relativePathCandidate,
-            string identity,
-            FingerprintPattern[] fingerprintPatterns,
-            IDictionary<string, string> tokensByPattern)
-        {
-            if (relativePathCandidate.Contains("#["))
-            {
-                var pattern = StaticWebAssetPathPattern.Parse(relativePathCandidate, identity);
-                foreach (var segment in pattern.Segments)
-=======
                 if (FingerprintCandidates)
->>>>>>> 2cb867c3
                 {
                     matchContext.SetPathAndReinitialize(relativePathCandidate);
                     relativePathCandidate = StaticWebAsset.Normalize(fingerprintPatternMatcher.AppendFingerprintPattern(matchContext, identity));
@@ -386,6 +290,7 @@
 
             Assets = [.. outputs.Assets];
             CopyCandidates = [.. outputs.CopyCandidates];
+            AssetDetails = [.. assetDetails];
         }
         catch (Exception ex)
         {
