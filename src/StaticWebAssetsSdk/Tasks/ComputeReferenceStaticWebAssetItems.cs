// Licensed to the .NET Foundation under one or more agreements.
// The .NET Foundation licenses this file to you under the MIT license.

#nullable disable

using System.Globalization;
using Microsoft.Build.Framework;

namespace Microsoft.AspNetCore.StaticWebAssets.Tasks;

public class ComputeReferenceStaticWebAssetItems : Task
{
    [Required]
    public ITaskItem[] Assets { get; set; }

    public ITaskItem[] Patterns { get; set; }

    [Required]
    public string AssetKind { get; set; }

    [Required]
    public string ProjectMode { get; set; }

    [Required]
    public string Source { get; set; }

    public bool UpdateSourceType { get; set; } = true;

<<<<<<< HEAD
        public bool MakeReferencedAssetOriginalItemSpecAbsolute { get; set; }

        [Output]
        public ITaskItem[] StaticWebAssets { get; set; }
=======
    public bool MakeReferencedAssetOriginalItemSpecAbsolute { get; set; }
>>>>>>> 35b730f9

    [Output]
    public ITaskItem[] StaticWebAssets { get; set; }

    [Output]
    public ITaskItem[] DiscoveryPatterns { get; set; }

    public override bool Execute()
    {
        try
        {
            var existingAssets = StaticWebAsset.AssetsByTargetPath(Assets, Source, AssetKind);

            var resultAssets = new List<StaticWebAsset>(existingAssets.Count);
            foreach (var kvp in existingAssets)
            {
                var targetPath = kvp.Key;
                var (selected, all) = kvp.Value;
                if (all != null)
                {
                    Log.LogError("More than one compatible asset found for target path '{0}' -> {1}.",
                        targetPath,
                        Environment.NewLine + string.Join(Environment.NewLine, all.Select(a => $"({a.Identity},{a.AssetKind})")));
                    return false;
                }

                if (ShouldIncludeAssetAsReference(selected, out var reason))
                {
                    selected.SourceType = UpdateSourceType ? StaticWebAsset.SourceTypes.Project : selected.SourceType;
                    if (MakeReferencedAssetOriginalItemSpecAbsolute)
                    {
                        selected.OriginalItemSpec = Path.GetFullPath(selected.OriginalItemSpec);
                    }
                    else
                    {
<<<<<<< HEAD
                        selected.SourceType = UpdateSourceType ? StaticWebAsset.SourceTypes.Project : selected.SourceType;
                        if (MakeReferencedAssetOriginalItemSpecAbsolute)
                        {
                            selected.OriginalItemSpec = Path.GetFullPath(selected.OriginalItemSpec);
                        }
                        else
                        {
                            selected.OriginalItemSpec = selected.OriginalItemSpec;
                        }
                        resultAssets.Add(selected);
=======
                        selected.OriginalItemSpec = selected.OriginalItemSpec;
>>>>>>> 35b730f9
                    }
                    resultAssets.Add(selected);
                }
                Log.LogMessage(MessageImportance.Low, reason);
            }

            var patterns = new List<StaticWebAssetsDiscoveryPattern>();
            if (Patterns != null)
            {
                foreach (var pattern in Patterns)
                {
                    if (!StaticWebAssetsDiscoveryPattern.HasSourceId(pattern, Source))
                    {
                        Log.LogMessage(MessageImportance.Low, "Skipping pattern '{0}' because is not defined in the current project.", pattern.ItemSpec);
                    }
                    else
                    {
                        Log.LogMessage(MessageImportance.Low, "Including pattern '{0}' because is defined in the current project.", pattern.ToString());
                        patterns.Add(StaticWebAssetsDiscoveryPattern.FromTaskItem(pattern));
                    }
                }
            }

            StaticWebAssets = resultAssets.Select(a => a.ToTaskItem()).ToArray();
            DiscoveryPatterns = patterns.Select(p => p.ToTaskItem()).ToArray();
        }
        catch (Exception ex)
        {
            Log.LogErrorFromException(ex, showStackTrace: true, showDetail: true, file: null);
        }

        return !Log.HasLoggedErrors;
    }

    private bool ShouldIncludeAssetAsReference(StaticWebAsset candidate, out string reason)
    {
        if (!StaticWebAssetsManifest.ManifestModes.ShouldIncludeAssetAsReference(candidate, ProjectMode))
        {
            reason = string.Format(
                CultureInfo.InvariantCulture,
                "Skipping candidate asset '{0}' because project mode is '{1}' and asset mode is '{2}'",
                candidate.Identity,
                ProjectMode,
                candidate.AssetMode);
            return false;
        }

        reason = string.Format(
            CultureInfo.InvariantCulture,
            "Accepted candidate asset '{0}' because project mode is '{1}' and asset mode is '{2}'",
            candidate.Identity,
            ProjectMode,
            candidate.AssetMode);

        return true;
    }
}<|MERGE_RESOLUTION|>--- conflicted
+++ resolved
@@ -26,14 +26,7 @@
 
     public bool UpdateSourceType { get; set; } = true;
 
-<<<<<<< HEAD
-        public bool MakeReferencedAssetOriginalItemSpecAbsolute { get; set; }
-
-        [Output]
-        public ITaskItem[] StaticWebAssets { get; set; }
-=======
     public bool MakeReferencedAssetOriginalItemSpecAbsolute { get; set; }
->>>>>>> 35b730f9
 
     [Output]
     public ITaskItem[] StaticWebAssets { get; set; }
@@ -69,20 +62,7 @@
                     }
                     else
                     {
-<<<<<<< HEAD
-                        selected.SourceType = UpdateSourceType ? StaticWebAsset.SourceTypes.Project : selected.SourceType;
-                        if (MakeReferencedAssetOriginalItemSpecAbsolute)
-                        {
-                            selected.OriginalItemSpec = Path.GetFullPath(selected.OriginalItemSpec);
-                        }
-                        else
-                        {
-                            selected.OriginalItemSpec = selected.OriginalItemSpec;
-                        }
-                        resultAssets.Add(selected);
-=======
                         selected.OriginalItemSpec = selected.OriginalItemSpec;
->>>>>>> 35b730f9
                     }
                     resultAssets.Add(selected);
                 }
