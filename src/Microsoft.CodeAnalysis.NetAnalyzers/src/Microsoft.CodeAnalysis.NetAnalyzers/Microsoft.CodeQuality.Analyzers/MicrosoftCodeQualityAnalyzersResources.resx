--- conflicted
+++ resolved
@@ -1391,7 +1391,15 @@
   <data name="DoNotNameEnumValuesReservedTitle" xml:space="preserve">
     <value>Do not name enum values 'Reserved'</value>
   </data>
-<<<<<<< HEAD
+  <data name="DoNotExposeGenericListsDescription" xml:space="preserve">
+    <value>System.Collections.Generic.List&lt;T&gt; is a generic collection that's designed for performance and not inheritance. List&lt;T&gt; does not contain virtual members that make it easier to change the behavior of an inherited class.</value>
+  </data>
+  <data name="DoNotExposeGenericListsMessage" xml:space="preserve">
+    <value>Change '{0}' in '{1}' to use 'Collection&lt;T&gt;', 'ReadOnlyCollection&lt;T&gt;' or 'KeyedCollection&lt;K,V&gt;'</value>
+  </data>
+  <data name="DoNotExposeGenericListsTitle" xml:space="preserve">
+    <value>Do not expose generic lists</value>
+  </data>
   <data name="DoNotOverloadOperatorEqualsOnReferenceTypesDescription" xml:space="preserve">
     <value>For reference types, the default implementation of the equality operator is almost always correct. By default, two references are equal only if they point to the same object.</value>
   </data>
@@ -1400,16 +1408,6 @@
   </data>
   <data name="DoNotOverloadOperatorEqualsOnReferenceTypesTitle" xml:space="preserve">
     <value>Do not overload operator '==' on reference types</value>
-=======
-  <data name="DoNotExposeGenericListsDescription" xml:space="preserve">
-    <value>System.Collections.Generic.List&lt;T&gt; is a generic collection that's designed for performance and not inheritance. List&lt;T&gt; does not contain virtual members that make it easier to change the behavior of an inherited class.</value>
-  </data>
-  <data name="DoNotExposeGenericListsMessage" xml:space="preserve">
-    <value>Change '{0}' in '{1}' to use 'Collection&lt;T&gt;', 'ReadOnlyCollection&lt;T&gt;' or 'KeyedCollection&lt;K,V&gt;'</value>
-  </data>
-  <data name="DoNotExposeGenericListsTitle" xml:space="preserve">
-    <value>Do not expose generic lists</value>
->>>>>>> 50357d11
   </data>
   <data name="DoNotPassTypesByReferenceMessage" xml:space="preserve">
     <value>Consider a design that does not require that '{0}' be a reference parameter.</value>
