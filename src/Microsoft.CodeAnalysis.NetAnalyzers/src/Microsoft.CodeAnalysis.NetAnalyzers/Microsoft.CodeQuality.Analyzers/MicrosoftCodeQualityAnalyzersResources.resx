﻿<?xml version="1.0" encoding="utf-8"?>
<root>
  <!-- 
    Microsoft ResX Schema 
    
    Version 2.0
    
    The primary goals of this format is to allow a simple XML format 
    that is mostly human readable. The generation and parsing of the 
    various data types are done through the TypeConverter classes 
    associated with the data types.
    
    Example:
    
    ... ado.net/XML headers & schema ...
    <resheader name="resmimetype">text/microsoft-resx</resheader>
    <resheader name="version">2.0</resheader>
    <resheader name="reader">System.Resources.ResXResourceReader, System.Windows.Forms, ...</resheader>
    <resheader name="writer">System.Resources.ResXResourceWriter, System.Windows.Forms, ...</resheader>
    <data name="Name1"><value>this is my long string</value><comment>this is a comment</comment></data>
    <data name="Color1" type="System.Drawing.Color, System.Drawing">Blue</data>
    <data name="Bitmap1" mimetype="application/x-microsoft.net.object.binary.base64">
        <value>[base64 mime encoded serialized .NET Framework object]</value>
    </data>
    <data name="Icon1" type="System.Drawing.Icon, System.Drawing" mimetype="application/x-microsoft.net.object.bytearray.base64">
        <value>[base64 mime encoded string representing a byte array form of the .NET Framework object]</value>
        <comment>This is a comment</comment>
    </data>
                
    There are any number of "resheader" rows that contain simple 
    name/value pairs.
    
    Each data row contains a name, and value. The row also contains a 
    type or mimetype. Type corresponds to a .NET class that support 
    text/value conversion through the TypeConverter architecture. 
    Classes that don't support this are serialized and stored with the 
    mimetype set.
    
    The mimetype is used for serialized objects, and tells the 
    ResXResourceReader how to depersist the object. This is currently not 
    extensible. For a given mimetype the value must be set accordingly:
    
    Note - application/x-microsoft.net.object.binary.base64 is the format 
    that the ResXResourceWriter will generate, however the reader can 
    read any of the formats listed below.
    
    mimetype: application/x-microsoft.net.object.binary.base64
    value   : The object must be serialized with 
            : System.Runtime.Serialization.Formatters.Binary.BinaryFormatter
            : and then encoded with base64 encoding.
    
    mimetype: application/x-microsoft.net.object.soap.base64
    value   : The object must be serialized with 
            : System.Runtime.Serialization.Formatters.Soap.SoapFormatter
            : and then encoded with base64 encoding.

    mimetype: application/x-microsoft.net.object.bytearray.base64
    value   : The object must be serialized into a byte array 
            : using a System.ComponentModel.TypeConverter
            : and then encoded with base64 encoding.
    -->
  <xsd:schema id="root" xmlns="" xmlns:xsd="http://www.w3.org/2001/XMLSchema" xmlns:msdata="urn:schemas-microsoft-com:xml-msdata">
    <xsd:import namespace="http://www.w3.org/XML/1998/namespace" />
    <xsd:element name="root" msdata:IsDataSet="true">
      <xsd:complexType>
        <xsd:choice maxOccurs="unbounded">
          <xsd:element name="metadata">
            <xsd:complexType>
              <xsd:sequence>
                <xsd:element name="value" type="xsd:string" minOccurs="0" />
              </xsd:sequence>
              <xsd:attribute name="name" use="required" type="xsd:string" />
              <xsd:attribute name="type" type="xsd:string" />
              <xsd:attribute name="mimetype" type="xsd:string" />
              <xsd:attribute ref="xml:space" />
            </xsd:complexType>
          </xsd:element>
          <xsd:element name="assembly">
            <xsd:complexType>
              <xsd:attribute name="alias" type="xsd:string" />
              <xsd:attribute name="name" type="xsd:string" />
            </xsd:complexType>
          </xsd:element>
          <xsd:element name="data">
            <xsd:complexType>
              <xsd:sequence>
                <xsd:element name="value" type="xsd:string" minOccurs="0" msdata:Ordinal="1" />
                <xsd:element name="comment" type="xsd:string" minOccurs="0" msdata:Ordinal="2" />
              </xsd:sequence>
              <xsd:attribute name="name" type="xsd:string" use="required" msdata:Ordinal="1" />
              <xsd:attribute name="type" type="xsd:string" msdata:Ordinal="3" />
              <xsd:attribute name="mimetype" type="xsd:string" msdata:Ordinal="4" />
              <xsd:attribute ref="xml:space" />
            </xsd:complexType>
          </xsd:element>
          <xsd:element name="resheader">
            <xsd:complexType>
              <xsd:sequence>
                <xsd:element name="value" type="xsd:string" minOccurs="0" msdata:Ordinal="1" />
              </xsd:sequence>
              <xsd:attribute name="name" type="xsd:string" use="required" />
            </xsd:complexType>
          </xsd:element>
        </xsd:choice>
      </xsd:complexType>
    </xsd:element>
  </xsd:schema>
  <resheader name="resmimetype">
    <value>text/microsoft-resx</value>
  </resheader>
  <resheader name="version">
    <value>2.0</value>
  </resheader>
  <resheader name="reader">
    <value>System.Resources.ResXResourceReader, System.Windows.Forms, Version=4.0.0.0, Culture=neutral, PublicKeyToken=b77a5c561934e089</value>
  </resheader>
  <resheader name="writer">
    <value>System.Resources.ResXResourceWriter, System.Windows.Forms, Version=4.0.0.0, Culture=neutral, PublicKeyToken=b77a5c561934e089</value>
  </resheader>
  <data name="AvoidAsyncVoidTitle" xml:space="preserve">
    <value>Avoid Async Void</value>
  </data>
  <data name="AvoidAsyncVoidDescription" xml:space="preserve">
    <value>#N/A</value>
  </data>
  <data name="AvoidAsyncVoidMessage" xml:space="preserve">
    <value>Avoid Async Void</value>
  </data>
  <data name="AsyncMethodNamesShouldEndInAsyncTitle" xml:space="preserve">
    <value>Async Method Names Should End in Async</value>
  </data>
  <data name="AsyncMethodNamesShouldEndInAsyncDescription" xml:space="preserve">
    <value>#N/A</value>
  </data>
  <data name="AsyncMethodNamesShouldEndInAsyncMessage" xml:space="preserve">
    <value>Async Method Names Should End in Async</value>
  </data>
  <data name="DoNotPassAsyncLambdasAsVoidReturningDelegateTypesTitle" xml:space="preserve">
    <value>Don't Pass Async Lambdas as Void Returning Delegate Types</value>
  </data>
  <data name="DoNotPassAsyncLambdasAsVoidReturningDelegateTypesDescription" xml:space="preserve">
    <value>#N/A</value>
  </data>
  <data name="DoNotPassAsyncLambdasAsVoidReturningDelegateTypesMessage" xml:space="preserve">
    <value>Don't Pass Async Lambdas as Void Returning Delegate Types</value>
  </data>
  <data name="DoNotStoreAsyncLambdasAsVoidReturningDelegateTypesTitle" xml:space="preserve">
    <value>Don't Store Async Lambdas as Void Returning Delegate Types</value>
  </data>
  <data name="DoNotStoreAsyncLambdasAsVoidReturningDelegateTypesDescription" xml:space="preserve">
    <value>#N/A</value>
  </data>
  <data name="DoNotStoreAsyncLambdasAsVoidReturningDelegateTypesMessage" xml:space="preserve">
    <value>Don't Store Async Lambdas as Void Returning Delegate Types</value>
  </data>
  <data name="PropagateCancellationTokensWhenPossibleTitle" xml:space="preserve">
    <value>Propagate CancellationTokens When Possible</value>
  </data>
  <data name="PropagateCancellationTokensWhenPossibleDescription" xml:space="preserve">
    <value>#N/A</value>
  </data>
  <data name="PropagateCancellationTokensWhenPossibleMessage" xml:space="preserve">
    <value>Propagate CancellationTokens When Possible</value>
  </data>
  <data name="DoNotMixBlockingAndAsyncTitle" xml:space="preserve">
    <value>Don't Mix Blocking and Async</value>
  </data>
  <data name="DoNotMixBlockingAndAsyncDescription" xml:space="preserve">
    <value>#N/A</value>
  </data>
  <data name="DoNotMixBlockingAndAsyncMessage" xml:space="preserve">
    <value>Don't Mix Blocking and Async</value>
  </data>
  <data name="TypesThatOwnDisposableFieldsShouldBeDisposableTitle" xml:space="preserve">
    <value>Types that own disposable fields should be disposable</value>
  </data>
  <data name="TypesThatOwnDisposableFieldsShouldBeDisposableDescription" xml:space="preserve">
    <value>A class declares and implements an instance field that is a System.IDisposable type, and the class does not implement IDisposable. A class that declares an IDisposable field indirectly owns an unmanaged resource and should implement the IDisposable interface.</value>
  </data>
  <data name="TypesThatOwnDisposableFieldsShouldBeDisposableMessageNonBreaking" xml:space="preserve">
    <value>Type '{0}' owns disposable field(s) '{1}' but is not disposable</value>
  </data>
  <data name="UseGenericEventHandlerInstancesTitle" xml:space="preserve">
    <value>Use generic event handler instances</value>
  </data>
  <data name="UseGenericEventHandlerInstancesForDelegateMessage" xml:space="preserve">
    <value>Remove '{0}' and replace its usage with a generic EventHandler, for example EventHandler&lt;T&gt;, where T is a valid EventArgs</value>
  </data>
  <data name="UseGenericEventHandlerInstancesForDelegateDescription" xml:space="preserve">
    <value>A type contains a delegate that returns void, whose signature contains two parameters (the first an object and the second a type that is assignable to EventArgs), and the containing assembly targets Microsoft .NET Framework?2.0.</value>
  </data>
  <data name="UseGenericEventHandlerInstancesForEventMessage" xml:space="preserve">
    <value>Change the event '{0}' to replace the type '{1}' with a generic EventHandler, for example EventHandler&lt;T&gt;, where T is a valid EventArgs</value>
  </data>
  <data name="UseGenericEventHandlerInstancesForEventDescription" xml:space="preserve">
    <value>A delegate that handles a public or protected event does not have the correct signature, return type, or parameter names.</value>
  </data>
  <data name="UseGenericEventHandlerInstancesForEvent2Message" xml:space="preserve">
    <value>Change the event '{0}' to use a generic EventHandler by defining the event type explicitly, for e.g. Event MyEvent As EventHandler(Of MyEventArgs).</value>
  </data>
  <data name="UseGenericEventHandlerInstancesForEvent2Description" xml:space="preserve">
    <value>A type contains an event that declares an EventHandler delegate that returns void, whose signature contains two parameters (the first an object and the second a type that is assignable to EventArgs), and the containing assembly targets Microsoft .NET Framework?2.0.</value>
  </data>
  <data name="EnumsShouldHaveZeroValueTitle" xml:space="preserve">
    <value>Enums should have zero value</value>
  </data>
  <data name="EnumsShouldHaveZeroValueDescription" xml:space="preserve">
    <value>The default value of an uninitialized enumeration, just as other value types, is zero. A nonflags-attributed enumeration should define a member by using the value of zero so that the default value is a valid value of the enumeration. If an enumeration that has the FlagsAttribute attribute applied defines a zero-valued member, its name should be ""None"" to indicate that no values have been set in the enumeration.</value>
  </data>
  <data name="EnumsShouldHaveZeroValueMessageFlagsRename" xml:space="preserve">
    <value>In enum {0}, change the name of {1} to 'None'</value>
  </data>
  <data name="EnumsShouldHaveZeroValueMessageFlagsMultipleZeros" xml:space="preserve">
    <value>Remove all members that have the value zero from {0} except for one member that is named 'None'</value>
  </data>
  <data name="EnumsShouldHaveZeroValueMessageNotFlagsNoZeroValue" xml:space="preserve">
    <value>Add a member to {0} that has a value of zero with a suggested name of 'None'</value>
  </data>
  <data name="AbstractTypesShouldNotHaveConstructorsTitle" xml:space="preserve">
    <value>Abstract types should not have public constructors</value>
  </data>
  <data name="AbstractTypesShouldNotHaveConstructorsDescription" xml:space="preserve">
    <value>Constructors on abstract types can be called only by derived types. Because public constructors create instances of a type, and you cannot create instances of an abstract type, an abstract type that has a public constructor is incorrectly designed.</value>
  </data>
  <data name="AbstractTypesShouldNotHaveConstructorsMessage" xml:space="preserve">
    <value>Abstract type '{0}' should not have public constructors</value>
  </data>
  <data name="MarkAssembliesWithClsCompliantTitle" xml:space="preserve">
    <value>Mark assemblies with CLSCompliant</value>
  </data>
  <data name="MarkAssembliesWithClsCompliantDescription" xml:space="preserve">
    <value>The Common Language Specification (CLS) defines naming restrictions, data types, and rules to which assemblies must conform if they will be used across programming languages. Good design dictates that all assemblies explicitly indicate CLS compliance by using CLSCompliantAttribute . If this attribute is not present on an assembly, the assembly is not compliant.</value>
  </data>
  <data name="MarkAssembliesWithClsCompliantMessage" xml:space="preserve">
    <value>Mark assemblies with CLSCompliant</value>
  </data>
  <data name="MarkAssembliesWithAssemblyVersionTitle" xml:space="preserve">
    <value>Mark assemblies with assembly version</value>
  </data>
  <data name="MarkAssembliesWithAssemblyVersionDescription" xml:space="preserve">
    <value>The .NET Framework uses the version number to uniquely identify an assembly, and to bind to types in strongly named assemblies. The version number is used together with version and publisher policy. By default, applications run only with the assembly version with which they were built.</value>
  </data>
  <data name="MarkAssembliesWithAssemblyVersionMessage" xml:space="preserve">
    <value>Mark assemblies with assembly version</value>
  </data>
  <data name="MarkAssembliesWithComVisibleTitle" xml:space="preserve">
    <value>Mark assemblies with ComVisible</value>
  </data>
  <data name="MarkAssembliesWithComVisibleDescription" xml:space="preserve">
    <value>ComVisibleAttribute determines how COM clients access managed code. Good design dictates that assemblies explicitly indicate COM visibility. COM visibility can be set for the whole assembly and then overridden for individual types and type members. If this attribute is not present, the contents of the assembly are visible to COM clients.</value>
  </data>
  <data name="MarkAssembliesWithComVisibleMessageNoAttribute" xml:space="preserve">
    <value>Because {0} exposes externally visible types, mark it with ComVisible(false) at the assembly level and then mark all types within the assembly that should be exposed to COM clients with ComVisible(true).</value>
  </data>
  <data name="MarkAssembliesWithComVisibleMessageAttributeTrue" xml:space="preserve">
    <value>Consider changing the ComVisible attribute on {0} to false, and opting in at the type level.</value>
  </data>
  <data name="MarkAttributesWithAttributeUsageTitle" xml:space="preserve">
    <value>Mark attributes with AttributeUsageAttribute</value>
  </data>
  <data name="MarkAttributesWithAttributeUsageDescription" xml:space="preserve">
    <value>When you define a custom attribute, mark it by using AttributeUsageAttribute to indicate where in the source code the custom attribute can be applied. The meaning and intended usage of an attribute will determine its valid locations in code.</value>
  </data>
  <data name="MarkAttributesWithAttributeUsageMessageDefault" xml:space="preserve">
    <value>Specify AttributeUsage on {0}</value>
  </data>
  <data name="MarkAttributesWithAttributeUsageMessageInherited" xml:space="preserve">
    <value>Even though attribute {0} inherits AttributeUsage from its base type, you should consider explicitly specifying AttributeUsage on the type to improve code readability and documentation.</value>
  </data>
  <data name="DefineAccessorsForAttributeArgumentsTitle" xml:space="preserve">
    <value>Define accessors for attribute arguments</value>
  </data>
  <data name="DefineAccessorsForAttributeArgumentsDescription" xml:space="preserve">
    <value>Attributes can define mandatory arguments that must be specified when you apply the attribute to a target. These are also known as positional arguments because they are supplied to attribute constructors as positional parameters. For every mandatory argument, the attribute should also provide a corresponding read-only property so that the value of the argument can be retrieved at execution time. Attributes can also define optional arguments, which are also known as named arguments. These arguments are supplied to attribute constructors by name and should have a corresponding read/write property.</value>
  </data>
  <data name="DefineAccessorsForAttributeArgumentsMessageDefault" xml:space="preserve">
    <value>Add a public read-only property accessor for positional argument {0} of Attribute {1}</value>
  </data>
  <data name="DefineAccessorsForAttributeArgumentsMessageRemoveSetter" xml:space="preserve">
    <value>Remove the property setter from {0} or reduce its accessibility because it corresponds to positional argument {1}</value>
  </data>
  <data name="DefineAccessorsForAttributeArgumentsMessageIncreaseVisibility" xml:space="preserve">
    <value>If {0} is the property accessor for positional argument {1}, make it public</value>
  </data>
  <data name="UsePropertiesWhereAppropriateTitle" xml:space="preserve">
    <value>Use properties where appropriate</value>
  </data>
  <data name="UsePropertiesWhereAppropriateDescription" xml:space="preserve">
    <value>A public or protected method has a name that starts with ""Get"", takes no parameters, and returns a value that is not an array. The method might be a good candidate to become a property.</value>
  </data>
  <data name="UsePropertiesWhereAppropriateMessage" xml:space="preserve">
    <value>Use properties where appropriate</value>
  </data>
  <data name="MarkEnumsWithFlagsTitle" xml:space="preserve">
    <value>Mark enums with FlagsAttribute</value>
  </data>
  <data name="MarkEnumsWithFlagsDescription" xml:space="preserve">
    <value>An enumeration is a value type that defines a set of related named constants. Apply FlagsAttribute to an enumeration when its named constants can be meaningfully combined.</value>
  </data>
  <data name="MarkEnumsWithFlagsMessage" xml:space="preserve">
    <value>Mark enums with FlagsAttribute</value>
  </data>
  <data name="InterfaceMethodsShouldBeCallableByChildTypesTitle" xml:space="preserve">
    <value>Interface methods should be callable by child types</value>
  </data>
  <data name="InterfaceMethodsShouldBeCallableByChildTypesDescription" xml:space="preserve">
    <value>An unsealed externally visible type provides an explicit method implementation of a public interface and does not provide an alternative externally visible method that has the same name.</value>
  </data>
  <data name="InterfaceMethodsShouldBeCallableByChildTypesMessage" xml:space="preserve">
    <value>Make '{0}' sealed (a breaking change if this class has previously shipped), implement the method non-explicitly, or implement a new method that exposes the functionality of '{1}' and is visible to derived classes</value>
  </data>
  <data name="OverrideMethodsOnComparableTypesTitle" xml:space="preserve">
    <value>Override methods on comparable types</value>
  </data>
  <data name="OverrideMethodsOnComparableTypesDescription" xml:space="preserve">
    <value>A public or protected type implements the System.IComparable interface. It does not override Object.Equals nor does it overload the language-specific operator for equality, inequality, less than, less than or equal, greater than or greater than or equal.</value>
  </data>
  <data name="OverrideMethodsOnComparableTypesMessageEquals" xml:space="preserve">
    <value>{0} should override Equals since it implements IComparable</value>
  </data>
  <data name="OverrideMethodsOnComparableTypesMessageOperator" xml:space="preserve">
    <value>{0} should define operator(s) '{1}' since it implements IComparable</value>
    <comment>1 is a comma-separated list</comment>
  </data>
  <data name="MovePInvokesToNativeMethodsClassTitle" xml:space="preserve">
    <value>Move pinvokes to native methods class</value>
  </data>
  <data name="MovePInvokesToNativeMethodsClassDescription" xml:space="preserve">
    <value>Platform Invocation methods, such as those that are marked by using the System.Runtime.InteropServices.DllImportAttribute attribute, or methods that are defined by using the Declare keyword in Visual Basic, access unmanaged code. These methods should be of the NativeMethods, SafeNativeMethods, or UnsafeNativeMethods class.</value>
  </data>
  <data name="MovePInvokesToNativeMethodsClassMessage" xml:space="preserve">
    <value>Move pinvokes to native methods class</value>
  </data>
  <data name="IdentifiersShouldDifferByMoreThanCaseTitle" xml:space="preserve">
    <value>Identifiers should differ by more than case</value>
  </data>
  <data name="IdentifiersShouldDifferByMoreThanCaseDescription" xml:space="preserve">
    <value>Identifiers for namespaces, types, members, and parameters cannot differ only by case because languages that target the common language runtime are not required to be case-sensitive.</value>
  </data>
  <data name="IdentifiersShouldDifferByMoreThanCaseMessage" xml:space="preserve">
    <value>Names of '{0}' and '{1}' should differ by more than case</value>
  </data>
  <data name="IdentifiersShouldHaveCorrectPrefixTitle" xml:space="preserve">
    <value>Identifiers should have correct prefix</value>
  </data>
  <data name="IdentifiersShouldHaveCorrectPrefixDescription" xml:space="preserve">
    <value>The name of an externally visible interface does not start with an uppercase ""I"". The name of a generic type parameter on an externally visible type or method does not start with an uppercase ""T"".</value>
  </data>
  <data name="IdentifiersShouldHaveCorrectPrefixMessageInterface" xml:space="preserve">
    <value>Prefix interface name {0} with 'I'</value>
  </data>
  <data name="IdentifiersShouldHaveCorrectPrefixMessageTypeParameter" xml:space="preserve">
    <value>Prefix generic type parameter name {0} with 'T'</value>
  </data>
  <data name="NonConstantFieldsShouldNotBeVisibleTitle" xml:space="preserve">
    <value>Non-constant fields should not be visible</value>
  </data>
  <data name="NonConstantFieldsShouldNotBeVisibleDescription" xml:space="preserve">
    <value>Static fields that are neither constants nor read-only are not thread-safe. Access to such a field must be carefully controlled and requires advanced programming techniques to synchronize access to the class object.</value>
  </data>
  <data name="NonConstantFieldsShouldNotBeVisibleMessage" xml:space="preserve">
    <value>Non-constant fields should not be visible</value>
  </data>
  <data name="DoNotMarkEnumsWithFlagsTitle" xml:space="preserve">
    <value>Do not mark enums with FlagsAttribute</value>
  </data>
  <data name="DoNotMarkEnumsWithFlagsDescription" xml:space="preserve">
    <value>An externally visible enumeration is marked by using FlagsAttribute, and it has one or more values that are not powers of two or a combination of the other defined values on the enumeration.</value>
  </data>
  <data name="DoNotMarkEnumsWithFlagsMessage" xml:space="preserve">
    <value>Do not mark enums with FlagsAttribute</value>
  </data>
  <data name="OperatorOverloadsHaveNamedAlternatesTitle" xml:space="preserve">
    <value>Operator overloads have named alternates</value>
  </data>
  <data name="OperatorOverloadsHaveNamedAlternatesDescription" xml:space="preserve">
    <value>An operator overload was detected, and the expected named alternative method was not found. The named alternative member provides access to the same functionality as the operator and is provided for developers who program in languages that do not support overloaded operators.</value>
  </data>
  <data name="OperatorOverloadsHaveNamedAlternatesMessageDefault" xml:space="preserve">
    <value>Provide a method named '{0}' as a friendly alternate for operator {1}</value>
  </data>
  <data name="OperatorOverloadsHaveNamedAlternatesMessageProperty" xml:space="preserve">
    <value>Provide a property named '{0}' as a friendly alternate for operator {1}</value>
  </data>
  <data name="OperatorOverloadsHaveNamedAlternatesMessageMultiple" xml:space="preserve">
    <value>Provide a method named '{0}' or '{1}' as an alternate for operator {2}</value>
  </data>
  <data name="OperatorOverloadsHaveNamedAlternatesMessageVisibility" xml:space="preserve">
    <value>Mark {0} as public because it is a friendly alternate for operator {1}</value>
  </data>
  <data name="OperatorsShouldHaveSymmetricalOverloadsTitle" xml:space="preserve">
    <value>Operators should have symmetrical overloads</value>
  </data>
  <data name="OperatorsShouldHaveSymmetricalOverloadsDescription" xml:space="preserve">
    <value>A type implements the equality or inequality operator and does not implement the opposite operator.</value>
  </data>
  <data name="OperatorsShouldHaveSymmetricalOverloadsMessage" xml:space="preserve">
    <value>Operators should have symmetrical overloads</value>
  </data>
  <data name="CollectionPropertiesShouldBeReadOnlyTitle" xml:space="preserve">
    <value>Collection properties should be read only</value>
  </data>
  <data name="CollectionPropertiesShouldBeReadOnlyDescription" xml:space="preserve">
    <value>A writable collection property allows a user to replace the collection with a different collection. A read-only property stops the collection from being replaced but still allows the individual members to be set.</value>
  </data>
  <data name="CollectionPropertiesShouldBeReadOnlyMessage" xml:space="preserve">
    <value>Change '{0}' to be read-only by removing the property setter</value>
  </data>
  <data name="OverloadOperatorEqualsOnOverridingValueTypeEqualsTitle" xml:space="preserve">
    <value>Overload operator equals on overriding value type Equals</value>
  </data>
  <data name="OverloadOperatorEqualsOnOverridingValueTypeEqualsDescription" xml:space="preserve">
    <value>In most programming languages there is no default implementation of the equality operator (==) for value types. If your programming language supports operator overloads, you should consider implementing the equality operator. Its behavior should be identical to that of Equals.</value>
  </data>
  <data name="OverloadOperatorEqualsOnOverridingValueTypeEqualsMessage" xml:space="preserve">
    <value>Overload operator equals on overriding value type Equals</value>
  </data>
  <data name="PassSystemUriObjectsInsteadOfStringsTitle" xml:space="preserve">
    <value>Pass system uri objects instead of strings</value>
  </data>
  <data name="PassSystemUriObjectsInsteadOfStringsDescription" xml:space="preserve">
    <value>A call is made to a method that has a string parameter whose name contains "uri", "URI", "urn", "URN", "url", or "URL". The declaring type of the method contains a corresponding method overload that has a System.Uri parameter.</value>
  </data>
  <data name="PassSystemUriObjectsInsteadOfStringsMessage" xml:space="preserve">
    <value>Modify '{0}' to call '{1}' instead of '{2}'</value>
  </data>
  <data name="ImplementIEquatableWhenOverridingObjectEqualsMessage" xml:space="preserve">
    <value>Type {0} should implement IEquatable&lt;T&gt; because it overrides Equals</value>
  </data>
  <data name="ImplementIEquatableWhenOverridingObjectEqualsTitle" xml:space="preserve">
    <value>Implement IEquatable when overriding Object.Equals</value>
  </data>
  <data name="CancellationTokenParametersMustComeLastTitle" xml:space="preserve">
    <value>CancellationToken parameters must come last</value>
  </data>
  <data name="CancellationTokenParametersMustComeLastMessage" xml:space="preserve">
    <value>Method '{0}' should take CancellationToken as the last parameter</value>
  </data>
  <data name="ConstructorMakeNoninheritableBaseClassInheritableTitle" xml:space="preserve">
    <value>Constructor make noninheritable base class inheritable</value>
  </data>
  <data name="ConstructorMakeNoninheritableBaseClassInheritableDescription" xml:space="preserve">
    <value>When a base class is noninheritable because its constructor is internal, a derived class should not make it inheritable by having a public or protected constructor.</value>
  </data>
  <data name="ConstructorMakeNoninheritableBaseClassInheritableMessage" xml:space="preserve">
    <value>Constructor make noninheritable base class inheritable</value>
  </data>
  <data name="IdentifiersShouldNotContainTypeNamesTitle" xml:space="preserve">
    <value>Identifier contains type name</value>
  </data>
  <data name="IdentifiersShouldNotContainTypeNamesDescription" xml:space="preserve">
    <value>Names of parameters and members are better used to communicate their meaning than to describe their type, which is expected to be provided by development tools. For names of members, if a data type name must be used, use a language-independent name instead of a language-specific one.</value>
  </data>
  <data name="IdentifiersShouldNotContainTypeNamesMessage" xml:space="preserve">
    <value>Identifier '{0}' contains type name</value>
  </data>
  <data name="CreatePropertyAccessorForParameter" xml:space="preserve">
    <value>Create a property accessor.</value>
  </data>
  <data name="MakeGetterPublic" xml:space="preserve">
    <value>Make the getter of the property public</value>
  </data>
  <data name="MakeSetterNonPublic" xml:space="preserve">
    <value>Make the setter of the property non-public</value>
  </data>
  <data name="AddAssemblyLevelComVisibleFalse" xml:space="preserve">
    <value>Because {0} exposes externally visible types, mark it with ComVisible(false) at the assembly level and then mark all types within the assembly that should be exposed to COM clients with ComVisible(true)</value>
  </data>
  <data name="ChangeAssemblyLevelComVisibleToFalse" xml:space="preserve">
    <value>Consider changing the ComVisible attribute on {0} to false, and opting in at the type level</value>
  </data>
  <data name="ImplementComparable" xml:space="preserve">
    <value>Implement Equality and Comparison methods and operators</value>
  </data>
  <data name="ImplementEquatable" xml:space="preserve">
    <value>Implement IEquatable</value>
  </data>
  <data name="ImplementIDisposableInterface" xml:space="preserve">
    <value>Implement IDisposable Interface</value>
  </data>
  <data name="DoNotMarkEnumsWithFlagsCodeFix" xml:space="preserve">
    <value>Remove FlagsAttribute from enum.</value>
  </data>
  <data name="MarkEnumsWithFlagsCodeFix" xml:space="preserve">
    <value>Apply FlagsAttribute to enum.</value>
  </data>
  <data name="EnumsShouldZeroValueFlagsMultipleZeroCodeFix" xml:space="preserve">
    <value>Remove all members that have the value zero except for one member that is named 'None'.</value>
  </data>
  <data name="EnumsShouldZeroValueFlagsRenameCodeFix" xml:space="preserve">
    <value>Rename zero-valued enum field to 'None'.</value>
  </data>
  <data name="EnumsShouldZeroValueNotFlagsNoZeroValueCodeFix" xml:space="preserve">
    <value>Add a zero-valued member 'None' to enum.</value>
  </data>
  <data name="AbstractTypesShouldNotHavePublicConstructorsCodeFix" xml:space="preserve">
    <value>Change the accessibility of public constructors to protected.</value>
  </data>
  <data name="DoNotDeclareStaticMembersOnGenericTypesTitle" xml:space="preserve">
    <value>Do not declare static members on generic types</value>
  </data>
  <data name="DoNotDeclareStaticMembersOnGenericTypesDescription" xml:space="preserve">
    <value>When a static member of a generic type is called, the type argument must be specified for the type. When a generic instance member that does not support inference is called, the type argument must be specified for the member. In these two cases, the syntax for specifying the type argument is different and easily confused.</value>
  </data>
  <data name="DoNotDeclareStaticMembersOnGenericTypesMessage" xml:space="preserve">
    <value>Do not declare static members on generic types</value>
  </data>
  <data name="CollectionsShouldImplementGenericInterfaceTitle" xml:space="preserve">
    <value>Generic interface should also be implemented</value>
  </data>
  <data name="CollectionsShouldImplementGenericInterfaceDescription" xml:space="preserve">
    <value>To broaden the usability of a type, implement one of the generic interfaces. This is especially true for collections as they can then be used to populate generic collection types.</value>
  </data>
  <data name="CollectionsShouldImplementGenericInterfaceMessage" xml:space="preserve">
    <value>Type '{0}' directly or indirectly inherits '{1}' without implementing '{2}'. Publicly-visible types should implement the generic version to broaden usability.</value>
  </data>
  <data name="EnumStorageShouldBeInt32Title" xml:space="preserve">
    <value>Enum Storage should be Int32</value>
  </data>
  <data name="EnumStorageShouldBeInt32Description" xml:space="preserve">
    <value>An enumeration is a value type that defines a set of related named constants. By default, the System.Int32 data type is used to store the constant value. Although you can change this underlying type, it is not required or recommended for most scenarios.</value>
  </data>
  <data name="EnumStorageShouldBeInt32Message" xml:space="preserve">
    <value>If possible, make the underlying type of {0} System.Int32 instead of {1}</value>
  </data>
  <data name="UseEventsWhereAppropriateTitle" xml:space="preserve">
    <value>Use events where appropriate</value>
  </data>
  <data name="UseEventsWhereAppropriateDescription" xml:space="preserve">
    <value>This rule detects methods that have names that ordinarily would be used for events. If a method is called in response to a clearly defined state change, the method should be invoked by an event handler. Objects that call the method should raise events instead of calling the method directly.</value>
  </data>
  <data name="UseEventsWhereAppropriateMessage" xml:space="preserve">
    <value>Consider making '{0}' an event</value>
  </data>
  <data name="ImplementStandardExceptionConstructorsTitle" xml:space="preserve">
    <value>Implement standard exception constructors</value>
  </data>
  <data name="ImplementStandardExceptionConstructorsDescription" xml:space="preserve">
    <value>Failure to provide the full set of constructors can make it difficult to correctly handle exceptions.</value>
  </data>
  <data name="ImplementStandardExceptionConstructorsMessageMissingConstructor" xml:space="preserve">
    <value>Add the following constructor to {0}: {1}</value>
  </data>
  <data name="ImplementStandardExceptionConstructorsMessageAccessibility" xml:space="preserve">
    <value>Change the accessibility of {0} to {1}.</value>
  </data>
  <data name="NestedTypesShouldNotBeVisibleTitle" xml:space="preserve">
    <value>Nested types should not be visible</value>
  </data>
  <data name="NestedTypesShouldNotBeVisibleDescription" xml:space="preserve">
    <value>A nested type is a type that is declared in the scope of another type. Nested types are useful to encapsulate private implementation details of the containing type. Used for this purpose, nested types should not be externally visible.</value>
  </data>
  <data name="NestedTypesShouldNotBeVisibleMessageDefault" xml:space="preserve">
    <value>Do not nest type {0}. Alternatively, change its accessibility so that it is not externally visible.</value>
  </data>
  <data name="NestedTypesShouldNotBeVisibleMessageVisualBasicModule" xml:space="preserve">
    <value>Do not nest type {0}. Alternatively, change its accessibility so that it is not externally visible. If this type is defined in a Visual Basic Module, it will be considered a nested type to other .NET languages. In that case, consider moving the type outside of the Module.</value>
  </data>
  <data name="AvoidEmptyInterfacesTitle" xml:space="preserve">
    <value>Avoid empty interfaces</value>
  </data>
  <data name="AvoidEmptyInterfacesDescription" xml:space="preserve">
    <value>Interfaces define members that provide a behavior or usage contract. The functionality that is described by the interface can be adopted by any type, regardless of where the type appears in the inheritance hierarchy. A type implements an interface by providing implementations for the members of the interface. An empty interface does not define any members; therefore, it does not define a contract that can be implemented.</value>
  </data>
  <data name="AvoidEmptyInterfacesMessage" xml:space="preserve">
    <value>Avoid empty interfaces</value>
  </data>
  <data name="ProvideObsoleteAttributeMessageTitle" xml:space="preserve">
    <value>Provide ObsoleteAttribute message</value>
  </data>
  <data name="ProvideObsoleteAttributeMessageDescription" xml:space="preserve">
    <value>A type or member is marked by using a System.ObsoleteAttribute attribute that does not have its ObsoleteAttribute.Message property specified. When a type or member that is marked by using ObsoleteAttribute is compiled, the Message property of the attribute is displayed. This gives the user information about the obsolete type or member.</value>
  </data>
  <data name="ProvideObsoleteAttributeMessageMessage" xml:space="preserve">
    <value>Provide a message for the ObsoleteAttribute that marks {0} as Obsolete</value>
  </data>
  <data name="PropertiesShouldNotBeWriteOnlyTitle" xml:space="preserve">
    <value>Properties should not be write only</value>
  </data>
  <data name="PropertiesShouldNotBeWriteOnlyDescription" xml:space="preserve">
    <value>Although it is acceptable and often necessary to have a read-only property, the design guidelines prohibit the use of write-only properties. This is because letting a user set a value, and then preventing the user from viewing that value, does not provide any security. Also, without read access, the state of shared objects cannot be viewed, which limits their usefulness.</value>
  </data>
  <data name="PropertiesShouldNotBeWriteOnlyMessageAddGetter" xml:space="preserve">
    <value>Because property {0} is write-only, either add a property getter with an accessibility that is greater than or equal to its setter or convert this property into a method</value>
  </data>
  <data name="PropertiesShouldNotBeWriteOnlyMessageMakeMoreAccessible" xml:space="preserve">
    <value>Because the property getter for {0} is less visible than its setter, either increase the accessibility of its getter or decrease the accessibility of its setter</value>
  </data>
  <data name="DeclareTypesInNamespacesTitle" xml:space="preserve">
    <value>Declare types in namespaces</value>
  </data>
  <data name="DeclareTypesInNamespacesDescription" xml:space="preserve">
    <value>Types are declared in namespaces to prevent name collisions and as a way to organize related types in an object hierarchy.</value>
  </data>
  <data name="DeclareTypesInNamespacesMessage" xml:space="preserve">
    <value>Declare types in namespaces</value>
  </data>
  <data name="DoNotDeclareVisibleInstanceFieldsTitle" xml:space="preserve">
    <value>Do not declare visible instance fields</value>
  </data>
  <data name="DoNotDeclareVisibleInstanceFieldsDescription" xml:space="preserve">
    <value>The primary use of a field should be as an implementation detail. Fields should be private or internal and should be exposed by using properties.</value>
  </data>
  <data name="DoNotDeclareVisibleInstanceFieldsMessage" xml:space="preserve">
    <value>Do not declare visible instance fields</value>
  </data>
  <data name="UriParametersShouldNotBeStringsTitle" xml:space="preserve">
    <value>URI-like parameters should not be strings</value>
  </data>
  <data name="UriParametersShouldNotBeStringsDescription" xml:space="preserve">
    <value>This rule assumes that the parameter represents a Uniform Resource Identifier (URI). A string representation or a URI is prone to parsing and encoding errors, and can lead to security vulnerabilities. 'System.Uri' class provides these services in a safe and secure manner.</value>
  </data>
  <data name="UriParametersShouldNotBeStringsMessage" xml:space="preserve">
<<<<<<< HEAD
    <value>Change the type of parameter {0} of method {1} from string to System.Uri, or provide an overload to {1} that allows {0} to be passed as a System.Uri object</value>
=======
    <value>Change the type of parameter '{0}' of method '{1}' from 'string' to 'System.Uri', or provide an overload to '{1}' that allows '{0}' to be passed as a 'System.Uri' object.</value>
>>>>>>> b5a99231
  </data>
  <data name="UriReturnValuesShouldNotBeStringsTitle" xml:space="preserve">
    <value>URI-like return values should not be strings</value>
  </data>
  <data name="UriReturnValuesShouldNotBeStringsDescription" xml:space="preserve">
    <value>This rule assumes that the method returns a URI. A string representation of a URI is prone to parsing and encoding errors, and can lead to security vulnerabilities. The System.Uri class provides these services in a safe and secure manner.</value>
  </data>
  <data name="UriReturnValuesShouldNotBeStringsMessage" xml:space="preserve">
<<<<<<< HEAD
    <value>Change the return type of method {0} from string to System.Uri</value>
=======
    <value>Change the return type of method '{0}' from 'string' to 'System.Uri'</value>
>>>>>>> b5a99231
  </data>
  <data name="UriPropertiesShouldNotBeStringsTitle" xml:space="preserve">
    <value>URI-like properties should not be strings</value>
  </data>
  <data name="UriPropertiesShouldNotBeStringsDescription" xml:space="preserve">
    <value>This rule assumes that the property represents a Uniform Resource Identifier (URI). A string representation of a URI is prone to parsing and encoding errors, and can lead to security vulnerabilities. The System.Uri class provides these services in a safe and secure manner.</value>
  </data>
  <data name="UriPropertiesShouldNotBeStringsMessage" xml:space="preserve">
<<<<<<< HEAD
    <value>Change the type of property {0} from string to System.Uri</value>
=======
    <value>Change the type of property '{0}' from 'string' to 'System.Uri'</value>
>>>>>>> b5a99231
  </data>
  <data name="ImplementIDisposableCorrectlyTitle" xml:space="preserve">
    <value>Implement IDisposable Correctly</value>
  </data>
  <data name="ImplementIDisposableCorrectlyDescription" xml:space="preserve">
    <value>All IDisposable types should implement the Dispose pattern correctly.</value>
  </data>
  <data name="ImplementIDisposableCorrectlyMessageIDisposableReimplementation" xml:space="preserve">
    <value>Remove IDisposable from the list of interfaces implemented by '{0}' as it is already implemented by base type '{1}'</value>
  </data>
  <data name="ImplementIDisposableCorrectlyMessageFinalizeOverride" xml:space="preserve">
    <value>Remove the finalizer from type '{0}', override Dispose(bool disposing), and put the finalization logic in the code path where 'disposing' is false. Otherwise, it might lead to duplicate Dispose invocations as the Base type '{1}' also provides a finalizer.</value>
  </data>
  <data name="ImplementIDisposableCorrectlyMessageDisposeOverride" xml:space="preserve">
    <value>Remove '{0}', override Dispose(bool disposing), and put the dispose logic in the code path where 'disposing' is true</value>
  </data>
  <data name="ImplementIDisposableCorrectlyMessageDisposeSignature" xml:space="preserve">
    <value>Ensure that '{0}' is declared as public and sealed</value>
  </data>
  <data name="ImplementIDisposableCorrectlyMessageRenameDispose" xml:space="preserve">
    <value>Rename '{0}' to 'Dispose' and ensure that it is declared as public and sealed</value>
  </data>
  <data name="ImplementIDisposableCorrectlyMessageDisposeBoolSignature" xml:space="preserve">
    <value>Ensure that '{0}' is declared as protected, virtual, and unsealed</value>
  </data>
  <data name="ImplementIDisposableCorrectlyMessageDisposeImplementation" xml:space="preserve">
    <value>Modify '{0}' so that it calls Dispose(true), then calls GC.SuppressFinalize on the current object instance ('this' or 'Me' in Visual Basic), and then returns</value>
  </data>
  <data name="ImplementIDisposableCorrectlyMessageFinalizeImplementation" xml:space="preserve">
    <value>Modify '{0}' so that it calls Dispose(false) and then returns</value>
  </data>
  <data name="ImplementIDisposableCorrectlyMessageProvideDisposeBool" xml:space="preserve">
    <value>Provide an overridable implementation of Dispose(bool) on '{0}' or mark the type as sealed. A call to Dispose(false) should only clean up native resources. A call to Dispose(true) should clean up both managed and native resources.</value>
  </data>
  <data name="ExceptionsShouldBePublicTitle" xml:space="preserve">
    <value>Exceptions should be public</value>
  </data>
  <data name="ExceptionsShouldBePublicDescription" xml:space="preserve">
    <value>An internal exception is visible only inside its own internal scope. After the exception falls outside the internal scope, only the base exception can be used to catch the exception. If the internal exception is inherited from T:System.Exception, T:System.SystemException, or T:System.ApplicationException, the external code will not have sufficient information to know what to do with the exception.</value>
  </data>
  <data name="ExceptionsShouldBePublicMessage" xml:space="preserve">
    <value>Exceptions should be public</value>
  </data>
  <data name="DoNotRaiseExceptionsInUnexpectedLocationsTitle" xml:space="preserve">
    <value>Do not raise exceptions in unexpected locations</value>
  </data>
  <data name="DoNotRaiseExceptionsInUnexpectedLocationsDescription" xml:space="preserve">
    <value>A method that is not expected to throw exceptions throws an exception.</value>
  </data>
  <data name="DoNotRaiseExceptionsInUnexpectedLocationsMessagePropertyGetter" xml:space="preserve">
    <value>{0} creates an exception of type {1}, an exception type that should not be raised in a property. If this exception instance might be raised, use a different exception type, convert this property into a method, or change this property's logic so that it no longer raises an exception.</value>
  </data>
  <data name="DoNotRaiseExceptionsInUnexpectedLocationsMessageHasAllowedExceptions" xml:space="preserve">
    <value>{0} creates an exception of type {1}, an exception type that should not be raised in this type of method. If this exception instance might be raised, either use a different exception type or change this method's logic so that it no longer raises an exception.</value>
  </data>
  <data name="DoNotRaiseExceptionsInUnexpectedLocationsMessageNoAllowedExceptions" xml:space="preserve">
    <value>{0} creates an exception of type {1}. Exceptions should not be raised in this type of method. If this exception instance might be raised, change this method's logic so it no longer raises an exception.</value>
  </data>
  <data name="IdentifiersShouldNotContainUnderscoresTitle" xml:space="preserve">
    <value>Identifiers should not contain underscores</value>
  </data>
  <data name="IdentifiersShouldNotContainUnderscoresDescription" xml:space="preserve">
    <value>By convention, identifier names do not contain the underscore (_) character. This rule checks namespaces, types, members, and parameters.</value>
  </data>
  <data name="IdentifiersShouldNotContainUnderscoresMessageAssembly" xml:space="preserve">
    <value>Remove the underscores from assembly name {0}</value>
  </data>
  <data name="IdentifiersShouldNotContainUnderscoresMessageNamespace" xml:space="preserve">
    <value>Remove the underscores from namespace name '{0}'</value>
  </data>
  <data name="IdentifiersShouldNotContainUnderscoresMessageType" xml:space="preserve">
    <value>Remove the underscores from type name {0}</value>
  </data>
  <data name="IdentifiersShouldNotContainUnderscoresMessageMember" xml:space="preserve">
    <value>Remove the underscores from member name {0}</value>
  </data>
  <data name="IdentifiersShouldNotContainUnderscoresMessageTypeTypeParameter" xml:space="preserve">
    <value>On type {0}, remove the underscores from generic type parameter name {1}</value>
  </data>
  <data name="IdentifiersShouldNotContainUnderscoresMessageMethodTypeParameter" xml:space="preserve">
    <value>On method {0}, remove the underscores from generic type parameter name {1}</value>
  </data>
  <data name="IdentifiersShouldNotContainUnderscoresMessageMemberParameter" xml:space="preserve">
    <value>In member {0}, remove the underscores from parameter name {1}</value>
  </data>
  <data name="IdentifiersShouldNotContainUnderscoresMessageDelegateParameter" xml:space="preserve">
    <value>In delegate {0}, remove the underscores from parameter name {1}</value>
  </data>
  <data name="IdentifiersShouldHaveCorrectSuffixTitle" xml:space="preserve">
    <value>Identifiers should have correct suffix</value>
  </data>
  <data name="IdentifiersShouldHaveCorrectSuffixDescription" xml:space="preserve">
    <value>By convention, the names of types that extend certain base types or that implement certain interfaces, or types that are derived from these types, have a suffix that is associated with the base type or interface.</value>
  </data>
  <data name="IdentifiersShouldHaveCorrectSuffixMessageDefault" xml:space="preserve">
    <value>Rename {0} to end in '{1}'</value>
  </data>
  <data name="IdentifiersShouldHaveCorrectSuffixMessageSpecialCollection" xml:space="preserve">
    <value>Rename {0} to end in either 'Collection' or '{1}'</value>
  </data>
  <data name="IdentifiersShouldNotHaveIncorrectSuffixTitle" xml:space="preserve">
    <value>Identifiers should not have incorrect suffix</value>
  </data>
  <data name="IdentifiersShouldNotHaveIncorrectSuffixDescription" xml:space="preserve">
    <value>By convention, only the names of types that extend certain base types or that implement certain interfaces, or types that are derived from these types, should end with specific reserved suffixes. Other type names should not use these reserved suffixes.</value>
  </data>
  <data name="IdentifiersShouldNotHaveIncorrectSuffixMessageTypeNoAlternate" xml:space="preserve">
    <value>Rename type name {0} so that it does not end in '{1}'</value>
  </data>
  <data name="IdentifiersShouldNotHaveIncorrectSuffixMessageMemberNewerVersion" xml:space="preserve">
    <value>Either replace the suffix '{0}' in member name {1} with the suggested numeric alternate '2' or provide a more meaningful suffix that distinguishes it from the member it replaces</value>
  </data>
  <data name="IdentifiersShouldNotHaveIncorrectSuffixMessageTypeNewerVersion" xml:space="preserve">
    <value>Either replace the suffix '{0}' in type name {1} with the suggested numeric alternate '2' or provide a more meaningful suffix that distinguishes it from the type it replaces</value>
  </data>
  <data name="IdentifiersShouldNotHaveIncorrectSuffixMessageMemberWithAlternate" xml:space="preserve">
    <value>Either replace the suffix '{0}' in member name '{1}' with the suggested alternate '{2}' or remove the suffix completely</value>
  </data>
  <data name="FlagsEnumsShouldHavePluralNamesTitle" xml:space="preserve">
    <value>Flags enums should have plural names</value>
  </data>
  <data name="FlagsEnumsShouldHavePluralNamesDescription" xml:space="preserve">
    <value>A public enumeration has the System.FlagsAttribute attribute, and its name does not end in ""s"". Types that are marked by using FlagsAttribute have names that are plural because the attribute indicates that more than one value can be specified.</value>
  </data>
  <data name="FlagsEnumsShouldHavePluralNamesMessage" xml:space="preserve">
    <value>Flags enums should have plural names</value>
  </data>
  <data name="IdentifiersShouldNotMatchKeywordsTitle" xml:space="preserve">
    <value>Identifiers should not match keywords</value>
  </data>
  <data name="IdentifiersShouldNotMatchKeywordsDescription" xml:space="preserve">
    <value>A namespace name or a type name matches a reserved keyword in a programming language. Identifiers for namespaces and types should not match keywords that are defined by languages that target the common language runtime.</value>
  </data>
  <data name="IdentifiersShouldNotMatchKeywordsMessageMemberParameter" xml:space="preserve">
    <value>In virtual/interface member {0}, rename parameter {1} so that it no longer conflicts with the reserved language keyword '{2}'. Using a reserved keyword as the name of a parameter on a virtual/interface member makes it harder for consumers in other languages to override/implement the member.</value>
  </data>
  <data name="IdentifiersShouldNotMatchKeywordsMessageMember" xml:space="preserve">
    <value>Rename virtual/interface member {0} so that it no longer conflicts with the reserved language keyword '{1}'. Using a reserved keyword as the name of a virtual/interface member makes it harder for consumers in other languages to override/implement the member.</value>
  </data>
  <data name="IdentifiersShouldNotMatchKeywordsMessageType" xml:space="preserve">
    <value>Rename type {0} so that it no longer conflicts with the reserved language keyword '{1}'. Using a reserved keyword as the name of a type makes it harder for consumers in other languages to use the type.</value>
  </data>
  <data name="IdentifiersShouldNotMatchKeywordsMessageNamespace" xml:space="preserve">
    <value>Rename namespace {0} so that it no longer conflicts with the reserved language keyword '{1}'. Using a reserved keyword as the name of a namespace makes it harder for consumers in other languages to use the namespace.</value>
  </data>
  <data name="OnlyFlagsEnumsShouldHavePluralNamesTitle" xml:space="preserve">
    <value>Only FlagsAttribute enums should have plural names</value>
  </data>
  <data name="OnlyFlagsEnumsShouldHavePluralNamesDescription" xml:space="preserve">
    <value>Naming conventions dictate that a plural name for an enumeration indicates that more than one value of the enumeration can be specified at the same time.</value>
  </data>
  <data name="OnlyFlagsEnumsShouldHavePluralNamesMessage" xml:space="preserve">
    <value>Only FlagsAttribute enums should have plural names</value>
  </data>
  <data name="PropertyNamesShouldNotMatchGetMethodsTitle" xml:space="preserve">
    <value>Property names should not match get methods</value>
  </data>
  <data name="PropertyNamesShouldNotMatchGetMethodsDescription" xml:space="preserve">
    <value>The name of a public or protected member starts with ""Get"" and otherwise matches the name of a public or protected property. ""Get"" methods and properties should have names that clearly distinguish their function.</value>
  </data>
  <data name="PropertyNamesShouldNotMatchGetMethodsMessage" xml:space="preserve">
    <value>The property name '{0}' is confusing given the existence of method '{1}'. Rename or remove one of these members.</value>
  </data>
  <data name="TypeNamesShouldNotMatchNamespacesTitle" xml:space="preserve">
    <value>Type names should not match namespaces</value>
  </data>
  <data name="TypeNamesShouldNotMatchNamespacesDescription" xml:space="preserve">
    <value>Type names should not match the names of namespaces that are defined in the .NET Framework class library. Violating this rule can reduce the usability of the library.</value>
  </data>
  <data name="TypeNamesShouldNotMatchNamespacesMessageDefault" xml:space="preserve">
    <value>The type name {0} conflicts in whole or in part with the namespace name '{1}'. Change either name to eliminate the conflict.</value>
  </data>
  <data name="TypeNamesShouldNotMatchNamespacesMessageSystem" xml:space="preserve">
    <value>The type name {0} conflicts in whole or in part with the namespace name '{1}' defined in the .NET Framework. Rename the type to eliminate the conflict.</value>
  </data>
  <data name="ParameterNamesShouldMatchBaseDeclarationTitle" xml:space="preserve">
    <value>Parameter names should match base declaration</value>
  </data>
  <data name="ParameterNamesShouldMatchBaseDeclarationDescription" xml:space="preserve">
    <value>Consistent naming of parameters in an override hierarchy increases the usability of the method overrides. A parameter name in a derived method that differs from the name in the base declaration can cause confusion about whether the method is an override of the base method or a new overload of the method.</value>
  </data>
  <data name="ParameterNamesShouldMatchBaseDeclarationMessage" xml:space="preserve">
    <value>In member {0}, change parameter name {1} to {2} in order to match the identifier as it has been declared in {3}</value>
  </data>
  <data name="UsePreferredTermsTitle" xml:space="preserve">
    <value>Use preferred terms</value>
  </data>
  <data name="UsePreferredTermsDescription" xml:space="preserve">
    <value>The name of an externally visible identifier includes a term for which an alternative, preferred term exists. Alternatively, the name includes the term ""Flag"" or ""Flags"".</value>
  </data>
  <data name="UsePreferredTermsMessageAssembly" xml:space="preserve">
    <value>Replace the term '{0}' in assembly name {1} with the preferred alternate '{2}'</value>
  </data>
  <data name="UsePreferredTermsMessageNamespace" xml:space="preserve">
    <value>Replace the term '{0}' in namespace name '{1}' with the preferred alternate '{2}'</value>
  </data>
  <data name="UsePreferredTermsMessageMemberParameter" xml:space="preserve">
    <value>In member {0}, replace the term '{1}' in parameter name {2} with the preferred alternate '{3}'</value>
  </data>
  <data name="UsePreferredTermsMessageDelegateParameter" xml:space="preserve">
    <value>In delegate {0}, replace the term '{1}' in parameter name {2} with the preferred alternate '{3}'</value>
  </data>
  <data name="UsePreferredTermsMessageTypeTypeParameter" xml:space="preserve">
    <value>On type {0}, replace the term '{1}' in generic type parameter name {2} with the preferred alternate '{3}'</value>
  </data>
  <data name="UsePreferredTermsMessageMethodTypeParameter" xml:space="preserve">
    <value>On method {0}, replace the term '{1}' in generic type parameter name {2} with the preferred alternate '{3}'</value>
  </data>
  <data name="UsePreferredTermsMessageType" xml:space="preserve">
    <value>Replace the term '{0}' in type name {1} with the preferred alternate '{2}'</value>
  </data>
  <data name="UsePreferredTermsMessageMember" xml:space="preserve">
    <value>Replace the term '{0}' in member name {1} with the preferred alternate '{2}'</value>
  </data>
  <data name="UsePreferredTermsMessageAssemblyNoAlternate" xml:space="preserve">
    <value>Replace the term '{0}' in assembly name {1} with an appropriate alternate or remove it entirely</value>
  </data>
  <data name="UsePreferredTermsMessageNamespaceNoAlternate" xml:space="preserve">
    <value>Replace the term '{0}' in namespace name '{1}' with an appropriate alternate or remove it entirely</value>
  </data>
  <data name="UsePreferredTermsMessageMemberParameterNoAlternate" xml:space="preserve">
    <value>In member {0}, replace the term '{1}' in parameter name {2} with an appropriate alternate or remove it entirely</value>
  </data>
  <data name="UsePreferredTermsMessageDelegateParameterNoAlternate" xml:space="preserve">
    <value>In delegate {0}, replace the term '{1}' in parameter name {2} with an appropriate alternate or remove it entirely</value>
  </data>
  <data name="UsePreferredTermsMessageTypeTypeParameterNoAlternate" xml:space="preserve">
    <value>On type {0}, replace the term '{1}' in generic type parameter name {2} with an appropriate alternate or remove it entirely</value>
  </data>
  <data name="UsePreferredTermsMessageMethodTypeParameterNoAlternate" xml:space="preserve">
    <value>On method {0}, replace the term '{1}' in generic type parameter name {2} with an appropriate alternate or remove it entirely</value>
  </data>
  <data name="UsePreferredTermsMessageTypeNoAlternate" xml:space="preserve">
    <value>Replace the term '{0}' in type name {1} with an appropriate alternate or remove it entirely</value>
  </data>
  <data name="UsePreferredTermsMessageMemberNoAlternate" xml:space="preserve">
    <value>Replace the term '{0}' in member name {1} with an appropriate alternate or remove it entirely</value>
  </data>
  <data name="OverrideEqualsAndOperatorEqualsOnValueTypesTitle" xml:space="preserve">
    <value>Override equals and operator equals on value types</value>
  </data>
  <data name="OverrideEqualsAndOperatorEqualsOnValueTypesDescription" xml:space="preserve">
    <value>For value types, the inherited implementation of Equals uses the Reflection library and compares the contents of all fields. Reflection is computationally expensive, and comparing every field for equality might be unnecessary. If you expect users to compare or sort instances, or to use instances as hash table keys, your value type should implement Equals.</value>
  </data>
  <data name="OverrideEqualsAndOperatorEqualsOnValueTypesMessageEquals" xml:space="preserve">
    <value>{0} should override Equals</value>
  </data>
  <data name="OverrideEqualsAndOperatorEqualsOnValueTypesMessageOpEquality" xml:space="preserve">
    <value>{0} should override the equality (==) and inequality (!=) operators</value>
  </data>
  <data name="PropertiesShouldNotReturnArraysTitle" xml:space="preserve">
    <value>Properties should not return arrays</value>
  </data>
  <data name="PropertiesShouldNotReturnArraysDescription" xml:space="preserve">
    <value>Arrays that are returned by properties are not write-protected, even when the property is read-only. To keep the array tamper-proof, the property must return a copy of the array. Typically, users will not understand the adverse performance implications of calling such a property.</value>
  </data>
  <data name="PropertiesShouldNotReturnArraysMessage" xml:space="preserve">
    <value>Properties should not return arrays</value>
  </data>
  <data name="AssembliesShouldHaveValidStrongNamesTitle" xml:space="preserve">
    <value>Assemblies should have valid strong names</value>
  </data>
  <data name="AssembliesShouldHaveValidStrongNamesDescription" xml:space="preserve">
    <value>The strong name protects clients from unknowingly loading an assembly that has been tampered with. Assemblies without strong names should not be deployed outside very limited scenarios. If you share or distribute assemblies that are not correctly signed, the assembly can be tampered with, the common language runtime might not load the assembly, or the user might have to disable verification on his or her computer.</value>
  </data>
  <data name="AssembliesShouldHaveValidStrongNamesMessageNoStrongName" xml:space="preserve">
    <value>Sign {0} with a strong name key.</value>
  </data>
  <data name="AssembliesShouldHaveValidStrongNamesMessageNotValid" xml:space="preserve">
    <value>Verify that {0} has a valid strong name before deploying.</value>
  </data>
  <data name="OverrideGetHashCodeOnOverridingEqualsTitle" xml:space="preserve">
    <value>Override GetHashCode on overriding Equals</value>
  </data>
  <data name="OverrideGetHashCodeOnOverridingEqualsDescription" xml:space="preserve">
    <value>GetHashCode returns a value, based on the current instance, that is suited for hashing algorithms and data structures such as a hash table. Two objects that are the same type and are equal must return the same hash code.</value>
  </data>
  <data name="OverrideGetHashCodeOnOverridingEqualsMessage" xml:space="preserve">
    <value>Override GetHashCode on overriding Equals</value>
  </data>
  <data name="OverrideEqualsOnOverloadingOperatorEqualsTitle" xml:space="preserve">
    <value>Override Equals on overloading operator equals</value>
  </data>
  <data name="OverrideEqualsOnOverloadingOperatorEqualsDescription" xml:space="preserve">
    <value>A public type implements the equality operator but does not override Object.Equals.</value>
  </data>
  <data name="OverrideEqualsOnOverloadingOperatorEqualsMessage" xml:space="preserve">
    <value>Override Equals on overloading operator equals</value>
  </data>
  <data name="Since_0_redefines_operator_1_it_should_also_redefine_operator_2" xml:space="preserve">
    <value>Since '{0}' redefines operator '{1}', it should also redefine operator '{2}'</value>
  </data>
  <data name="Generate_missing_operators" xml:space="preserve">
    <value>Generate missing operators</value>
  </data>
  <data name="OverrideEqualsOnOverloadingOperatorEqualsCodeActionTitle" xml:space="preserve">
    <value>Override object.Equals</value>
  </data>
  <data name="OverrideEqualsOnImplementingIEquatableCodeActionTitle" xml:space="preserve">
    <value>Override object.Equals</value>
  </data>
  <data name="OverrideGetHashCodeOnOverridingEqualsCodeActionTitle" xml:space="preserve">
    <value>Override object.GetHashCode</value>
  </data>
  <data name="MakeExceptionPublic" xml:space="preserve">
    <value>Make exception public</value>
  </data>
  <data name="InterfaceMethodsShouldBeCallableByChildTypesFix1" xml:space="preserve">
    <value>Make '{0}' protected.</value>
  </data>
  <data name="InterfaceMethodsShouldBeCallableByChildTypesFix2" xml:space="preserve">
    <value>Change '{0}' to a public interface implementation.</value>
  </data>
  <data name="InterfaceMethodsShouldBeCallableByChildTypesFix3" xml:space="preserve">
    <value>Make the containing type '{0}' sealed.</value>
  </data>
  <data name="StaticHolderTypeIsNotStatic" xml:space="preserve">
    <value>Type '{0}' is a static holder type but is neither static nor NotInheritable</value>
  </data>
  <data name="StaticHolderTypesShouldBeStaticOrNotInheritable" xml:space="preserve">
    <value>Static holder types should be Static or NotInheritable</value>
  </data>
  <data name="MakeClassStatic" xml:space="preserve">
    <value>Make Class Static</value>
  </data>
  <data name="OverrideObjectEqualsMessage" xml:space="preserve">
    <value>Type {0} should override Equals because it implements IEquatable&lt;T&gt;</value>
  </data>
  <data name="OverrideObjectEqualsTitle" xml:space="preserve">
    <value>Override Object.Equals(object) when implementing IEquatable&lt;T&gt;</value>
  </data>
  <data name="UseIntegralOrStringArgumentForIndexersDescription" xml:space="preserve">
    <value>Indexers, that is, indexed properties, should use integer or string types for the index. These types are typically used for indexing data structures and increase the usability of the library. Use of the Object type should be restricted to those cases where the specific integer or string type cannot be specified at design time. If the design requires other types for the index, reconsider whether the type represents a logical data store. If it does not represent a logical data store, use a method.</value>
  </data>
  <data name="UseIntegralOrStringArgumentForIndexersMessage" xml:space="preserve">
    <value>Use Integral Or String Argument For Indexers</value>
  </data>
  <data name="UseIntegralOrStringArgumentForIndexersTitle" xml:space="preserve">
    <value>Use Integral Or String Argument For Indexers</value>
  </data>
  <data name="DoNotDirectlyAwaitATaskDescription" xml:space="preserve">
    <value>When an asynchronous method awaits a Task directly, continuation occurs in the same thread that created the task. Consider calling Task.ConfigureAwait(Boolean) to signal your intention for continuation. Call ConfigureAwait(false) on the task to schedule continuations to the thread pool, thereby avoiding a deadlock on the UI thread. Passing false is a good option for app-independent libraries. Calling ConfigureAwait(true) on the task has the same behavior as not explicitly calling ConfigureAwait. By explicitly calling this method, you're letting readers know you intentionally want to perform the continuation on the original synchronization context.</value>
  </data>
  <data name="DoNotDirectlyAwaitATaskMessage" xml:space="preserve">
    <value>Consider calling ConfigureAwait on the awaited task</value>
  </data>
  <data name="DoNotDirectlyAwaitATaskTitle" xml:space="preserve">
    <value>Consider calling ConfigureAwait on the awaited task</value>
  </data>
  <data name="AppendConfigureAwaitFalse" xml:space="preserve">
    <value>Append .ConfigureAwait(false)</value>
  </data>
  <data name="AppendConfigureAwaitTrue" xml:space="preserve">
    <value>Append .ConfigureAwait(true)</value>
  </data>
  <data name="ImplementIEquatableWhenOverridingObjectEqualsDescription" xml:space="preserve">
    <value>When a type T overrides Object.Equals(object), the implementation must cast the object argument to the correct type T before performing the comparison. If the type implements IEquatable&lt;T&gt;, and therefore offers the method T.Equals(T), and if the argument is known at compile time to be of type T, then the compiler can call IEquatable&lt;T&gt;.Equals(T) instead of Object.Equals(object), and no cast is necessary, improving performance.</value>
  </data>
  <data name="OverrideObjectEqualsDescription" xml:space="preserve">
    <value>When a type T implements the interface IEquatable&lt;T&gt;, it suggests to a user who sees a call to the Equals method in source code that an instance of the type can be equated with an instance of any other type. The user might be confused if their attempt to equate the type with an instance of another type fails to compile. This violates the "principle of least surprise".</value>
  </data>
  <data name="RenameToTitle" xml:space="preserve">
    <value>Rename to '{0}'</value>
  </data>
  <data name="DoNotHideBaseClassMethodsDescription" xml:space="preserve">
    <value>A method in a base type is hidden by an identically named method in a derived type when the parameter signature of the derived method differs only by types that are more weakly derived than the corresponding types in the parameter signature of the base method.</value>
  </data>
  <data name="DoNotHideBaseClassMethodsMessage" xml:space="preserve">
    <value>Change or remove '{0}' because it hides a more specific base class method: '{1}'</value>
  </data>
  <data name="DoNotHideBaseClassMethodsTitle" xml:space="preserve">
    <value>Do not hide base class methods</value>
  </data>
  <data name="OverrideMethodsOnComparableTypesMessageBoth" xml:space="preserve">
    <value>{0} should define operator(s) '{1}' and Equals since it implements IComparable</value>
    <comment>1 is a comma-separated list</comment>
  </data>
  <data name="DoNotCatchGeneralExceptionTypesDescription" xml:space="preserve">
    <value>A general exception such as System.Exception or System.SystemException or a disallowed exception type is caught in a catch statement, or a general catch clause is used. General and disallowed exceptions should not be caught.</value>
  </data>
  <data name="DoNotCatchGeneralExceptionTypesMessage" xml:space="preserve">
    <value>Modify '{0}' to catch a more specific allowed exception type, or rethrow the exception</value>
  </data>
  <data name="DoNotCatchGeneralExceptionTypesTitle" xml:space="preserve">
    <value>Do not catch general exception types</value>
  </data>
  <data name="DoNotPrefixEnumValuesWithTypeNameDescription" xml:space="preserve">
    <value>An enumeration's values should not start with the type name of the enumeration.</value>
  </data>
  <data name="DoNotPrefixEnumValuesWithTypeNameMessage" xml:space="preserve">
    <value>Do not prefix enum values with the name of the enum type '{0}'. .</value>
  </data>
  <data name="DoNotPrefixEnumValuesWithTypeNameTitle" xml:space="preserve">
    <value>Do not prefix enum values with type name</value>
  </data>
  <data name="AvoidCallingProblematicMethodsTitle" xml:space="preserve">
    <value>Avoid calling problematic methods</value>
  </data>
  <data name="AvoidCallingProblematicMethodsDescription" xml:space="preserve">
    <value>A member calls a potentially dangerous or problematic method.</value>
  </data>
  <data name="AvoidCallingProblematicMethodsMessageSystemGCCollect" xml:space="preserve">
    <value>Remove the call to GC.Collect from {0}. It is usually unnecessary to force garbage collection, and doing so can severely degrade performance.</value>
  </data>
  <data name="AvoidCallingProblematicMethodsMessageSystemThreadingThreadResume" xml:space="preserve">
    <value>Remove the call to Thread.Resume from {0}. Suspending and resuming threads can be dangerous if the system is in the middle of a critical operation such as executing a class constructor of an important system type or resolving security for a shared assembly.</value>
  </data>
  <data name="AvoidCallingProblematicMethodsMessageSystemThreadingThreadSuspend" xml:space="preserve">
    <value>Remove the call to Thread.Suspend from {0}. Suspending and resuming threads can be dangerous if the system is in the middle of a critical operation such as executing a class constructor of an important system type or resolving security for a shared assembly.</value>
  </data>
  <data name="AvoidCallingProblematicMethodsMessageSystemTypeInvokeMember" xml:space="preserve">
    <value>Remove the call to System.Type.InvokeMember with BindingFlags.NonPublic from {0}. Taking a dependency on a private member increases the chance of a breaking change in the future.</value>
  </data>
  <data name="AvoidCallingProblematicMethodsMessageCoInitializeSecurity" xml:space="preserve">
    <value>{0} is a P/Invoke declaration to an OLE32 API that cannot be reliably called after the runtime has been initialized. The workaround is to write an unmanaged shim that will call the routine and then activate and call into managed code. You can do this using an export from a mixed-mode C++ DLL, by registering a managed component for use by COM, or by using the runtime hosting API.</value>
  </data>
  <data name="AvoidCallingProblematicMethodsMessageCoSetProxyBlanket" xml:space="preserve">
    <value>{0} is a P/Invoke declaration to an OLE32 API that cannot be reliably called against a runtime callable wrapper (a managed object wrapping a COM object). Runtime callable wrappers dynamically fetch interface pointers so the effect of the call might be arbitrarily lost. Runtime callable wrappers for a given COM object are also shared across an application domain so the call could possibly affect other users. Replace this call with a native wrapper COM object for the interface pointer that does the appropriate CoSetProxyBlanket calls.</value>
  </data>
  <data name="AvoidCallingProblematicMethodsMessageSystemRuntimeInteropServicesSafeHandleDangerousGetHandle" xml:space="preserve">
    <value>Remove the call to SafeHandle.DangerousGetHandle from {0}</value>
  </data>
  <data name="AvoidCallingProblematicMethodsMessageSystemReflectionAssemblyLoadFrom" xml:space="preserve">
    <value>Remove the call to Assembly.LoadFrom from {0}</value>
  </data>
  <data name="AvoidCallingProblematicMethodsMessageSystemReflectionAssemblyLoadFile" xml:space="preserve">
    <value>Remove the call to Assembly.LoadFile from {0}</value>
  </data>
  <data name="AvoidCallingProblematicMethodsMessageSystemReflectionAssemblyLoadWithPartialName" xml:space="preserve">
    <value>Remove the call to Assembly.LoadWithPartialName from {0}</value>
  </data>
  <data name="CategoryReliability" xml:space="preserve">
    <value>Reliability</value>
  </data>
  <data name="AvoidUsingCrefTagsWithAPrefixTitle" xml:space="preserve">
    <value>Avoid using cref tags with a prefix</value>
  </data>
  <data name="AvoidUsingCrefTagsWithAPrefixDescription" xml:space="preserve">
    <value>Use of cref tags with prefixes should be avoided, since it prevents the compiler from verifying references and the IDE from updating references during refactorings. It is permissible to suppress this error at a single documentation site if the cref must use a prefix because the type being mentioned is not findable by the compiler. For example, if a cref is mentioning a special attribute in the full framework but you're in a file that compiles against the portable framework, or if you want to reference a type at higher layer of Roslyn, you should suppress the error. You should not suppress the error just because you want to take a shortcut and avoid using the full syntax.</value>
  </data>
  <data name="AvoidUsingCrefTagsWithAPrefixMessage" xml:space="preserve">
    <value>Avoid using cref tags with a prefix</value>
  </data>
  <data name="VariableNamesShouldNotMatchFieldNamesTitle" xml:space="preserve">
    <value>Variable names should not match field names</value>
  </data>
  <data name="VariableNamesShouldNotMatchFieldNamesDescription" xml:space="preserve">
    <value>An instance method declares a parameter or a local variable whose name matches an instance field of the declaring type, leading to errors.</value>
  </data>
  <data name="VariableNamesShouldNotMatchFieldNamesMessageLocal" xml:space="preserve">
    <value>{0}, a variable declared in {1}, has the same name as an instance field on the type. Change the name of one of these items.</value>
  </data>
  <data name="VariableNamesShouldNotMatchFieldNamesMessageParameter" xml:space="preserve">
    <value>{0}, a parameter declared in {1}, has the same name as an instance field on the type. Change the name of one of these items.</value>
  </data>
  <data name="ReviewUnusedParametersTitle" xml:space="preserve">
    <value>Review unused parameters</value>
  </data>
  <data name="ReviewUnusedParametersDescription" xml:space="preserve">
    <value>Avoid unused paramereters in your code. If the parameter cannot be removed, then change its name so it starts with an underscore and is optionally followed by an integer, such as '_', '_1', '_2', etc. These are treated as special discard symbol names.</value>
  </data>
  <data name="ReviewUnusedParametersMessage" xml:space="preserve">
    <value>Parameter {0} of method {1} is never used. Remove the parameter or use it in the method body.</value>
  </data>
  <data name="RemoveUnusedParameterMessage" xml:space="preserve">
    <value>Remove unused parameter</value>
  </data>
  <data name="DoNotIgnoreMethodResultsTitle" xml:space="preserve">
    <value>Do not ignore method results</value>
  </data>
  <data name="DoNotIgnoreMethodResultsDescription" xml:space="preserve">
    <value>A new object is created but never used; or a method that creates and returns a new string is called and the new string is never used; or a COM or P/Invoke method returns an HRESULT or error code that is never used.</value>
  </data>
  <data name="DoNotIgnoreMethodResultsMessageObjectCreation" xml:space="preserve">
    <value>{0} creates a new instance of {1} which is never used. Pass the instance as an argument to another method, assign the instance to a variable, or remove the object creation if it is unnecessary.</value>
  </data>
  <data name="DoNotIgnoreMethodResultsMessageStringCreation" xml:space="preserve">
    <value>{0} calls {1} but does not use the new string instance that the method returns. Pass the instance as an argument to another method, assign the instance to a variable, or remove the call if it is unnecessary.</value>
  </data>
  <data name="DoNotIgnoreMethodResultsMessageHResultOrErrorCode" xml:space="preserve">
    <value>{0} calls {1} but does not use the HRESULT or error code that the method returns. This could lead to unexpected behavior in error conditions or low-resource situations. Use the result in a conditional statement, assign the result to a variable, or pass it as an argument to another method.</value>
  </data>
  <data name="DoNotIgnoreMethodResultsMessageTryParse" xml:space="preserve">
    <value>{0} calls {1} but does not explicitly check whether the conversion succeeded. Either use the return value in a conditional statement or verify that the call site expects that the out argument will be set to the default value when the conversion fails.</value>
  </data>
  <data name="AvoidUninstantiatedInternalClassesTitle" xml:space="preserve">
    <value>Avoid uninstantiated internal classes</value>
  </data>
  <data name="AvoidUninstantiatedInternalClassesDescription" xml:space="preserve">
    <value>An instance of an assembly-level type is not created by code in the assembly.</value>
  </data>
  <data name="AvoidUninstantiatedInternalClassesMessage" xml:space="preserve">
    <value>{0} is an internal class that is apparently never instantiated. If so, remove the code from the assembly. If this class is intended to contain only static members, make it static (Shared in Visual Basic).</value>
  </data>
  <data name="AvoidUnusedPrivateFieldsTitle" xml:space="preserve">
    <value>Avoid unused private fields</value>
  </data>
  <data name="AvoidUnusedPrivateFieldsDescription" xml:space="preserve">
    <value>Private fields were detected that do not appear to be accessed in the assembly.</value>
  </data>
  <data name="AvoidUnusedPrivateFieldsMessage" xml:space="preserve">
    <value>Unused field '{0}'</value>
  </data>
  <data name="DoNotIgnoreMethodResultsMessagePureMethod" xml:space="preserve">
    <value>{0} calls {1} but does not use the value the method returns. Because {1} is marked as a Pure method, it cannot have side effects. Use the result in a conditional statement, assign the result to a variable, or pass it as an argument to another method.</value>
  </data>
  <data name="UseNameOfInPlaceOfStringDescription" xml:space="preserve">
    <value>Using nameof helps keep your code valid when refactoring.</value>
  </data>
  <data name="UseNameOfInPlaceOfStringMessage" xml:space="preserve">
    <value>Use nameof in place of string literal '{0}'</value>
  </data>
  <data name="UseNameOfInPlaceOfStringTitle" xml:space="preserve">
    <value>Use nameof to express symbol names</value>
  </data>
  <data name="AvoidDeadConditionalCodeAlwaysTruFalseOrNullMessage" xml:space="preserve">
    <value>'{0}' is always '{1}'. Remove or refactor the condition(s) to avoid dead code.</value>
  </data>
  <data name="AvoidDeadConditionalCodeNeverNullMessage" xml:space="preserve">
    <value>'{0}' is never '{1}'. Remove or refactor the condition(s) to avoid dead code.</value>
  </data>
  <data name="AvoidDeadConditionalCodeTitle" xml:space="preserve">
    <value>Avoid dead conditional code</value>
  </data>
  <data name="AvoidExcessiveClassCouplingDescription" xml:space="preserve">
    <value>This rule measures class coupling by counting the number of unique type references that a symbol contains. Symbols that have a high degree of class coupling can be difficult to maintain. It is a good practice to have types and methods that exhibit low coupling and high cohesion. To fix this violation, try to redesign the code to reduce the number of types to which it is coupled.</value>
  </data>
  <data name="AvoidExcessiveClassCouplingMessage" xml:space="preserve">
    <value>'{0}' is coupled with '{1}' different types from '{2}' different namespaces. Rewrite or refactor the code to decrease its class coupling below '{3}'.</value>
  </data>
  <data name="AvoidExcessiveClassCouplingTitle" xml:space="preserve">
    <value>Avoid excessive class coupling</value>
  </data>
  <data name="AvoidExcessiveComplexityDescription" xml:space="preserve">
    <value>Cyclomatic complexity measures the number of linearly independent paths through the method, which is determined by the number and complexity of conditional branches. A low cyclomatic complexity generally indicates a method that is easy to understand, test, and maintain. The cyclomatic complexity is calculated from a control flow graph of the method and is given as follows: `cyclomatic complexity = the number of edges - the number of nodes + 1`, where a node represents a logic branch point and an edge represents a line between nodes.</value>
  </data>
  <data name="AvoidExcessiveComplexityMessage" xml:space="preserve">
    <value>'{0}' has a cyclomatic complexity of '{1}'. Rewrite or refactor the code to decrease its complexity below '{2}'.</value>
  </data>
  <data name="AvoidExcessiveComplexityTitle" xml:space="preserve">
    <value>Avoid excessive complexity</value>
  </data>
  <data name="AvoidExcessiveInheritanceDescription" xml:space="preserve">
    <value>Deeply nested type hierarchies can be difficult to follow, understand, and maintain. This rule limits analysis to hierarchies in the same module. To fix a violation of this rule, derive the type from a base type that is less deep in the inheritance hierarchy or eliminate some of the intermediate base types.</value>
  </data>
  <data name="AvoidExcessiveInheritanceMessage" xml:space="preserve">
    <value>'{0}' has an object hierarchy '{1}' levels deep within the defining module. If possible, eliminate base classes within the hierarchy to decrease its hierarchy level below '{2}': '{3}'.</value>
  </data>
  <data name="AvoidExcessiveInheritanceTitle" xml:space="preserve">
    <value>Avoid excessive inheritance</value>
  </data>
  <data name="AvoidUnmantainableCodeDescription" xml:space="preserve">
    <value>The maintainability index is calculated by using the following metrics: lines of code, program volume, and cyclomatic complexity. Program volume is a measure of the difficulty of understanding of a symbol that is based on the number of operators and operands in the code. Cyclomatic complexity is a measure of the structural complexity of the type or method. A low maintainability index indicates that code is probably difficult to maintain and would be a good candidate to redesign.</value>
  </data>
  <data name="AvoidUnmantainableCodeMessage" xml:space="preserve">
    <value>'{0}' has a maintainability index of '{1}'. Rewrite or refactor the code to increase its maintainability index (MI) above '{2}'.</value>
  </data>
  <data name="AvoidUnmantainableCodeTitle" xml:space="preserve">
    <value>Avoid unmaintainable code</value>
  </data>
  <data name="InvalidEntryInCodeMetricsConfigFileDescription" xml:space="preserve">
    <value>Invalid entry in code metrics rule specification file.</value>
  </data>
  <data name="InvalidEntryInCodeMetricsConfigFileMessage" xml:space="preserve">
    <value>Invalid entry '{0}' in code metrics rule specification file '{1}'</value>
  </data>
  <data name="InvalidEntryInCodeMetricsConfigFileTitle" xml:space="preserve">
    <value>Invalid entry in code metrics rule specification file</value>
  </data>
  <data name="UseLiteralsWhereAppropriateTitle" xml:space="preserve">
    <value>Use literals where appropriate</value>
  </data>
  <data name="UseLiteralsWhereAppropriateDescription" xml:space="preserve">
    <value>A field is declared static and read-only (Shared and ReadOnly in Visual Basic), and is initialized by using a value that is computable at compile time. Because the value that is assigned to the targeted field is computable at compile time, change the declaration to a const (Const in Visual Basic) field so that the value is computed at compile time instead of at run?time.</value>
  </data>
  <data name="UseLiteralsWhereAppropriateMessageDefault" xml:space="preserve">
    <value>Field '{0}' is declared as 'readonly' but is initialized with a constant value. Mark this field as 'const' instead.</value>
  </data>
  <data name="UseLiteralsWhereAppropriateMessageEmptyString" xml:space="preserve">
    <value>Field '{0}' is declared as 'readonly' but is initialized with an empty string (""). Mark this field as 'const' instead.</value>
  </data>
  <data name="DoNotInitializeUnnecessarilyTitle" xml:space="preserve">
    <value>Do not initialize unnecessarily</value>
  </data>
  <data name="DoNotInitializeUnnecessarilyDescription" xml:space="preserve">
    <value>The .NET runtime initializes all fields of reference types to their default values before running the constructor. In most cases, explicitly initializing a field to its default value in a constructor is redundant, adding maintenance costs and potentially degrading performance (such as with increased assembly size), and the explicit initialization can be removed.  In some cases, such as with static readonly fields that permanently retain their default value, consider instead changing them to be constants or properties.</value>
  </data>
  <data name="DoNotInitializeUnnecessarilyMessage" xml:space="preserve">
    <value>Member '{0}' is explicitly initialized to its default value</value>
  </data>
  <data name="DoNotInitializeUnnecessarilyFix" xml:space="preserve">
    <value>Remove the unnecessary assignment.</value>
  </data>
  <data name="PreferJaggedArraysOverMultidimensionalTitle" xml:space="preserve">
    <value>Prefer jagged arrays over multidimensional</value>
  </data>
  <data name="PreferJaggedArraysOverMultidimensionalDescription" xml:space="preserve">
    <value>A jagged array is an array whose elements are arrays. The arrays that make up the elements can be of different sizes, leading to less wasted space for some sets of data.</value>
  </data>
  <data name="PreferJaggedArraysOverMultidimensionalMessageDefault" xml:space="preserve">
    <value>{0} is a multidimensional array. Replace it with a jagged array if possible.</value>
  </data>
  <data name="PreferJaggedArraysOverMultidimensionalMessageReturn" xml:space="preserve">
    <value>{0} returns a multidimensional array of {1}. Replace it with a jagged array if possible.</value>
  </data>
  <data name="PreferJaggedArraysOverMultidimensionalMessageBody" xml:space="preserve">
    <value>{0} uses a multidimensional array of {1}. Replace it with a jagged array if possible.</value>
  </data>
  <data name="MarkMembersAsStaticTitle" xml:space="preserve">
    <value>Mark members as static</value>
  </data>
  <data name="MarkMembersAsStaticDescription" xml:space="preserve">
    <value>Members that do not access instance data or call instance methods can be marked as static. After you mark the methods as static, the compiler will emit nonvirtual call sites to these members. This can give you a measurable performance gain for performance-sensitive code.</value>
  </data>
  <data name="MarkMembersAsStaticMessage" xml:space="preserve">
    <value>Member '{0}' does not access instance data and can be marked as static</value>
  </data>
  <data name="ReviewVisibleEventHandlersTitle" xml:space="preserve">
    <value>Review visible event handlers</value>
  </data>
  <data name="ReviewVisibleEventHandlersDescription" xml:space="preserve">
    <value>A public or protected event-handling method was detected. Event-handling methods should not be exposed unless absolutely necessary.</value>
  </data>
  <data name="ReviewVisibleEventHandlersMessageDefault" xml:space="preserve">
    <value>Consider making '{0}' not externally visible</value>
  </data>
  <data name="SealMethodsThatSatisfyPrivateInterfacesTitle" xml:space="preserve">
    <value>Seal methods that satisfy private interfaces</value>
  </data>
  <data name="SealMethodsThatSatisfyPrivateInterfacesDescription" xml:space="preserve">
    <value>An inheritable public type provides an overridable method implementation of an internal (Friend in Visual Basic) interface. To fix a violation of this rule, prevent the method from being overridden outside the assembly.</value>
  </data>
  <data name="SealMethodsThatSatisfyPrivateInterfacesMessage" xml:space="preserve">
    <value>Seal methods that satisfy private interfaces</value>
  </data>
  <data name="RemoveEmptyFinalizers" xml:space="preserve">
    <value>Remove empty Finalizers</value>
  </data>
  <data name="RemoveEmptyFinalizersDescription" xml:space="preserve">
    <value>Finalizers should be avoided where possible, to avoid the additional performance overhead involved in tracking object lifetime.</value>
  </data>
  <data name="DoNotCallOverridableMethodsInConstructors" xml:space="preserve">
    <value>Do not call overridable methods in constructors</value>
  </data>
  <data name="DoNotCallOverridableMethodsInConstructorsDescription" xml:space="preserve">
    <value>Virtual methods defined on the class should not be called from constructors. If a derived class has overridden the method, the derived class version will be called (before the derived class constructor is called).</value>
  </data>
  <data name="RethrowToPreserveStackDetailsMessage" xml:space="preserve">
    <value>Re-throwing caught exception changes stack information</value>
  </data>
  <data name="RethrowToPreserveStackDetailsTitle" xml:space="preserve">
    <value>Rethrow to preserve stack details</value>
  </data>
  <data name="MakeDeclaringTypeInternal" xml:space="preserve">
    <value>Make declaring type internal.</value>
  </data>
  <data name="MakeDeclaringTypeSealed" xml:space="preserve">
    <value>Make declaring type sealed.</value>
  </data>
  <data name="MakeMemberNotOverridable" xml:space="preserve">
    <value>Make member not overridable.</value>
  </data>
  <data name="DoNotRaiseExceptionsInExceptionClausesDescription" xml:space="preserve">
    <value>When an exception is raised in a finally clause, the new exception hides the active exception. This makes the original error difficult to detect and debug.</value>
  </data>
  <data name="DoNotRaiseExceptionsInExceptionClausesMessageFinally" xml:space="preserve">
    <value>Do not raise an exception from within a finally clause. .</value>
  </data>
  <data name="DoNotRaiseExceptionsInExceptionClausesTitle" xml:space="preserve">
    <value>Do not raise exceptions in finally clauses</value>
  </data>
  <data name="UseLiteralsWhereAppropriateCodeActionTitle" xml:space="preserve">
    <value>Change to constant</value>
  </data>
  <data name="AvoidDuplicateElementInitializationDescription" xml:space="preserve">
    <value>Indexed elements in objects initializers must initialize unique elements. A duplicate index might overwrite a previous element initialization.</value>
  </data>
  <data name="AvoidDuplicateElementInitializationMessage" xml:space="preserve">
    <value>Redundant element initialization at index '{0}'. Object initializer has another element initializer with the same index that overwrites this value.</value>
  </data>
  <data name="AvoidDuplicateElementInitializationTitle" xml:space="preserve">
    <value>Do not duplicate indexed element initializations</value>
  </data>
  <data name="RemoveRedundantElementInitializationCodeFixTitle" xml:space="preserve">
    <value>Remove redundant element initializer</value>
  </data>
  <data name="ValidateArgumentsOfPublicMethodsDescription" xml:space="preserve">
    <value>An externally visible method dereferences one of its reference arguments without verifying whether that argument is null (Nothing in Visual Basic). All reference arguments that are passed to externally visible methods should be checked against null. If appropriate, throw an ArgumentNullException when the argument is null or add a Code Contract precondition asserting non-null argument. If the method is designed to be called only by known assemblies, you should make the method internal.</value>
  </data>
  <data name="ValidateArgumentsOfPublicMethodsMessage" xml:space="preserve">
    <value>In externally visible method '{0}', validate parameter '{1}' is non-null before using it. If appropriate, throw an ArgumentNullException when the argument is null or add a Code Contract precondition asserting non-null argument.</value>
  </data>
  <data name="ValidateArgumentsOfPublicMethodsTitle" xml:space="preserve">
    <value>Validate arguments of public methods</value>
  </data>
  <data name="MarkMembersAsStaticCodeFix" xml:space="preserve">
    <value>Make static</value>
  </data>
  <data name="MarkMembersAsStaticCodeFix_WarningAnnotation" xml:space="preserve">
    <value>Some references to '{0}' could not be fixed, they should be fixed manually.</value>
  </data>
  <data name="AvoidPropertySelfAssignmentTitle" xml:space="preserve">
    <value>Do not assign a property to itself</value>
  </data>
  <data name="AvoidPropertySelfAssignmentMessage" xml:space="preserve">
    <value>The property {0} should not be assigned to itself</value>
  </data>
  <data name="AssigningSymbolAndItsMemberInSameStatementDescription" xml:space="preserve">
    <value>Assigning to a symbol and its member (field/property) in the same statement is not recommended. It is not clear if the member access was intended to use symbol's old value prior to the assignment or new value from the assignment in this statement. For clarity, consider splitting the assignments into separate statements.</value>
  </data>
  <data name="AssigningSymbolAndItsMemberInSameStatementMessage" xml:space="preserve">
    <value>Symbol '{0}' and its member '{1}' are both assigned in the same statement. You are at risk of assigning the member of an unintended object.</value>
  </data>
  <data name="AssigningSymbolAndItsMemberInSameStatementTitle" xml:space="preserve">
    <value>Assigning symbol and its member in the same statement</value>
  </data>
  <data name="AvoidInfiniteRecursionMessageSure" xml:space="preserve">
    <value>Do not assign the property within its setter. This call will result in an infinite recursion.</value>
  </data>
  <data name="AvoidInfiniteRecursionTitle" xml:space="preserve">
    <value>Avoid infinite recursion</value>
  </data>
  <data name="AvoidInfiniteRecursionMessageMaybe" xml:space="preserve">
    <value>Do not assign the property within its setter. This call might result in an infinite recursion.</value>
  </data>
  <data name="AvoidOutParametersDescription" xml:space="preserve">
    <value>Passing types by reference (using 'out' or 'ref') requires experience with pointers, understanding how value types and reference types differ, and handling methods with multiple return values. Also, the difference between 'out' and 'ref' parameters is not widely understood.</value>
  </data>
  <data name="AvoidOutParametersMessage" xml:space="preserve">
    <value>Avoid 'out' parameters as they are not designed for general audience</value>
  </data>
  <data name="AvoidOutParametersTitle" xml:space="preserve">
    <value>Avoid out parameters</value>
  </data>
  <data name="EnumShouldNotHaveDuplicatedValuesMessageDuplicatedBitwiseValuePart" xml:space="preserve">
    <value>The field reference '{0}' is duplicated in this bitwise initialization</value>
  </data>
  <data name="EnumShouldNotHaveDuplicatedValuesMessageDuplicatedValue" xml:space="preserve">
    <value>The enum member '{0}' has the same constant value '{1}' as member '{2}'</value>
  </data>
  <data name="EnumShouldNotHaveDuplicatedValuesTitle" xml:space="preserve">
    <value>Enums values should not be duplicated</value>
  </data>
  <data name="DoNotDeclareProtectedMembersInSealedTypesDescription" xml:space="preserve">
    <value>Types declare protected members so that inheriting types can access or override the member. By definition, you cannot inherit from a sealed type, which means that protected methods on sealed types cannot be called.</value>
  </data>
  <data name="DoNotDeclareProtectedMembersInSealedTypesMessage" xml:space="preserve">
    <value>'{0}' is a new protected member in the 'NonInheritable' class '{1}'</value>
  </data>
  <data name="DoNotDeclareProtectedMembersInSealedTypesTitle" xml:space="preserve">
    <value>Do not declare protected member in sealed type</value>
  </data>
  <data name="AvoidExcessiveParametersOnGenericTypesDescription" xml:space="preserve">
    <value>The more type parameters a generic type contains, the more difficult it is to know and remember what each type parameter represents.</value>
  </data>
  <data name="AvoidExcessiveParametersOnGenericTypesMessage" xml:space="preserve">
    <value>Consider a design where '{0}' has no more than {1} type parameters</value>
  </data>
  <data name="AvoidExcessiveParametersOnGenericTypesTitle" xml:space="preserve">
    <value>Avoid excessive parameters on generic types</value>
  </data>
  <data name="DoNotIgnoreMethodResultsMessageLinqMethod" xml:space="preserve">
    <value>'{0}' calls '{1}' but does not use the value the method returns. Linq methods are known to not have side effects. Use the result in a conditional statement, assign the result to a variable, or pass it as an argument to another method.</value>
  </data>
  <data name="DoNotNameEnumValuesReservedDescription" xml:space="preserve">
    <value>This rule assumes that an enumeration member that has a name that contains "reserved" is not currently used but is a placeholder to be renamed or removed in a future version. Renaming or removing a member is a breaking change.</value>
  </data>
  <data name="DoNotNameEnumValuesReservedMessage" xml:space="preserve">
    <value>If '{0}.{1}' is not used in the current implementation, remove it. Otherwise give it a meaningful name.</value>
  </data>
  <data name="DoNotNameEnumValuesReservedTitle" xml:space="preserve">
    <value>Do not name enum values 'Reserved'</value>
  </data>
  <data name="DoNotExposeGenericListsDescription" xml:space="preserve">
    <value>System.Collections.Generic.List&lt;T&gt; is a generic collection that's designed for performance and not inheritance. List&lt;T&gt; does not contain virtual members that make it easier to change the behavior of an inherited class.</value>
  </data>
  <data name="DoNotExposeGenericListsMessage" xml:space="preserve">
    <value>Change '{0}' in '{1}' to use 'Collection&lt;T&gt;', 'ReadOnlyCollection&lt;T&gt;' or 'KeyedCollection&lt;K,V&gt;'</value>
  </data>
  <data name="DoNotExposeGenericListsTitle" xml:space="preserve">
    <value>Do not expose generic lists</value>
  </data>
  <data name="DoNotDeclareEventFieldsAsVirtualDescription" xml:space="preserve">
    <value>Do not declare virtual events in a base class. Overridden events in a derived class have undefined behavior. The C# compiler does not handle this correctly and it is unpredictable whether a subscriber to the derived event will actually be subscribing to the base class event.</value>
  </data>
  <data name="DoNotDeclareEventFieldsAsVirtualMessage" xml:space="preserve">
    <value>Event '{0}' should not be declared virtual</value>
  </data>
  <data name="DoNotDeclareEventFieldsAsVirtualTitle" xml:space="preserve">
    <value>Do not declare event fields as virtual</value>
  </data>
  <data name="DoNotOverloadOperatorEqualsOnReferenceTypesDescription" xml:space="preserve">
    <value>For reference types, the default implementation of the equality operator is almost always correct. By default, two references are equal only if they point to the same object. If the operator is providing meaningful value equality, the type should implement the generic 'System.IEquatable' interface.</value>
  </data>
  <data name="DoNotOverloadOperatorEqualsOnReferenceTypesMessage" xml:space="preserve">
    <value>'{0}' should not overload the equality operator</value>
  </data>
  <data name="DoNotOverloadOperatorEqualsOnReferenceTypesTitle" xml:space="preserve">
    <value>Do not overload equality operator on reference types</value>
  </data>
  <data name="DoNotPassTypesByReferenceMessage" xml:space="preserve">
    <value>Consider a design that does not require that '{0}' be a reference parameter</value>
  </data>
  <data name="DoNotPassTypesByReferenceTitle" xml:space="preserve">
    <value>Do not pass types by reference</value>
  </data>
  <data name="DoNotPassTypesByReferenceDescription" xml:space="preserve">
    <value>Passing types by reference (using out or ref) requires experience with pointers, understanding how value types and reference types differ, and handling methods that have multiple return values. Also, the difference between out and ref parameters is not widely understood.</value>
  </data>
  <data name="EventsShouldNotHaveBeforeOrAfterPrefixDescription" xml:space="preserve">
    <value>Event names should describe the action that raises the event. To name related events that are raised in a specific sequence, use the present or past tense to indicate the relative position in the sequence of actions. For example, when naming a pair of events that is raised when closing a resource, you might name it 'Closing' and 'Closed', instead of 'BeforeClose' and 'AfterClose'.</value>
  </data>
  <data name="EventsShouldNotHaveBeforeOrAfterPrefixMessage" xml:space="preserve">
    <value>Events should not have 'Before' or 'After' prefix</value>
  </data>
  <data name="EventsShouldNotHaveBeforeOrAfterPrefixTitle" xml:space="preserve">
    <value>Events should not have 'Before' or 'After' prefix</value>
  </data>
  <data name="DoNotIgnoreMethodResultsMessageUserDefinedMethod" xml:space="preserve">
    <value>'{0}' calls '{1}' but does not use the value the method returns. This method is defined as a user-option. Use the result in a conditional statement, assign the result to a variable, or pass it as an argument to another method.</value>
  </data>
</root><|MERGE_RESOLUTION|>--- conflicted
+++ resolved
@@ -1,17 +1,17 @@
 ﻿<?xml version="1.0" encoding="utf-8"?>
 <root>
-  <!-- 
-    Microsoft ResX Schema 
-    
+  <!--
+    Microsoft ResX Schema
+
     Version 2.0
-    
-    The primary goals of this format is to allow a simple XML format 
-    that is mostly human readable. The generation and parsing of the 
-    various data types are done through the TypeConverter classes 
+
+    The primary goals of this format is to allow a simple XML format
+    that is mostly human readable. The generation and parsing of the
+    various data types are done through the TypeConverter classes
     associated with the data types.
-    
+
     Example:
-    
+
     ... ado.net/XML headers & schema ...
     <resheader name="resmimetype">text/microsoft-resx</resheader>
     <resheader name="version">2.0</resheader>
@@ -26,36 +26,36 @@
         <value>[base64 mime encoded string representing a byte array form of the .NET Framework object]</value>
         <comment>This is a comment</comment>
     </data>
-                
-    There are any number of "resheader" rows that contain simple 
+
+    There are any number of "resheader" rows that contain simple
     name/value pairs.
-    
-    Each data row contains a name, and value. The row also contains a 
-    type or mimetype. Type corresponds to a .NET class that support 
-    text/value conversion through the TypeConverter architecture. 
-    Classes that don't support this are serialized and stored with the 
+
+    Each data row contains a name, and value. The row also contains a
+    type or mimetype. Type corresponds to a .NET class that support
+    text/value conversion through the TypeConverter architecture.
+    Classes that don't support this are serialized and stored with the
     mimetype set.
-    
-    The mimetype is used for serialized objects, and tells the 
-    ResXResourceReader how to depersist the object. This is currently not 
+
+    The mimetype is used for serialized objects, and tells the
+    ResXResourceReader how to depersist the object. This is currently not
     extensible. For a given mimetype the value must be set accordingly:
-    
-    Note - application/x-microsoft.net.object.binary.base64 is the format 
-    that the ResXResourceWriter will generate, however the reader can 
+
+    Note - application/x-microsoft.net.object.binary.base64 is the format
+    that the ResXResourceWriter will generate, however the reader can
     read any of the formats listed below.
-    
+
     mimetype: application/x-microsoft.net.object.binary.base64
-    value   : The object must be serialized with 
+    value   : The object must be serialized with
             : System.Runtime.Serialization.Formatters.Binary.BinaryFormatter
             : and then encoded with base64 encoding.
-    
+
     mimetype: application/x-microsoft.net.object.soap.base64
-    value   : The object must be serialized with 
+    value   : The object must be serialized with
             : System.Runtime.Serialization.Formatters.Soap.SoapFormatter
             : and then encoded with base64 encoding.
 
     mimetype: application/x-microsoft.net.object.bytearray.base64
-    value   : The object must be serialized into a byte array 
+    value   : The object must be serialized into a byte array
             : using a System.ComponentModel.TypeConverter
             : and then encoded with base64 encoding.
     -->
@@ -611,11 +611,7 @@
     <value>This rule assumes that the parameter represents a Uniform Resource Identifier (URI). A string representation or a URI is prone to parsing and encoding errors, and can lead to security vulnerabilities. 'System.Uri' class provides these services in a safe and secure manner.</value>
   </data>
   <data name="UriParametersShouldNotBeStringsMessage" xml:space="preserve">
-<<<<<<< HEAD
-    <value>Change the type of parameter {0} of method {1} from string to System.Uri, or provide an overload to {1} that allows {0} to be passed as a System.Uri object</value>
-=======
-    <value>Change the type of parameter '{0}' of method '{1}' from 'string' to 'System.Uri', or provide an overload to '{1}' that allows '{0}' to be passed as a 'System.Uri' object.</value>
->>>>>>> b5a99231
+    <value>Change the type of parameter '{0}' of method '{1}' from 'string' to 'System.Uri', or provide an overload to '{1}' that allows '{0}' to be passed as a 'System.Uri' object</value>
   </data>
   <data name="UriReturnValuesShouldNotBeStringsTitle" xml:space="preserve">
     <value>URI-like return values should not be strings</value>
@@ -624,11 +620,7 @@
     <value>This rule assumes that the method returns a URI. A string representation of a URI is prone to parsing and encoding errors, and can lead to security vulnerabilities. The System.Uri class provides these services in a safe and secure manner.</value>
   </data>
   <data name="UriReturnValuesShouldNotBeStringsMessage" xml:space="preserve">
-<<<<<<< HEAD
-    <value>Change the return type of method {0} from string to System.Uri</value>
-=======
     <value>Change the return type of method '{0}' from 'string' to 'System.Uri'</value>
->>>>>>> b5a99231
   </data>
   <data name="UriPropertiesShouldNotBeStringsTitle" xml:space="preserve">
     <value>URI-like properties should not be strings</value>
@@ -637,11 +629,7 @@
     <value>This rule assumes that the property represents a Uniform Resource Identifier (URI). A string representation of a URI is prone to parsing and encoding errors, and can lead to security vulnerabilities. The System.Uri class provides these services in a safe and secure manner.</value>
   </data>
   <data name="UriPropertiesShouldNotBeStringsMessage" xml:space="preserve">
-<<<<<<< HEAD
-    <value>Change the type of property {0} from string to System.Uri</value>
-=======
     <value>Change the type of property '{0}' from 'string' to 'System.Uri'</value>
->>>>>>> b5a99231
   </data>
   <data name="ImplementIDisposableCorrectlyTitle" xml:space="preserve">
     <value>Implement IDisposable Correctly</value>
