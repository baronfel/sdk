// Copyright (c) Microsoft.  All Rights Reserved.  Licensed under the Apache License, Version 2.0.  See License.txt in the project root for license information.

using System.Collections.Immutable;
using Microsoft.CodeAnalysis.Diagnostics;
using Microsoft.CodeAnalysis;

namespace Microsoft.CodeQuality.Analyzers.ApiReview
{
    /// <summary>
    /// CA2001: Avoid calling problematic methods
    /// </summary>
    public abstract class AvoidCallingProblematicMethodsAnalyzer : DiagnosticAnalyzer
    {
        internal const string RuleId = "CA2001";

        /*private static readonly LocalizableString s_localizableTitle = new LocalizableResourceString(nameof(MicrosoftCodeQualityAnalyzersResources.AvoidCallingProblematicMethodsTitle), MicrosoftCodeQualityAnalyzersResources.ResourceManager, typeof(MicrosoftCodeQualityAnalyzersResources));

        private static readonly LocalizableString s_localizableMessageSystemGCCollect = new LocalizableResourceString(nameof(MicrosoftCodeQualityAnalyzersResources.AvoidCallingProblematicMethodsMessageSystemGCCollect), MicrosoftCodeQualityAnalyzersResources.ResourceManager, typeof(MicrosoftCodeQualityAnalyzersResources));
        private static readonly LocalizableString s_localizableMessageSystemThreadingThreadResume = new LocalizableResourceString(nameof(MicrosoftCodeQualityAnalyzersResources.AvoidCallingProblematicMethodsMessageSystemThreadingThreadResume), MicrosoftCodeQualityAnalyzersResources.ResourceManager, typeof(MicrosoftCodeQualityAnalyzersResources));
        private static readonly LocalizableString s_localizableMessageSystemThreadingThreadSuspend = new LocalizableResourceString(nameof(MicrosoftCodeQualityAnalyzersResources.AvoidCallingProblematicMethodsMessageSystemThreadingThreadSuspend), MicrosoftCodeQualityAnalyzersResources.ResourceManager, typeof(MicrosoftCodeQualityAnalyzersResources));
        private static readonly LocalizableString s_localizableMessageSystemTypeInvokeMember = new LocalizableResourceString(nameof(MicrosoftCodeQualityAnalyzersResources.AvoidCallingProblematicMethodsMessageSystemTypeInvokeMember), MicrosoftCodeQualityAnalyzersResources.ResourceManager, typeof(MicrosoftCodeQualityAnalyzersResources));
        private static readonly LocalizableString s_localizableMessageCoInitializeSecurity = new LocalizableResourceString(nameof(MicrosoftCodeQualityAnalyzersResources.AvoidCallingProblematicMethodsMessageCoInitializeSecurity), MicrosoftCodeQualityAnalyzersResources.ResourceManager, typeof(MicrosoftCodeQualityAnalyzersResources));
        private static readonly LocalizableString s_localizableMessageCoSetProxyBlanket = new LocalizableResourceString(nameof(MicrosoftCodeQualityAnalyzersResources.AvoidCallingProblematicMethodsMessageCoSetProxyBlanket), MicrosoftCodeQualityAnalyzersResources.ResourceManager, typeof(MicrosoftCodeQualityAnalyzersResources));
        private static readonly LocalizableString s_localizableMessageSystemRuntimeInteropServicesSafeHandleDangerousGetHandle = new LocalizableResourceString(nameof(MicrosoftCodeQualityAnalyzersResources.AvoidCallingProblematicMethodsMessageSystemRuntimeInteropServicesSafeHandleDangerousGetHandle), MicrosoftCodeQualityAnalyzersResources.ResourceManager, typeof(MicrosoftCodeQualityAnalyzersResources));
        private static readonly LocalizableString s_localizableMessageSystemReflectionAssemblyLoadFrom = new LocalizableResourceString(nameof(MicrosoftCodeQualityAnalyzersResources.AvoidCallingProblematicMethodsMessageSystemReflectionAssemblyLoadFrom), MicrosoftCodeQualityAnalyzersResources.ResourceManager, typeof(MicrosoftCodeQualityAnalyzersResources));
        private static readonly LocalizableString s_localizableMessageSystemReflectionAssemblyLoadFile = new LocalizableResourceString(nameof(MicrosoftCodeQualityAnalyzersResources.AvoidCallingProblematicMethodsMessageSystemReflectionAssemblyLoadFile), MicrosoftCodeQualityAnalyzersResources.ResourceManager, typeof(MicrosoftCodeQualityAnalyzersResources));
        private static readonly LocalizableString s_localizableMessageSystemReflectionAssemblyLoadWithPartialName = new LocalizableResourceString(nameof(MicrosoftCodeQualityAnalyzersResources.AvoidCallingProblematicMethodsMessageSystemReflectionAssemblyLoadWithPartialName), MicrosoftCodeQualityAnalyzersResources.ResourceManager, typeof(MicrosoftCodeQualityAnalyzersResources));
        private static readonly LocalizableString s_localizableDescription = new LocalizableResourceString(nameof(MicrosoftCodeQualityAnalyzersResources.AvoidCallingProblematicMethodsDescription), MicrosoftCodeQualityAnalyzersResources.ResourceManager, typeof(MicrosoftCodeQualityAnalyzersResources));

        internal static DiagnosticDescriptor SystemGCCollectRule = DiagnosticDescriptorHelper.Create(RuleId,
                                                                             s_localizableTitle,
                                                                             s_localizableMessageSystemGCCollect,
                                                                             DiagnosticCategory.Reliability,
                                                                             RuleLevel.Disabled,
                                                                             description: s_localizableDescription,
                                                                             isPortedFxCopRule: true,
                                                                             isDataflowRule: false,
                                                                             isEnabledByDefaultInFxCopAnalyzers: false,
                                                                             isEnabledByDefaultInAggressiveMode: false);
        internal static DiagnosticDescriptor SystemThreadingThreadResumeRule = DiagnosticDescriptorHelper.Create(RuleId,
                                                                             s_localizableTitle,
                                                                             s_localizableMessageSystemThreadingThreadResume,
                                                                             DiagnosticCategory.Reliability,
                                                                             RuleLevel.Disabled,
                                                                             description: s_localizableDescription,
                                                                             isPortedFxCopRule: true,
                                                                             isDataflowRule: false,
                                                                             isEnabledByDefaultInFxCopAnalyzers: false,
                                                                             isEnabledByDefaultInAggressiveMode: false);
        internal static DiagnosticDescriptor SystemThreadingThreadSuspendRule = DiagnosticDescriptorHelper.Create(RuleId,
                                                                             s_localizableTitle,
                                                                             s_localizableMessageSystemThreadingThreadSuspend,
                                                                             DiagnosticCategory.Reliability,
                                                                             RuleLevel.Disabled,
                                                                             description: s_localizableDescription,
                                                                             isPortedFxCopRule: true,
                                                                             isDataflowRule: false,
                                                                             isEnabledByDefaultInFxCopAnalyzers: false,
                                                                             isEnabledByDefaultInAggressiveMode: false);
        internal static DiagnosticDescriptor SystemTypeInvokeMemberRule = DiagnosticDescriptorHelper.Create(RuleId,
                                                                             s_localizableTitle,
                                                                             s_localizableMessageSystemTypeInvokeMember,
                                                                             DiagnosticCategory.Reliability,
                                                                             RuleLevel.Disabled,
                                                                             description: s_localizableDescription,
                                                                             isPortedFxCopRule: true,
                                                                             isDataflowRule: false,
                                                                             isEnabledByDefaultInFxCopAnalyzers: false,
                                                                             isEnabledByDefaultInAggressiveMode: false);
        internal static DiagnosticDescriptor CoInitializeSecurityRule = DiagnosticDescriptorHelper.Create(RuleId,
                                                                             s_localizableTitle,
                                                                             s_localizableMessageCoInitializeSecurity,
                                                                             DiagnosticCategory.Reliability,
                                                                             RuleLevel.Disabled,
                                                                             description: s_localizableDescription,
                                                                             isPortedFxCopRule: true,
                                                                             isDataflowRule: false,
                                                                             isEnabledByDefaultInFxCopAnalyzers: false,
                                                                             isEnabledByDefaultInAggressiveMode: false);
        internal static DiagnosticDescriptor CoSetProxyBlanketRule = DiagnosticDescriptorHelper.Create(RuleId,
                                                                             s_localizableTitle,
                                                                             s_localizableMessageCoSetProxyBlanket,
                                                                             DiagnosticCategory.Reliability,
                                                                             RuleLevel.Disabled,
                                                                             description: s_localizableDescription,
                                                                             isPortedFxCopRule: true,
                                                                             isDataflowRule: false,
                                                                             isEnabledByDefaultInFxCopAnalyzers: false,
                                                                             isEnabledByDefaultInAggressiveMode: false);
        internal static DiagnosticDescriptor SystemRuntimeInteropServicesSafeHandleDangerousGetHandleRule = DiagnosticDescriptorHelper.Create(RuleId,
                                                                             s_localizableTitle,
                                                                             s_localizableMessageSystemRuntimeInteropServicesSafeHandleDangerousGetHandle,
                                                                             DiagnosticCategory.Reliability,
                                                                             RuleLevel.Disabled,
                                                                             description: s_localizableDescription,
                                                                             isPortedFxCopRule: true,
                                                                             isDataflowRule: false,
                                                                             isEnabledByDefaultInFxCopAnalyzers: false,
                                                                             isEnabledByDefaultInAggressiveMode: false);
        internal static DiagnosticDescriptor SystemReflectionAssemblyLoadFromRule = DiagnosticDescriptorHelper.Create(RuleId,
                                                                             s_localizableTitle,
                                                                             s_localizableMessageSystemReflectionAssemblyLoadFrom,
                                                                             DiagnosticCategory.Reliability,
                                                                             RuleLevel.Disabled,
                                                                             description: s_localizableDescription,
                                                                             isPortedFxCopRule: true,
                                                                             isDataflowRule: false,
                                                                             isEnabledByDefaultInFxCopAnalyzers: false,
                                                                             isEnabledByDefaultInAggressiveMode: false);
        internal static DiagnosticDescriptor SystemReflectionAssemblyLoadFileRule = DiagnosticDescriptorHelper.Create(RuleId,
                                                                             s_localizableTitle,
                                                                             s_localizableMessageSystemReflectionAssemblyLoadFile,
                                                                             DiagnosticCategory.Reliability,
                                                                             RuleLevel.Disabled,
                                                                             description: s_localizableDescription,
                                                                             isPortedFxCopRule: true,
                                                                             isDataflowRule: false,
                                                                             isEnabledByDefaultInFxCopAnalyzers: false,
                                                                             isEnabledByDefaultInAggressiveMode: false);
        internal static DiagnosticDescriptor SystemReflectionAssemblyLoadWithPartialNameRule = DiagnosticDescriptorHelper.Create(RuleId,
                                                                             s_localizableTitle,
                                                                             s_localizableMessageSystemReflectionAssemblyLoadWithPartialName,
                                                                             DiagnosticCategory.Reliability,
                                                                             RuleLevel.Disabled,
                                                                             description: s_localizableDescription,
                                                                             isPortedFxCopRule: true,
                                                                             isDataflowRule: false,
<<<<<<< HEAD
                                                                             isEnabledByDefaultInFxCopAnalyzers: false,
                                                                             isEnabledByDefaultInAggressiveMode: false);
=======
                                                                             isEnabledByDefaultInFxCopAnalyzers: false);*/
>>>>>>> ceec12b4

        public override ImmutableArray<DiagnosticDescriptor> SupportedDiagnostics => ImmutableArray<DiagnosticDescriptor>.Empty;
        // ImmutableArray.Create(SystemGCCollectRule, SystemThreadingThreadResumeRule, SystemThreadingThreadSuspendRule, SystemTypeInvokeMemberRule, CoInitializeSecurityRule, CoSetProxyBlanketRule, SystemRuntimeInteropServicesSafeHandleDangerousGetHandleRule, SystemReflectionAssemblyLoadFromRule, SystemReflectionAssemblyLoadFileRule, SystemReflectionAssemblyLoadWithPartialNameRule);

#pragma warning disable RS1025 // Configure generated code analysis
        public override void Initialize(AnalysisContext analysisContext)
#pragma warning restore RS1025 // Configure generated code analysis
        {
            analysisContext.EnableConcurrentExecution();

            // TODO: Configure generated code analysis.
            //analysisContext.ConfigureGeneratedCodeAnalysis(GeneratedCodeAnalysisFlags.None);
        }
    }
}<|MERGE_RESOLUTION|>--- conflicted
+++ resolved
@@ -35,8 +35,7 @@
                                                                              description: s_localizableDescription,
                                                                              isPortedFxCopRule: true,
                                                                              isDataflowRule: false,
-                                                                             isEnabledByDefaultInFxCopAnalyzers: false,
-                                                                             isEnabledByDefaultInAggressiveMode: false);
+                                                                             isEnabledByDefaultInFxCopAnalyzers: false);
         internal static DiagnosticDescriptor SystemThreadingThreadResumeRule = DiagnosticDescriptorHelper.Create(RuleId,
                                                                              s_localizableTitle,
                                                                              s_localizableMessageSystemThreadingThreadResume,
@@ -45,8 +44,7 @@
                                                                              description: s_localizableDescription,
                                                                              isPortedFxCopRule: true,
                                                                              isDataflowRule: false,
-                                                                             isEnabledByDefaultInFxCopAnalyzers: false,
-                                                                             isEnabledByDefaultInAggressiveMode: false);
+                                                                             isEnabledByDefaultInFxCopAnalyzers: false);
         internal static DiagnosticDescriptor SystemThreadingThreadSuspendRule = DiagnosticDescriptorHelper.Create(RuleId,
                                                                              s_localizableTitle,
                                                                              s_localizableMessageSystemThreadingThreadSuspend,
@@ -55,8 +53,7 @@
                                                                              description: s_localizableDescription,
                                                                              isPortedFxCopRule: true,
                                                                              isDataflowRule: false,
-                                                                             isEnabledByDefaultInFxCopAnalyzers: false,
-                                                                             isEnabledByDefaultInAggressiveMode: false);
+                                                                             isEnabledByDefaultInFxCopAnalyzers: false);
         internal static DiagnosticDescriptor SystemTypeInvokeMemberRule = DiagnosticDescriptorHelper.Create(RuleId,
                                                                              s_localizableTitle,
                                                                              s_localizableMessageSystemTypeInvokeMember,
@@ -65,8 +62,7 @@
                                                                              description: s_localizableDescription,
                                                                              isPortedFxCopRule: true,
                                                                              isDataflowRule: false,
-                                                                             isEnabledByDefaultInFxCopAnalyzers: false,
-                                                                             isEnabledByDefaultInAggressiveMode: false);
+                                                                             isEnabledByDefaultInFxCopAnalyzers: false);
         internal static DiagnosticDescriptor CoInitializeSecurityRule = DiagnosticDescriptorHelper.Create(RuleId,
                                                                              s_localizableTitle,
                                                                              s_localizableMessageCoInitializeSecurity,
@@ -75,8 +71,7 @@
                                                                              description: s_localizableDescription,
                                                                              isPortedFxCopRule: true,
                                                                              isDataflowRule: false,
-                                                                             isEnabledByDefaultInFxCopAnalyzers: false,
-                                                                             isEnabledByDefaultInAggressiveMode: false);
+                                                                             isEnabledByDefaultInFxCopAnalyzers: false);
         internal static DiagnosticDescriptor CoSetProxyBlanketRule = DiagnosticDescriptorHelper.Create(RuleId,
                                                                              s_localizableTitle,
                                                                              s_localizableMessageCoSetProxyBlanket,
@@ -85,8 +80,7 @@
                                                                              description: s_localizableDescription,
                                                                              isPortedFxCopRule: true,
                                                                              isDataflowRule: false,
-                                                                             isEnabledByDefaultInFxCopAnalyzers: false,
-                                                                             isEnabledByDefaultInAggressiveMode: false);
+                                                                             isEnabledByDefaultInFxCopAnalyzers: false);
         internal static DiagnosticDescriptor SystemRuntimeInteropServicesSafeHandleDangerousGetHandleRule = DiagnosticDescriptorHelper.Create(RuleId,
                                                                              s_localizableTitle,
                                                                              s_localizableMessageSystemRuntimeInteropServicesSafeHandleDangerousGetHandle,
@@ -95,8 +89,7 @@
                                                                              description: s_localizableDescription,
                                                                              isPortedFxCopRule: true,
                                                                              isDataflowRule: false,
-                                                                             isEnabledByDefaultInFxCopAnalyzers: false,
-                                                                             isEnabledByDefaultInAggressiveMode: false);
+                                                                             isEnabledByDefaultInFxCopAnalyzers: false);
         internal static DiagnosticDescriptor SystemReflectionAssemblyLoadFromRule = DiagnosticDescriptorHelper.Create(RuleId,
                                                                              s_localizableTitle,
                                                                              s_localizableMessageSystemReflectionAssemblyLoadFrom,
@@ -105,8 +98,7 @@
                                                                              description: s_localizableDescription,
                                                                              isPortedFxCopRule: true,
                                                                              isDataflowRule: false,
-                                                                             isEnabledByDefaultInFxCopAnalyzers: false,
-                                                                             isEnabledByDefaultInAggressiveMode: false);
+                                                                             isEnabledByDefaultInFxCopAnalyzers: false);
         internal static DiagnosticDescriptor SystemReflectionAssemblyLoadFileRule = DiagnosticDescriptorHelper.Create(RuleId,
                                                                              s_localizableTitle,
                                                                              s_localizableMessageSystemReflectionAssemblyLoadFile,
@@ -115,8 +107,7 @@
                                                                              description: s_localizableDescription,
                                                                              isPortedFxCopRule: true,
                                                                              isDataflowRule: false,
-                                                                             isEnabledByDefaultInFxCopAnalyzers: false,
-                                                                             isEnabledByDefaultInAggressiveMode: false);
+                                                                             isEnabledByDefaultInFxCopAnalyzers: false);
         internal static DiagnosticDescriptor SystemReflectionAssemblyLoadWithPartialNameRule = DiagnosticDescriptorHelper.Create(RuleId,
                                                                              s_localizableTitle,
                                                                              s_localizableMessageSystemReflectionAssemblyLoadWithPartialName,
@@ -125,12 +116,7 @@
                                                                              description: s_localizableDescription,
                                                                              isPortedFxCopRule: true,
                                                                              isDataflowRule: false,
-<<<<<<< HEAD
-                                                                             isEnabledByDefaultInFxCopAnalyzers: false,
-                                                                             isEnabledByDefaultInAggressiveMode: false);
-=======
                                                                              isEnabledByDefaultInFxCopAnalyzers: false);*/
->>>>>>> ceec12b4
 
         public override ImmutableArray<DiagnosticDescriptor> SupportedDiagnostics => ImmutableArray<DiagnosticDescriptor>.Empty;
         // ImmutableArray.Create(SystemGCCollectRule, SystemThreadingThreadResumeRule, SystemThreadingThreadSuspendRule, SystemTypeInvokeMemberRule, CoInitializeSecurityRule, CoSetProxyBlanketRule, SystemRuntimeInteropServicesSafeHandleDangerousGetHandleRule, SystemReflectionAssemblyLoadFromRule, SystemReflectionAssemblyLoadFileRule, SystemReflectionAssemblyLoadWithPartialNameRule);
