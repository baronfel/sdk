﻿// Copyright (c) Microsoft.  All Rights Reserved.  Licensed under the Apache License, Version 2.0.  See License.txt in the project root for license information.

using System;
using System.Collections.Concurrent;
using System.Collections.Generic;
using System.Collections.Immutable;
using System.Diagnostics;
using System.Diagnostics.CodeAnalysis;
using System.Globalization;
using System.Linq;
using System.Threading;
using Analyzer.Utilities;
using Analyzer.Utilities.Extensions;
using Analyzer.Utilities.PooledObjects;
using Microsoft.CodeAnalysis;
using Microsoft.CodeAnalysis.Diagnostics;
using Microsoft.CodeAnalysis.FlowAnalysis.DataFlow;
using Microsoft.CodeAnalysis.FlowAnalysis.DataFlow.GlobalFlowStateAnalysis;
using Microsoft.CodeAnalysis.FlowAnalysis.DataFlow.ValueContentAnalysis;
using Microsoft.CodeAnalysis.Operations;

namespace Microsoft.NetCore.Analyzers.InteropServices
{
    /// <summary>
    /// CA1416: Analyzer that informs developers when they use platform-specific APIs from call sites where the API might not be available
    ///
    /// It finds usage of platform-specific or unsupported APIs and diagnoses if the
    /// API is guarded by platform check or if it is annotated with corresponding platform specific attribute.
    /// If using the platform-specific API is not safe it reports diagnostics.
    ///
    /// </summary>
    [DiagnosticAnalyzer(LanguageNames.CSharp, LanguageNames.VisualBasic)]
    public sealed partial class PlatformCompatibilityAnalyzer : DiagnosticAnalyzer
    {
        internal const string RuleId = "CA1416";
        private static readonly ImmutableArray<string> s_osPlatformAttributes = ImmutableArray.Create(SupportedOSPlatformAttribute, UnsupportedOSPlatformAttribute);

        private static readonly LocalizableString s_localizableTitle = new LocalizableResourceString(nameof(MicrosoftNetCoreAnalyzersResources.PlatformCompatibilityTitle), MicrosoftNetCoreAnalyzersResources.ResourceManager, typeof(MicrosoftNetCoreAnalyzersResources));
        private static readonly LocalizableString s_localizableOnlySupportedCsAllPlatform = new LocalizableResourceString(nameof(MicrosoftNetCoreAnalyzersResources.PlatformCompatibilityOnlySupportedCsAllPlatformMessage), MicrosoftNetCoreAnalyzersResources.ResourceManager, typeof(MicrosoftNetCoreAnalyzersResources));
        private static readonly LocalizableString s_localizableOnlySupporteCsReachable = new LocalizableResourceString(nameof(MicrosoftNetCoreAnalyzersResources.PlatformCompatibilityOnlySupportedCsReachableMessage), MicrosoftNetCoreAnalyzersResources.ResourceManager, typeof(MicrosoftNetCoreAnalyzersResources));
        private static readonly LocalizableString s_localizableOnlySupporteCsUnreachable = new LocalizableResourceString(nameof(MicrosoftNetCoreAnalyzersResources.PlatformCompatibilityOnlySupportedCsUnreachableMessage), MicrosoftNetCoreAnalyzersResources.ResourceManager, typeof(MicrosoftNetCoreAnalyzersResources));
        private static readonly LocalizableString s_localizablSupporteCsAllPlatform = new LocalizableResourceString(nameof(MicrosoftNetCoreAnalyzersResources.PlatformCompatibilitySupportedCsAllPlatformMessage), MicrosoftNetCoreAnalyzersResources.ResourceManager, typeof(MicrosoftNetCoreAnalyzersResources));
        private static readonly LocalizableString s_localizablSupporteCsReachable = new LocalizableResourceString(nameof(MicrosoftNetCoreAnalyzersResources.PlatformCompatibilitySupportedCsReachableMessage), MicrosoftNetCoreAnalyzersResources.ResourceManager, typeof(MicrosoftNetCoreAnalyzersResources));
        private static readonly LocalizableString s_localizableUnsupportedCsAllPlatform = new LocalizableResourceString(nameof(MicrosoftNetCoreAnalyzersResources.PlatformCompatibilityUnsupportedCsAllPlatformMessage), MicrosoftNetCoreAnalyzersResources.ResourceManager, typeof(MicrosoftNetCoreAnalyzersResources));
        private static readonly LocalizableString s_localizableUnsupportedCsReachable = new LocalizableResourceString(nameof(MicrosoftNetCoreAnalyzersResources.PlatformCompatibilityUnsupportedCsReachableMessage), MicrosoftNetCoreAnalyzersResources.ResourceManager, typeof(MicrosoftNetCoreAnalyzersResources));
        private static readonly LocalizableString s_localizableDescription = new LocalizableResourceString(nameof(MicrosoftNetCoreAnalyzersResources.PlatformCompatibilityDescription), MicrosoftNetCoreAnalyzersResources.ResourceManager, typeof(MicrosoftNetCoreAnalyzersResources));

        // We are adding the new attributes into older versions of .Net 5.0, so there could be multiple referenced assemblies each with their own
        // version of internal attribute type which will cause ambiguity, to avoid that we are comparing the attributes by their name
        private const string SupportedOSPlatformAttribute = nameof(SupportedOSPlatformAttribute);
        private const string UnsupportedOSPlatformAttribute = nameof(UnsupportedOSPlatformAttribute);

        // Platform guard method name, prefix, suffix
        private const string IsOSPlatform = nameof(IsOSPlatform);
        private const string IsPrefix = "Is";
        private const string OptionalSuffix = "VersionAtLeast";
        private const string Net = "net";

        internal static DiagnosticDescriptor OnlySupportedCsReachable = DiagnosticDescriptorHelper.Create(RuleId,
                                                                                      s_localizableTitle,
                                                                                      s_localizableOnlySupporteCsReachable,
                                                                                      DiagnosticCategory.Interoperability,
                                                                                      RuleLevel.BuildWarning,
                                                                                      description: s_localizableDescription,
                                                                                      isPortedFxCopRule: false,
                                                                                      isDataflowRule: false);

        internal static DiagnosticDescriptor OnlySupportedCsUnreachable = DiagnosticDescriptorHelper.Create(RuleId,
                                                                                      s_localizableTitle,
                                                                                      s_localizableOnlySupporteCsUnreachable,
                                                                                      DiagnosticCategory.Interoperability,
                                                                                      RuleLevel.BuildWarning,
                                                                                      description: s_localizableDescription,
                                                                                      isPortedFxCopRule: false,
                                                                                      isDataflowRule: false);

        internal static DiagnosticDescriptor OnlySupportedCsAllPlatforms = DiagnosticDescriptorHelper.Create(RuleId,
                                                                                      s_localizableTitle,
                                                                                      s_localizableOnlySupportedCsAllPlatform,
                                                                                      DiagnosticCategory.Interoperability,
                                                                                      RuleLevel.BuildWarning,
                                                                                      description: s_localizableDescription,
                                                                                      isPortedFxCopRule: false,
                                                                                      isDataflowRule: false);

        internal static DiagnosticDescriptor SupportedCsAllPlatforms = DiagnosticDescriptorHelper.Create(RuleId,
                                                                                      s_localizableTitle,
                                                                                      s_localizablSupporteCsAllPlatform,
                                                                                      DiagnosticCategory.Interoperability,
                                                                                      RuleLevel.BuildWarning,
                                                                                      description: s_localizableDescription,
                                                                                      isPortedFxCopRule: false,
                                                                                      isDataflowRule: false);

        internal static DiagnosticDescriptor SupportedCsReachable = DiagnosticDescriptorHelper.Create(RuleId,
                                                                              s_localizableTitle,
                                                                              s_localizablSupporteCsReachable,
                                                                              DiagnosticCategory.Interoperability,
                                                                              RuleLevel.BuildWarning,
                                                                              description: s_localizableDescription,
                                                                              isPortedFxCopRule: false,
                                                                              isDataflowRule: false);

        internal static DiagnosticDescriptor UnsupportedCsAllPlatforms = DiagnosticDescriptorHelper.Create(RuleId,
                                                                                      s_localizableTitle,
                                                                                      s_localizableUnsupportedCsAllPlatform,
                                                                                      DiagnosticCategory.Interoperability,
                                                                                      RuleLevel.BuildWarning,
                                                                                      description: s_localizableDescription,
                                                                                      isPortedFxCopRule: false,
                                                                                      isDataflowRule: false);

        internal static DiagnosticDescriptor UnsupportedCsReachable = DiagnosticDescriptorHelper.Create(RuleId,
                                                                                      s_localizableTitle,
                                                                                      s_localizableUnsupportedCsReachable,
                                                                                      DiagnosticCategory.Interoperability,
                                                                                      RuleLevel.BuildWarning,
                                                                                      description: s_localizableDescription,
                                                                                      isPortedFxCopRule: false,
                                                                                      isDataflowRule: false);

        public override ImmutableArray<DiagnosticDescriptor> SupportedDiagnostics => ImmutableArray.Create(OnlySupportedCsReachable, OnlySupportedCsUnreachable,
            OnlySupportedCsAllPlatforms, SupportedCsAllPlatforms, SupportedCsReachable, UnsupportedCsAllPlatforms, UnsupportedCsReachable);

        public override void Initialize(AnalysisContext context)
        {
            context.EnableConcurrentExecution();
            context.ConfigureGeneratedCodeAnalysis(GeneratedCodeAnalysisFlags.Analyze | GeneratedCodeAnalysisFlags.ReportDiagnostics);

            context.RegisterCompilationStartAction(context =>
            {
                if (!PlatformAnalysisAllowed(context.Options, context.Compilation, context.CancellationToken))
                {
                    return;
                }

                var typeName = WellKnownTypeNames.SystemOperatingSystem;

                if (!context.Compilation.TryGetOrCreateTypeByMetadataName(typeName, out var operatingSystemType))
                {
                    return;
                }

                var osPlatformType = context.Compilation.GetOrCreateTypeByMetadataName(WellKnownTypeNames.SystemRuntimeInteropServicesOSPlatform);
                var runtimeInformationType = context.Compilation.GetOrCreateTypeByMetadataName(WellKnownTypeNames.SystemRuntimeInteropServicesRuntimeInformation);

                var stringType = context.Compilation.GetSpecialType(SpecialType.System_String);
                if (stringType == null)
                {
                    return;
                }

                var msBuildPlatforms = GetSupportedPlatforms(context.Options, context.Compilation, context.CancellationToken);
                var runtimeIsOSPlatformMethod = runtimeInformationType?.GetMembers().OfType<IMethodSymbol>().FirstOrDefault(m =>
                        IsOSPlatform == m.Name &&
                        m.IsStatic &&
                        m.ReturnType.SpecialType == SpecialType.System_Boolean &&
                        m.Parameters.Length == 1 &&
                        m.Parameters[0].Type.Equals(osPlatformType));

                var guardMethods = GetOperatingSystemGuardMethods(runtimeIsOSPlatformMethod, operatingSystemType);
                var platformSpecificMembers = new ConcurrentDictionary<ISymbol, SmallDictionary<string, PlatformAttributes>?>();
                var osPlatformCreateMethod = osPlatformType?.GetMembers("Create").OfType<IMethodSymbol>().FirstOrDefault(m =>
                    m.IsStatic &&
                    m.ReturnType.Equals(osPlatformType) &&
                    m.Parameters.Length == 1 &&
<<<<<<< HEAD
                    m.Parameters[0].Type.SpecialType == SpecialType.System_String).FirstOrDefault();
                var notSupportedExceptionType = context.Compilation.GetOrCreateTypeByMetadataName(WellKnownTypeNames.SystemNotSupportedException);

                context.RegisterOperationBlockStartAction(
                    context => AnalyzeOperationBlock(context, guardMethods, runtimeIsOSPlatformMethod, osPlatformCreateMethod,
                                    osPlatformTypeArray, stringType, platformSpecificMembers, msBuildPlatforms, notSupportedExceptionType));
=======
                    m.Parameters[0].Type.SpecialType == SpecialType.System_String);

                context.RegisterOperationBlockStartAction(
                    context => AnalyzeOperationBlock(context, guardMethods, runtimeIsOSPlatformMethod, osPlatformCreateMethod,
                                    osPlatformType, stringType, platformSpecificMembers, msBuildPlatforms));
>>>>>>> 4c165173
            });

            static ImmutableArray<IMethodSymbol> GetOperatingSystemGuardMethods(IMethodSymbol? runtimeIsOSPlatformMethod, INamedTypeSymbol operatingSystemType)
            {
                var methods = operatingSystemType.GetMembers().OfType<IMethodSymbol>().Where(m =>
                    m.IsStatic &&
                    m.ReturnType.SpecialType == SpecialType.System_Boolean &&
                    (IsOSPlatform == m.Name) || NameAndParametersValid(m)).
                    ToImmutableArray();

                if (runtimeIsOSPlatformMethod != null)
                {
                    return methods.Add(runtimeIsOSPlatformMethod);
                }

                return methods;
            }

            static ImmutableArray<string> GetSupportedPlatforms(AnalyzerOptions options, Compilation compilation, CancellationToken cancellationToken) =>
                options.GetMSBuildItemMetadataValues(MSBuildItemOptionNames.SupportedPlatform, compilation, cancellationToken);

            static bool NameAndParametersValid(IMethodSymbol method) => method.Name.StartsWith(IsPrefix, StringComparison.Ordinal) &&
                    (method.Parameters.Length == 0 || method.Name.EndsWith(OptionalSuffix, StringComparison.Ordinal));
        }

        private static bool PlatformAnalysisAllowed(AnalyzerOptions options, Compilation compilation, CancellationToken token)
        {
            var tfmString = options.GetMSBuildPropertyValue(MSBuildPropertyOptionNames.TargetFramework, compilation, token);

            if (tfmString?.Length >= 4 &&
                tfmString.StartsWith(Net, StringComparison.OrdinalIgnoreCase) &&
                int.TryParse(tfmString[3].ToString(), out var major) &&
                major >= 5)
            {
                return true;
            }
            else
            {
                return LowerTargetsEnabled(options, compilation, token);
            }
        }

        private static bool LowerTargetsEnabled(AnalyzerOptions options, Compilation compilation, CancellationToken cancellationToken) =>
            compilation.SyntaxTrees.FirstOrDefault() is { } tree &&
            options.GetBoolOptionValue(EditorConfigOptionNames.EnablePlatformAnalyzerOnPreNet5Target, SupportedCsAllPlatforms, tree, compilation, false, cancellationToken);

        private void AnalyzeOperationBlock(
            OperationBlockStartAnalysisContext context,
            ImmutableArray<IMethodSymbol> guardMethods,
            IMethodSymbol? runtimeIsOSPlatformMethod,
            IMethodSymbol? osPlatformCreateMethod,
            INamedTypeSymbol? osPlatformType,
            INamedTypeSymbol stringType,
            ConcurrentDictionary<ISymbol, SmallDictionary<string, PlatformAttributes>?> platformSpecificMembers,
            ImmutableArray<string> msBuildPlatforms,
            ITypeSymbol? notSupportedExceptionType)
        {
<<<<<<< HEAD
            if (context.IsMethodNotImplementedOrSupported(checkPlatformNotSupported: true))
            {
                return;
            }

            var osPlatformType = osPlatformTypeArray[0];
            var platformSpecificOperations = PooledConcurrentDictionary<IOperation, (SmallDictionary<string, PlatformAttributes> attributes,
=======
            var osPlatformTypeArray = osPlatformType != null ? ImmutableArray.Create(osPlatformType) : ImmutableArray<INamedTypeSymbol>.Empty;
            var platformSpecificOperations = PooledConcurrentDictionary<KeyValuePair<IOperation, ISymbol>, (SmallDictionary<string, PlatformAttributes> attributes,
>>>>>>> 4c165173
                SmallDictionary<string, PlatformAttributes>? csAttributes)>.GetInstance();

            context.RegisterOperationAction(context =>
            {
                AnalyzeOperation(context.Operation, context, platformSpecificOperations, platformSpecificMembers, msBuildPlatforms, notSupportedExceptionType);
            },
            OperationKind.MethodReference,
            OperationKind.EventReference,
            OperationKind.FieldReference,
            OperationKind.Invocation,
            OperationKind.ObjectCreation,
            OperationKind.PropertyReference);

            context.RegisterOperationBlockEndAction(context =>
            {
                try
                {
                    if (platformSpecificOperations.IsEmpty)
                    {
                        return;
                    }

                    if (guardMethods.IsEmpty || !(context.OperationBlocks.GetControlFlowGraph() is { } cfg))
                    {
                        ReportDiagnosticsForAll(platformSpecificOperations, context, platformSpecificMembers);
                        return;
                    }

                    var performValueContentAnalysis = ComputeNeedsValueContentAnalysis(cfg.OriginalOperation, guardMethods, runtimeIsOSPlatformMethod, osPlatformType);
                    var wellKnownTypeProvider = WellKnownTypeProvider.GetOrCreate(context.Compilation);
                    var analysisResult = GlobalFlowStateAnalysis.TryGetOrComputeResult(
                        cfg, context.OwningSymbol, CreateOperationVisitor, wellKnownTypeProvider,
                        context.Options, SupportedCsAllPlatforms, performValueContentAnalysis,
                        pessimisticAnalysis: false,
                        context.CancellationToken, out var valueContentAnalysisResult,
                        additionalSupportedValueTypes: osPlatformTypeArray,
                        getValueContentValueForAdditionalSupportedValueTypeOperation: osPlatformTypeArray.IsEmpty ? null : GetValueContentValue);

                    if (analysisResult == null)
                    {
                        return;
                    }

                    foreach (var (platformSpecificOperation, pair) in platformSpecificOperations)
                    {
                        var value = analysisResult[platformSpecificOperation.Key.Kind, platformSpecificOperation.Key.Syntax];
                        var csAttributes = pair.csAttributes != null ? CopyAttributes(pair.csAttributes) : null;

                        if ((value.Kind == GlobalFlowStateAnalysisValueSetKind.Known && IsKnownValueGuarded(pair.attributes, ref csAttributes, value)) ||
                           (value.Kind == GlobalFlowStateAnalysisValueSetKind.Unknown && HasGuardedLambdaOrLocalFunctionResult(platformSpecificOperation.Key,
                           pair.attributes, ref csAttributes, analysisResult)))
                        {
                            continue;
                        }

                        ReportDiagnostics(platformSpecificOperation, pair.attributes, csAttributes, context, platformSpecificMembers);
                    }
                }
                finally
                {
                    // Workaround for https://github.com/dotnet/roslyn/issues/46859
                    // Do not free in presence of cancellation.
                    if (!context.CancellationToken.IsCancellationRequested)
                    {
                        platformSpecificOperations.Free(context.CancellationToken);
                    }
                }

                return;

                OperationVisitor CreateOperationVisitor(GlobalFlowStateAnalysisContext context) => new OperationVisitor(guardMethods, osPlatformType, context);

                ValueContentAbstractValue GetValueContentValue(IOperation operation)
                {
                    Debug.Assert(operation.Type.Equals(osPlatformType));
                    if (operation is IInvocationOperation invocation &&
                        invocation.TargetMethod.Equals(osPlatformCreateMethod) &&
                        invocation.Arguments.Length == 1 &&
                        invocation.Arguments[0].Value is { } argument &&
                        argument.ConstantValue.HasValue &&
                        argument.ConstantValue.Value is string platformName &&
                        platformName.Length > 0)
                    {
                        return ValueContentAbstractValue.Create(platformName, stringType);
                    }

                    return ValueContentAbstractValue.MayBeContainsNonLiteralState;
                }
            });
        }

        private static bool HasGuardedLambdaOrLocalFunctionResult(IOperation platformSpecificOperation, SmallDictionary<string, PlatformAttributes> attributes,
            ref SmallDictionary<string, PlatformAttributes>? csAttributes, DataFlowAnalysisResult<GlobalFlowStateBlockAnalysisResult, GlobalFlowStateAnalysisValueSet> analysisResult)
        {
            if (!platformSpecificOperation.IsWithinLambdaOrLocalFunction(out var containingLambdaOrLocalFunctionOperation))
            {
                return false;
            }

            var results = analysisResult.TryGetLambdaOrLocalFunctionResults(containingLambdaOrLocalFunctionOperation);
            Debug.Assert(results.Any(), "Expected at least one analysis result for lambda/local function");

            foreach (var localResult in results)
            {
                Debug.Assert(localResult.ControlFlowGraph.OriginalOperation == containingLambdaOrLocalFunctionOperation);

                var localValue = localResult[platformSpecificOperation.Kind, platformSpecificOperation.Syntax];

                // Value must be known and guarded in all analysis contexts.
                // NOTE: IsKnownValueGuarded mutates the input values, so we pass in cloned values
                // to ensure that evaluation of each result is independent of evaluation of other parts.
                if (localValue.Kind != GlobalFlowStateAnalysisValueSetKind.Known ||
                    !IsKnownValueGuarded(CopyAttributes(attributes), ref csAttributes, localValue))
                {
                    return false;
                }
            }

            return true;
        }

        private static bool ComputeNeedsValueContentAnalysis(IOperation operationBlock, ImmutableArray<IMethodSymbol> guardMethods, IMethodSymbol? runtimeIsOSPlatformMethod, INamedTypeSymbol? osPlatformType)
        {
            Debug.Assert(runtimeIsOSPlatformMethod == null || guardMethods.Contains(runtimeIsOSPlatformMethod));

            foreach (var operation in operationBlock.Descendants())
            {
                if (operation is IInvocationOperation invocation)
                {
                    if (invocation.TargetMethod.Equals(runtimeIsOSPlatformMethod))
                    {
                        if (invocation.Arguments.Length == 1 &&
                            invocation.Arguments[0].Value is IPropertyReferenceOperation propertyReference &&
                            propertyReference.Property.ContainingType.Equals(osPlatformType))
                        {
                            // "OSPlatform.Platform" property reference does not need value content analysis.
                            continue;
                        }

                        return true;
                    }
                    else if (guardMethods.Contains(invocation.TargetMethod))
                    {
                        // Check if any integral parameter to guard method invocation has non-constant value.
                        foreach (var argument in invocation.Arguments)
                        {
                            if (argument.Parameter.Type.SpecialType == SpecialType.System_Int32 &&
                                !argument.Value.ConstantValue.HasValue)
                            {
                                return true;
                            }
                        }
                    }
                }
            }

            return false;
        }

        private static bool IsKnownValueGuarded(SmallDictionary<string, PlatformAttributes> attributes,
                ref SmallDictionary<string, PlatformAttributes>? csAttributes, GlobalFlowStateAnalysisValueSet value)
        {
            using var capturedVersions = PooledDictionary<string, Version>.GetInstance(StringComparer.OrdinalIgnoreCase);
            return IsKnownValueGuarded(attributes, ref csAttributes, value, capturedVersions);

            static bool IsKnownValueGuarded(
                SmallDictionary<string, PlatformAttributes> attributes,
                ref SmallDictionary<string, PlatformAttributes>? csAttributes,
                GlobalFlowStateAnalysisValueSet value,
                PooledDictionary<string, Version> capturedVersions)
            {
                // 'GlobalFlowStateAnalysisValueSet.AnalysisValues' represent the && of values.
                foreach (var analysisValue in value.AnalysisValues)
                {
                    if (analysisValue is PlatformMethodValue info)
                    {
                        if (attributes.TryGetValue(info.PlatformName, out var attribute))
                        {
                            if (info.Negated)
                            {
                                if (attribute.UnsupportedFirst != null)
                                {
                                    if (attribute.UnsupportedFirst >= info.Version)
                                    {
                                        if (DenyList(attribute))
                                        {
                                            attribute.SupportedFirst = null;
                                            attribute.SupportedSecond = null;
                                            attribute.UnsupportedSecond = null;
                                        }
                                        attribute.UnsupportedFirst = null;
                                    }
                                }

                                if (attribute.UnsupportedSecond != null)
                                {
                                    if (attribute.UnsupportedSecond <= info.Version)
                                    {
                                        attribute.UnsupportedSecond = null;
                                    }
                                }

                                if (!IsEmptyVersion(info.Version))
                                {
                                    capturedVersions[info.PlatformName] = info.Version;
                                }
                            }
                            else
                            {
                                if (capturedVersions.Any())
                                {
                                    if (attribute.UnsupportedFirst != null &&
                                        capturedVersions.TryGetValue(info.PlatformName, out var version) &&
                                        attribute.UnsupportedFirst >= version)
                                    {
                                        attribute.UnsupportedFirst = null;
                                    }

                                    if (attribute.UnsupportedSecond != null &&
                                        capturedVersions.TryGetValue(info.PlatformName, out version) &&
                                        attribute.UnsupportedSecond <= version)
                                    {
                                        attribute.UnsupportedSecond = null;
                                    }
                                }

                                if (attribute.SupportedFirst != null &&
                                    attribute.SupportedFirst <= info.Version)
                                {
                                    attribute.SupportedFirst = null;
                                    RemoveUnsupportedWithLessVersion(info.Version, attribute);
                                    RemoveOtherSupportsOnDifferentPlatforms(attributes, info.PlatformName);
                                }

                                if (attribute.SupportedSecond != null &&
                                    attribute.SupportedSecond <= info.Version)
                                {
                                    attribute.SupportedSecond = null;
                                    RemoveUnsupportedWithLessVersion(info.Version, attribute);
                                    RemoveOtherSupportsOnDifferentPlatforms(attributes, info.PlatformName);
                                }

                                csAttributes = SetAsCallSiteSupportedAttribute(csAttributes, info);
                                RemoveUnsupportsOnDifferentPlatforms(attributes, info.PlatformName);
                            }
                        }
                        else
                        {
                            if (!info.Negated)
                            {
                                // it is checking one exact platform, other unsupported should be suppressed
                                RemoveUnsupportsOnDifferentPlatforms(attributes, info.PlatformName);
                                csAttributes = SetAsCallSiteSupportedAttribute(csAttributes, info);
                            }
                        }
                    }
                }

                if (value.Parents.IsEmpty)
                {
                    foreach (var attribute in attributes)
                    {
                        // if any of the attributes is not suppressed
                        if (attribute.Value.HasAttribute())
                        {
                            return false;
                        }
                    }
                }
                else
                {
                    // 'GlobalFlowStateAnalysisValueSet.Parents' represent || of values on different flow paths.
                    // We are guarded only if values are guarded on *all flow paths**.
                    foreach (var parent in value.Parents)
                    {
                        // NOTE: IsKnownValueGuarded mutates the input values, so we pass in cloned values
                        // to ensure that evaluation of each part of || is independent of evaluation of other parts.
                        var parentAttributes = CopyAttributes(attributes);
                        using var parentCapturedVersions = PooledDictionary<string, Version>.GetInstance(capturedVersions);

                        if (!IsKnownValueGuarded(parentAttributes, ref csAttributes, parent, parentCapturedVersions))
                        {
                            return false;
                        }
                    }
                }

                return true;
            }

            static SmallDictionary<string, PlatformAttributes> SetAsCallSiteSupportedAttribute(SmallDictionary<string, PlatformAttributes>? csAttributes, PlatformMethodValue info)
            {
                if (csAttributes == null)
                {
                    csAttributes = new SmallDictionary<string, PlatformAttributes>();
                }
                if (csAttributes.TryGetValue(info.PlatformName, out var attributes))
                {
                    if (attributes.SupportedFirst == null)
                    {
                        attributes.SupportedFirst = info.Version;
                    }
                    else
                    {
                        attributes.SupportedSecond = info.Version;
                    }
                }
                else
                {
                    csAttributes.Add(info.PlatformName, new PlatformAttributes() { SupportedFirst = info.Version });
                }
                return csAttributes;
            }

            static void RemoveUnsupportsOnDifferentPlatforms(SmallDictionary<string, PlatformAttributes> attributes, string platformName)
            {
                foreach (var (name, attribute) in attributes)
                {
                    if (!name.Equals(platformName, StringComparison.OrdinalIgnoreCase) &&
                        DenyList(attribute))
                    {
                        attribute.UnsupportedFirst = null;
                        attribute.UnsupportedSecond = null;
                        attribute.SupportedFirst = null;
                        attribute.SupportedSecond = null;
                    }
                }
            }

            static void RemoveUnsupportedWithLessVersion(Version supportedVersion, PlatformAttributes attribute)
            {
                if (attribute.UnsupportedFirst != null &&
                    attribute.UnsupportedFirst <= supportedVersion)
                {
                    attribute.UnsupportedFirst = null;
                }
            }

            static void RemoveOtherSupportsOnDifferentPlatforms(SmallDictionary<string, PlatformAttributes> attributes, string platformName)
            {
                foreach (var (name, attribute) in attributes)
                {
                    if (!name.Equals(platformName, StringComparison.OrdinalIgnoreCase))
                    {
                        attribute.SupportedFirst = null;
                        attribute.SupportedSecond = null;
                    }
                }
            }
        }

        private static bool IsEmptyVersion(Version version) => version.Major == 0 && version.Minor == 0;

        private static void ReportDiagnosticsForAll(PooledConcurrentDictionary<KeyValuePair<IOperation, ISymbol>,
            (SmallDictionary<string, PlatformAttributes> attributes, SmallDictionary<string, PlatformAttributes>? csAttributes)> platformSpecificOperations,
            OperationBlockAnalysisContext context, ConcurrentDictionary<ISymbol, SmallDictionary<string, PlatformAttributes>?> platformSpecificMembers)
        {
            foreach (var (operation, pair) in platformSpecificOperations)
            {
                ReportDiagnostics(operation, pair.attributes, pair.csAttributes, context, platformSpecificMembers);
            }
        }

        private static void ReportDiagnostics(KeyValuePair<IOperation, ISymbol> operationToSymbol, SmallDictionary<string, PlatformAttributes> attributes,
            SmallDictionary<string, PlatformAttributes>? csAttributes, OperationBlockAnalysisContext context,
            ConcurrentDictionary<ISymbol, SmallDictionary<string, PlatformAttributes>?> platformSpecificMembers)
        {
            var symbol = operationToSymbol.Value is IMethodSymbol method && method.IsConstructor() ? operationToSymbol.Value.ContainingType : operationToSymbol.Value;
            var operationName = symbol.ToDisplayString(GetLanguageSpecificFormat(operationToSymbol.Key));

            var originalAttributes = platformSpecificMembers[symbol] ?? attributes;

            foreach (var attribute in originalAttributes.Values)
            {
                if (AllowList(attribute))
                {
                    ReportSupportedDiagnostic(operationToSymbol.Key, context, operationName, attributes, csAttributes);
                }
                else
                {
                    ReportUnsupportedDiagnostic(operationToSymbol.Key, context, operationName, attributes, csAttributes);
                }
                break;
            }

            static void ReportSupportedDiagnostic(IOperation operation, OperationBlockAnalysisContext context, string operationName,
                 SmallDictionary<string, PlatformAttributes> attributes, SmallDictionary<string, PlatformAttributes>? callsiteAttributes)
            {
                var supportedRule = GetSupportedPlatforms(attributes, callsiteAttributes, out var platformNames);
                var platforms = string.Join(MicrosoftNetCoreAnalyzersResources.CommaSeparator, platformNames);
                var callSitePlatforms = string.Join(MicrosoftNetCoreAnalyzersResources.CommaSeparator,
                    GetCallsitePlatforms(attributes, callsiteAttributes, out var callsite, supported: supportedRule));
                var rule = supportedRule ? SwitchSupportedRule(callsite) : SwitchRule(callsite, true);

                context.ReportDiagnostic(operation.CreateDiagnostic(rule, operationName, platforms, callSitePlatforms));

                static DiagnosticDescriptor SwitchSupportedRule(Callsite callsite)
                    => callsite switch
                    {
                        Callsite.AllPlatforms => OnlySupportedCsAllPlatforms,
                        Callsite.Reachable => OnlySupportedCsReachable,
                        Callsite.Unreachable => OnlySupportedCsUnreachable,
                        _ => throw new NotImplementedException()
                    };

                static bool GetSupportedPlatforms(SmallDictionary<string, PlatformAttributes> attributes, SmallDictionary<string, PlatformAttributes>? csAttributes, out List<string> platformNames)
                {
                    var supportedRule = true;
                    platformNames = new List<string>();
                    foreach (var (pName, pAttribute) in attributes)
                    {
                        if (pAttribute.SupportedFirst != null)
                        {
                            var supportedVersion = pAttribute.SupportedSecond ?? pAttribute.SupportedFirst;
                            if (pAttribute.UnsupportedFirst != null && !IsEmptyVersion(pAttribute.UnsupportedFirst))
                            {
                                if (IsEmptyVersion(supportedVersion))
                                {
                                    platformNames.Add(string.Format(CultureInfo.InvariantCulture, MicrosoftNetCoreAnalyzersResources.PlatformCompatibilityVersionAndBefore,
                                        pName, pAttribute.UnsupportedFirst));
                                }
                                else
                                {
                                    platformNames.Add(string.Format(CultureInfo.InvariantCulture, MicrosoftNetCoreAnalyzersResources.PlatformCompatibilityFromVersionToVersion,
                                        pName, supportedVersion, pAttribute.UnsupportedFirst));
                                }
                            }
                            else if (IsEmptyVersion(supportedVersion))
                            {
                                if (csAttributes != null && HasSameVersionedPlatformSupport(csAttributes, pName, checkSupport: false))
                                {
                                    platformNames.Add(string.Format(CultureInfo.InvariantCulture, MicrosoftNetCoreAnalyzersResources.PlatformCompatibilityAllVersions, pName));
                                    continue;
                                }
                                platformNames.Add($"'{pName}'");
                            }
                            else
                            {
                                platformNames.Add(string.Format(CultureInfo.InvariantCulture,
                                    MicrosoftNetCoreAnalyzersResources.PlatformCompatibilityVersionAndLater, pName, supportedVersion));
                            }
                        }
                        else if (pAttribute.UnsupportedFirst != null)
                        {
                            if (IsEmptyVersion(pAttribute.UnsupportedFirst))
                            {
                                if (csAttributes != null && HasSameVersionedPlatformSupport(csAttributes, pName, checkSupport: true))
                                {
                                    platformNames.Add(string.Format(CultureInfo.InvariantCulture, MicrosoftNetCoreAnalyzersResources.PlatformCompatibilityAllVersions, pName));
                                    continue;
                                }
                                platformNames.Add($"'{pName}'");
                            }
                            else
                            {
                                platformNames.Add(string.Format(CultureInfo.InvariantCulture, MicrosoftNetCoreAnalyzersResources.PlatformCompatibilityVersionAndLater,
                                    pName, pAttribute.UnsupportedFirst));
                            }
                            supportedRule = false;
                        }
                    }
                    return supportedRule;
                }
            }

            static DiagnosticDescriptor SwitchRule(Callsite callsite, bool unsupported)
            {
                if (unsupported)
                {
                    return callsite switch
                    {
                        Callsite.AllPlatforms => UnsupportedCsAllPlatforms,
                        Callsite.Reachable => UnsupportedCsReachable,
                        _ => throw new NotImplementedException()
                    };
                }
                else
                {
                    return callsite switch
                    {
                        Callsite.AllPlatforms => SupportedCsAllPlatforms,
                        Callsite.Reachable => SupportedCsReachable,
                        _ => throw new NotImplementedException()
                    };
                }
            }

            static void ReportUnsupportedDiagnostic(IOperation operation, OperationBlockAnalysisContext context, string operationName,
                SmallDictionary<string, PlatformAttributes> attributes, SmallDictionary<string, PlatformAttributes>? callsiteAttributes)
            {
                var unsupportedRule = GetPlatformNames(attributes, callsiteAttributes, out var platformNames);
                var platforms = string.Join(MicrosoftNetCoreAnalyzersResources.CommaSeparator, platformNames);
                var callSitePlatforms = string.Join(MicrosoftNetCoreAnalyzersResources.CommaSeparator,
                    GetCallsitePlatforms(attributes, callsiteAttributes, out var callsite, supported: !unsupportedRule));
                context.ReportDiagnostic(operation.CreateDiagnostic(SwitchRule(callsite, unsupportedRule), operationName, platforms, callSitePlatforms));

                static bool GetPlatformNames(SmallDictionary<string, PlatformAttributes> attributes, SmallDictionary<string, PlatformAttributes>? csAttributes, out List<string> platformNames)
                {
                    platformNames = new List<string>();
                    var unsupportedRule = true;
                    foreach (var (pName, pAttribute) in attributes)
                    {
                        var unsupportedVersion = pAttribute.UnsupportedSecond ?? pAttribute.UnsupportedFirst;
                        var supportedVersion = pAttribute.SupportedSecond ?? pAttribute.SupportedFirst;

                        if (unsupportedVersion != null)
                        {
                            if (supportedVersion != null)
                            {
                                if (supportedVersion > unsupportedVersion)
                                {
                                    platformNames.Add(string.Format(CultureInfo.InvariantCulture, MicrosoftNetCoreAnalyzersResources.PlatformCompatibilityVersionAndLater,
                                        pName, supportedVersion));
                                }
                                else
                                {
                                    platformNames.Add(string.Format(CultureInfo.InvariantCulture, MicrosoftNetCoreAnalyzersResources.PlatformCompatibilityFromVersionToVersion,
                                        pName, supportedVersion, unsupportedVersion));
                                }
                                unsupportedRule = false;
                            }
                            else
                            {
                                if (IsEmptyVersion(unsupportedVersion))
                                {
                                    if (csAttributes != null && HasSameVersionedPlatformSupport(csAttributes, pName, checkSupport: true))
                                    {
                                        platformNames.Add(string.Format(CultureInfo.InvariantCulture, MicrosoftNetCoreAnalyzersResources.PlatformCompatibilityAllVersions, pName));
                                        continue;
                                    }
                                    platformNames.Add($"'{pName}'");
                                }
                                else
                                {
                                    platformNames.Add(string.Format(CultureInfo.InvariantCulture,
                                        MicrosoftNetCoreAnalyzersResources.PlatformCompatibilityVersionAndLater, pName, unsupportedVersion));
                                }
                            }
                        }
                        else if (supportedVersion != null)
                        {
                            platformNames.Add(string.Format(CultureInfo.InvariantCulture,
                                MicrosoftNetCoreAnalyzersResources.PlatformCompatibilityVersionAndLater, pName, supportedVersion));
                            unsupportedRule = false;
                        }
                    }
                    return unsupportedRule;
                }
            }

            static List<string> GetCallsitePlatforms(SmallDictionary<string, PlatformAttributes> attributes,
                SmallDictionary<string, PlatformAttributes>? callsiteAttributes, out Callsite callsite, bool supported)
            {
                callsite = Callsite.AllPlatforms;
                var platformNames = new List<string>();
                if (callsiteAttributes != null)
                {
                    foreach (var (pName, csAttribute) in callsiteAttributes)
                    {
                        var supportedVersion = csAttribute.SupportedSecond ?? csAttribute.SupportedFirst;
                        if (supportedVersion != null)
                        {
                            callsite = Callsite.Reachable;
                            if (csAttribute.UnsupportedFirst != null && !IsEmptyVersion(csAttribute.UnsupportedFirst))
                            {
                                if (IsEmptyVersion(supportedVersion))
                                {
                                    platformNames.Add(string.Format(CultureInfo.InvariantCulture,
                                        MicrosoftNetCoreAnalyzersResources.PlatformCompatibilityVersionAndBefore, pName, csAttribute.UnsupportedFirst));
                                }
                                else
                                {
                                    platformNames.Add(string.Format(CultureInfo.InvariantCulture,
                                        MicrosoftNetCoreAnalyzersResources.PlatformCompatibilityFromVersionToVersion, pName, supportedVersion, csAttribute.UnsupportedFirst));
                                }
                            }
                            else if (IsEmptyVersion(supportedVersion))
                            {
                                if (HasSameVersionedPlatformSupport(attributes, pName, supported))
                                {
                                    platformNames.Add(string.Format(CultureInfo.InvariantCulture, MicrosoftNetCoreAnalyzersResources.PlatformCompatibilityAllVersions, pName));
                                    continue;
                                }
                                platformNames.Add($"'{pName}'");
                            }
                            else
                            {
                                platformNames.Add(string.Format(CultureInfo.InvariantCulture,
                                    MicrosoftNetCoreAnalyzersResources.PlatformCompatibilityVersionAndLater, pName, supportedVersion));
                            }
                        }
                        else
                        {
                            var unsupportedVersion = csAttribute.UnsupportedSecond ?? csAttribute.UnsupportedFirst;
                            if (unsupportedVersion != null && attributes.Keys.Contains(pName))
                            {
                                callsite = Callsite.Unreachable;
                                if (IsEmptyVersion(unsupportedVersion))
                                {
                                    if (HasSameVersionedPlatformSupport(attributes, pName, supported))
                                    {
                                        platformNames.Add(string.Format(CultureInfo.InvariantCulture, MicrosoftNetCoreAnalyzersResources.PlatformCompatibilityAllVersions, pName));
                                        continue;
                                    }
                                    platformNames.Add($"'{pName}'");
                                }
                                else
                                {
                                    platformNames.Add(string.Format(CultureInfo.InvariantCulture,
                                        MicrosoftNetCoreAnalyzersResources.PlatformCompatibilityVersionAndLater, pName, unsupportedVersion));
                                }
                            }
                        }
                    }
                }
                return platformNames;
            }

            static SymbolDisplayFormat GetLanguageSpecificFormat(IOperation operation) =>
                operation.Language == LanguageNames.CSharp ? SymbolDisplayFormat.CSharpShortErrorMessageFormat : SymbolDisplayFormat.VisualBasicShortErrorMessageFormat;

            static bool HasSameVersionedPlatformSupport(SmallDictionary<string, PlatformAttributes> attributes, string pName, bool checkSupport)
            {
                if (attributes.TryGetValue(pName, out var attribute))
                {
                    var version = attribute.UnsupportedSecond ?? attribute.UnsupportedFirst;
                    if (checkSupport)
                    {
                        var supportedVersion = attribute.SupportedSecond ?? attribute.SupportedFirst;
                        if (supportedVersion != null)
                        {
                            version = version == null || supportedVersion >= version ? supportedVersion : version;
                        }
                        else
                        {
                            version = supportedVersion;
                        }
                    }
                    if (version != null && !IsEmptyVersion(version))
                    {
                        return true;
                    }
                }
                return false;
            }
        }

        private enum Callsite
        {
            AllPlatforms,
            Reachable,
            Unreachable
        }

        private static string? VersionToString(Version version) => IsEmptyVersion(version) ? null : version.ToString();

        private static ISymbol? GetOperationSymbol(IOperation operation)
            => operation switch
            {
                IInvocationOperation iOperation => iOperation.TargetMethod,
                IObjectCreationOperation cOperation => cOperation.Constructor,
                IFieldReferenceOperation fOperation => IsWithinConditionalOperation(fOperation) ? null : fOperation.Field,
                IMemberReferenceOperation mOperation => mOperation.Member,
                _ => null,
            };

        private static IEnumerable<ISymbol> GetPropertyAccessors(IPropertySymbol property, IOperation operation)
        {
            var usageInfo = operation.GetValueUsageInfo(property.ContainingSymbol);

            // not checking/using ValueUsageInfo.Reference related values as property cannot be used as ref or out parameter
            // not using ValueUsageInfo.Name too, it only use name of the property
            if (usageInfo == ValueUsageInfo.ReadWrite)
            {
                yield return property.GetMethod;
                yield return property.SetMethod;
            }
            else if (usageInfo.IsWrittenTo())
            {
                yield return property.SetMethod;
            }
            else if (usageInfo.IsReadFrom())
            {
                yield return property.GetMethod;
            }
            else
            {
                yield return property;
            }
        }

        private static ISymbol GetEventAccessor(IEventSymbol iEvent, IOperation operation)
        {
            if (operation.Parent is IEventAssignmentOperation eventAssignment)
            {
                if (eventAssignment.Adds)
                    return iEvent.AddMethod;
                else
                    return iEvent.RemoveMethod;
            }
            return iEvent;
        }

        private static void AnalyzeOperation(IOperation operation, OperationAnalysisContext context, PooledConcurrentDictionary<KeyValuePair<IOperation, ISymbol>,
            (SmallDictionary<string, PlatformAttributes> attributes, SmallDictionary<string, PlatformAttributes>? csAttributes)> platformSpecificOperations,
            ConcurrentDictionary<ISymbol, SmallDictionary<string, PlatformAttributes>?> platformSpecificMembers, ImmutableArray<string> msBuildPlatforms,
            ITypeSymbol? notSupportedExceptionType)
        {
            if (operation.Parent is IArgumentOperation argumentOperation && UsedInCreatingNotSupportedException(argumentOperation, notSupportedExceptionType))
            {
                return;
            }

            var symbol = GetOperationSymbol(operation);

            if (symbol == null || symbol is ITypeSymbol type && type.SpecialType != SpecialType.None)
            {
                return;
            }

            CheckOperationAttributes(operation, context, platformSpecificOperations, platformSpecificMembers, msBuildPlatforms, symbol, checkParents: true);

            if (symbol is IPropertySymbol property)
            {
                foreach (var accessor in GetPropertyAccessors(property, operation))
                {
                    if (accessor != null)
                    {
                        CheckOperationAttributes(operation, context, platformSpecificOperations, platformSpecificMembers, msBuildPlatforms, accessor, checkParents: false);
                    }
                }
            }
            else if (symbol is IEventSymbol iEvent)
            {
                var accessor = GetEventAccessor(iEvent, operation);

                if (accessor != null)
                {
                    CheckOperationAttributes(operation, context, platformSpecificOperations, platformSpecificMembers, msBuildPlatforms, accessor, checkParents: false);
                }
            }
            else if (symbol is IMethodSymbol method && method.IsGenericMethod)
            {
                CheckTypeArguments(method.TypeArguments, operation, context, platformSpecificOperations, platformSpecificMembers, msBuildPlatforms);
            }

            if (symbol.ContainingSymbol is INamedTypeSymbol namedType && namedType.IsGenericType)
            {
                CheckTypeArguments(namedType.TypeArguments, operation, context, platformSpecificOperations, platformSpecificMembers, msBuildPlatforms);
            }

            static void CheckTypeArguments(ImmutableArray<ITypeSymbol> typeArguments, IOperation operation, OperationAnalysisContext context,
                PooledConcurrentDictionary<KeyValuePair<IOperation, ISymbol>, (SmallDictionary<string, PlatformAttributes> attributes,
                SmallDictionary<string, PlatformAttributes>? csAttributes)> platformSpecificOperations,
                ConcurrentDictionary<ISymbol, SmallDictionary<string, PlatformAttributes>?> platformSpecificMembers, ImmutableArray<string> msBuildPlatforms)
            {
                using var workingSet = PooledHashSet<ITypeSymbol>.GetInstance();
                CheckTypeArgumentsCore(typeArguments, operation, context, platformSpecificOperations, platformSpecificMembers, msBuildPlatforms, workingSet);
            }

            static void CheckTypeArgumentsCore(ImmutableArray<ITypeSymbol> typeArguments, IOperation operation, OperationAnalysisContext context,
                PooledConcurrentDictionary<KeyValuePair<IOperation, ISymbol>, (SmallDictionary<string, PlatformAttributes> attributes,
                SmallDictionary<string, PlatformAttributes>? csAttributes)> platformSpecificOperations, ConcurrentDictionary<ISymbol,
                SmallDictionary<string, PlatformAttributes>?> platformSpecificMembers, ImmutableArray<string> msBuildPlatforms, PooledHashSet<ITypeSymbol> workingSet)
            {
                foreach (var typeArgument in typeArguments)
                {
                    if (!workingSet.Contains(typeArgument))
                    {
                        workingSet.Add(typeArgument);
                        if (typeArgument.SpecialType == SpecialType.None)
                        {
                            CheckOperationAttributes(operation, context, platformSpecificOperations, platformSpecificMembers, msBuildPlatforms, typeArgument, checkParents: true);

                            if (typeArgument is INamedTypeSymbol nType && nType.IsGenericType)
                            {
                                CheckTypeArgumentsCore(nType.TypeArguments, operation, context, platformSpecificOperations, platformSpecificMembers, msBuildPlatforms, workingSet);
                            }
                        }
                    }
                }
            }

            static void CheckOperationAttributes(IOperation operation, OperationAnalysisContext context, PooledConcurrentDictionary<KeyValuePair<IOperation, ISymbol>,
                (SmallDictionary<string, PlatformAttributes> attributes, SmallDictionary<string, PlatformAttributes>? csAttributes)> platformSpecificOperations,
                ConcurrentDictionary<ISymbol, SmallDictionary<string, PlatformAttributes>?> platformSpecificMembers, ImmutableArray<string> msBuildPlatforms, ISymbol symbol, bool checkParents)
            {
                if (TryGetOrCreatePlatformAttributes(symbol, checkParents, platformSpecificMembers, out var operationAttributes))
                {
                    var containingSymbol = context.ContainingSymbol;
                    if (containingSymbol is IMethodSymbol method && method.IsAccessorMethod())
                    {
                        containingSymbol = method.AssociatedSymbol;
                    }

                    if (TryGetOrCreatePlatformAttributes(containingSymbol, true, platformSpecificMembers, out var callSiteAttributes))
                    {
                        if (IsNotSuppressedByCallSite(operationAttributes, callSiteAttributes, msBuildPlatforms, out var notSuppressedAttributes))
                        {
                            platformSpecificOperations.TryAdd(new KeyValuePair<IOperation, ISymbol>(operation, symbol), (notSuppressedAttributes, callSiteAttributes));
                        }
                    }
                    else
                    {
                        if (TryCopyAttributesNotSuppressedByMsBuild(operationAttributes, msBuildPlatforms, out var copiedAttributes))
                        {
                            platformSpecificOperations.TryAdd(new KeyValuePair<IOperation, ISymbol>(operation, symbol), (copiedAttributes, null));
                        }
                    }
                }
            }
        }

        private static bool UsedInCreatingNotSupportedException(IArgumentOperation operation, ITypeSymbol? notSupportedExceptionType)
        {
            if (operation.Parent is IObjectCreationOperation creation &&
                operation.Parameter.Type.SpecialType == SpecialType.System_String &&
                creation.Type.DerivesFrom(notSupportedExceptionType, baseTypesOnly: true, checkTypeParameterConstraints: false))
            {
                return true;
            }

            return false;
        }

        private static bool TryCopyAttributesNotSuppressedByMsBuild(SmallDictionary<string, PlatformAttributes> operationAttributes,
            ImmutableArray<string> msBuildPlatforms, out SmallDictionary<string, PlatformAttributes> copiedAttributes)
        {
            copiedAttributes = new SmallDictionary<string, PlatformAttributes>(StringComparer.OrdinalIgnoreCase);
            foreach (var (platformName, attributes) in operationAttributes)
            {
                if (AllowList(attributes) || msBuildPlatforms.IndexOf(platformName, 0, StringComparer.OrdinalIgnoreCase) != -1)
                {
                    copiedAttributes.Add(platformName, CopyAllAttributes(new PlatformAttributes(), attributes));
                }
            }

            return copiedAttributes.Any();
        }

        private static SmallDictionary<string, PlatformAttributes> CopyAttributes(SmallDictionary<string, PlatformAttributes> copyAttributes)
        {
            var copy = new SmallDictionary<string, PlatformAttributes>(StringComparer.OrdinalIgnoreCase);
            foreach (var (platformName, attributes) in copyAttributes)
            {
                copy.Add(platformName, CopyAllAttributes(new PlatformAttributes(), attributes));
            }

            return copy;
        }

        /// <summary>
        /// The semantics of the platform specific attributes are :
        ///    - An API that doesn't have any of these attributes is considered supported by all platforms.
        ///    - If either [SupportedOSPlatform] or [UnsupportedOSPlatform] attributes are present, we group all attributes by OS platform identifier:
        ///        - Allow list.If the lowest version for each OS platform is a [SupportedOSPlatform] attribute, the API is considered to only be supported by the listed platforms and unsupported by all other platforms.
        ///        - Deny list. If the lowest version for each OS platform is a [UnsupportedOSPlatform] attribute, then the API is considered to only be unsupported by the listed platforms and supported by all other platforms.
        ///        - Inconsistent list. If for some platforms the lowest version attribute is [SupportedOSPlatform] while for others it is [UnsupportedOSPlatform], the analyzer will produce a warning on the API definition because the API is attributed inconsistently.
        ///    - Both attributes can be instantiated without version numbers. This means the version number is assumed to be 0.0. This simplifies guard clauses, see examples below for more details.
        /// </summary>
        /// <param name="operationAttributes">Platform specific attributes applied to the invoked member</param>
        /// <param name="callSiteAttributes">Platform specific attributes applied to the call site where the member invoked</param>
        /// <returns>true if all attributes applied to the operation is suppressed, false otherwise</returns>

        private static bool IsNotSuppressedByCallSite(SmallDictionary<string, PlatformAttributes> operationAttributes,
            SmallDictionary<string, PlatformAttributes> callSiteAttributes, ImmutableArray<string> msBuildPlatforms,
            out SmallDictionary<string, PlatformAttributes> notSuppressedAttributes)
        {
            notSuppressedAttributes = new SmallDictionary<string, PlatformAttributes>(StringComparer.OrdinalIgnoreCase);
            bool? mandatorySupportFound = null;
            using var supportedOnlyPlatforms = PooledHashSet<string>.GetInstance(StringComparer.OrdinalIgnoreCase);
            foreach (var (platformName, attribute) in operationAttributes)
            {
                var diagnosticAttribute = new PlatformAttributes();

                if (attribute.SupportedFirst != null)
                {
                    if (attribute.UnsupportedFirst == null || attribute.UnsupportedFirst > attribute.SupportedFirst)
                    {
                        // If only supported for current platform
                        supportedOnlyPlatforms.Add(platformName);
                        mandatorySupportFound ??= false;

                        if (callSiteAttributes.TryGetValue(platformName, out var callSiteAttribute))
                        {
                            var attributeToCheck = attribute.SupportedSecond ?? attribute.SupportedFirst;
                            if (MandatoryOsVersionsSuppressed(callSiteAttribute, attributeToCheck))
                            {
                                mandatorySupportFound = true;
                            }
                            else
                            {
                                diagnosticAttribute.SupportedSecond = (Version)attributeToCheck.Clone();
                            }

                            if (attribute.UnsupportedFirst != null &&
                                !(SuppressedByCallSiteSupported(attribute, callSiteAttribute.SupportedFirst) ||
                                  SuppressedByCallSiteUnsupported(callSiteAttribute, attribute.UnsupportedFirst)))
                            {
                                diagnosticAttribute.UnsupportedFirst = (Version)attribute.UnsupportedFirst.Clone();
                            }
                        }
                    }
                    else if (attribute.UnsupportedFirst != null) // also means Unsupported < Supported, allow list
                    {
                        if (callSiteAttributes.TryGetValue(platformName, out var callSiteAttribute))
                        {
                            if (callSiteAttribute.SupportedFirst != null)
                            {
                                if (!OptionalOsSupportSuppressed(callSiteAttribute, attribute))
                                {
                                    diagnosticAttribute.SupportedFirst = (Version)attribute.SupportedFirst.Clone();
                                }

                                if (!UnsupportedFirstSuppressed(attribute, callSiteAttribute))
                                {
                                    diagnosticAttribute.UnsupportedFirst = (Version)attribute.UnsupportedFirst.Clone();
                                }

                                if (attribute.UnsupportedSecond != null &&
                                    !UnsupportedSecondSuppressed(attribute, callSiteAttribute))
                                {
                                    diagnosticAttribute.UnsupportedSecond = (Version)attribute.UnsupportedSecond.Clone();
                                }
                            }
                        }
                        else
                        {
                            // Call site has no attributes for this platform, check if MsBuild list has it,
                            // then if call site has deny list, it should support its later support
                            if (msBuildPlatforms.Contains(platformName) &&
                                callSiteAttributes.Any(ca => DenyList(ca.Value)))
                            {
                                diagnosticAttribute.SupportedFirst = (Version)attribute.SupportedFirst.Clone();
                            }
                        }
                    }
                }
                else
                {
                    if (attribute.UnsupportedFirst != null) // Unsupported for this but supported all other
                    {
                        if (callSiteAttributes.TryGetValue(platformName, out var callSiteAttribute))
                        {
                            if (callSiteAttribute.SupportedFirst != null)
                            {
                                if (!SuppressedByCallSiteUnsupported(callSiteAttribute, attribute.UnsupportedFirst))
                                {
                                    diagnosticAttribute.UnsupportedFirst = (Version)attribute.UnsupportedFirst.Clone();
                                }

                                if (attribute.UnsupportedSecond != null &&
                                    !SuppressedByCallSiteUnsupported(callSiteAttribute, attribute.UnsupportedSecond))
                                {
                                    diagnosticAttribute.UnsupportedSecond = (Version)attribute.UnsupportedSecond.Clone();
                                }
                            }
                        }
                        else if (msBuildPlatforms.Contains(platformName) &&
                            !callSiteAttributes.Values.Any(v => v.SupportedFirst != null))
                        {
                            // if MsBuild list contain the platform and call site has no any other supported attribute it means global, so need to warn
                            diagnosticAttribute.UnsupportedFirst = (Version)attribute.UnsupportedFirst.Clone();
                        }
                    }
                }

                if (diagnosticAttribute.HasAttribute())
                {
                    notSuppressedAttributes[platformName] = diagnosticAttribute;
                }
            }

            if (mandatorySupportFound.HasValue)
            {
                if (!mandatorySupportFound.Value)
                {
                    foreach (var (name, attributes) in operationAttributes)
                    {
                        if (attributes.SupportedFirst != null)
                        {
                            if (!notSuppressedAttributes.TryGetValue(name, out var diagnosticAttribute))
                            {
                                diagnosticAttribute = new PlatformAttributes();
                            }
                            CopyAllAttributes(diagnosticAttribute, attributes);
                            notSuppressedAttributes[name] = diagnosticAttribute;
                        }
                    }
                }

                // if supportedOnlyList then call site should not have any platform not listed in the support list
                foreach (var (platform, csAttributes) in callSiteAttributes)
                {
                    if (csAttributes.SupportedFirst != null &&
                        !supportedOnlyPlatforms.Contains(platform))
                    {
                        foreach (var (name, version) in operationAttributes)
                        {
                            AddOrUpdatedDiagnostic(operationAttributes[name], notSuppressedAttributes, name);
                        }
                    }
                }
            }
            return notSuppressedAttributes.Any();

            static void AddOrUpdatedDiagnostic(PlatformAttributes operationAttributes,
                SmallDictionary<string, PlatformAttributes> notSuppressedAttributes, string name)
            {
                if (operationAttributes.SupportedFirst != null)
                {
                    if (!notSuppressedAttributes.TryGetValue(name, out var diagnosticAttribute))
                    {
                        diagnosticAttribute = new PlatformAttributes();
                    }
                    diagnosticAttribute.SupportedFirst = (Version)operationAttributes.SupportedFirst.Clone();
                    notSuppressedAttributes[name] = diagnosticAttribute;
                }
            }

            static bool UnsupportedSecondSuppressed(PlatformAttributes attribute, PlatformAttributes callSiteAttribute) =>
                SuppressedByCallSiteSupported(attribute, callSiteAttribute.SupportedFirst) ||
                SuppressedByCallSiteUnsupported(callSiteAttribute, attribute.UnsupportedSecond!);

            static bool SuppressedByCallSiteUnsupported(PlatformAttributes callSiteAttribute, Version unsupporteAttribute) =>
                callSiteAttribute.UnsupportedFirst != null && unsupporteAttribute >= callSiteAttribute.UnsupportedFirst ||
                callSiteAttribute.UnsupportedSecond != null && unsupporteAttribute >= callSiteAttribute.UnsupportedSecond;

            static bool SuppressedByCallSiteSupported(PlatformAttributes attribute, Version? callSiteSupportedFirst) =>
                callSiteSupportedFirst != null && callSiteSupportedFirst >= attribute.SupportedFirst! &&
                attribute.SupportedSecond != null && callSiteSupportedFirst >= attribute.SupportedSecond;

            static bool UnsupportedFirstSuppressed(PlatformAttributes attribute, PlatformAttributes callSiteAttribute) =>
                callSiteAttribute.SupportedFirst != null && callSiteAttribute.SupportedFirst >= attribute.SupportedFirst ||
                SuppressedByCallSiteUnsupported(callSiteAttribute, attribute.UnsupportedFirst!);

            // As optional if call site supports that platform, their versions should match
            static bool OptionalOsSupportSuppressed(PlatformAttributes callSiteAttribute, PlatformAttributes attribute) =>
                (callSiteAttribute.SupportedFirst == null || attribute.SupportedFirst <= callSiteAttribute.SupportedFirst) &&
                (callSiteAttribute.SupportedSecond == null || attribute.SupportedFirst <= callSiteAttribute.SupportedSecond);

            static bool MandatoryOsVersionsSuppressed(PlatformAttributes callSitePlatforms, Version checkingVersion) =>
                callSitePlatforms.SupportedFirst != null && checkingVersion <= callSitePlatforms.SupportedFirst ||
                callSitePlatforms.SupportedSecond != null && checkingVersion <= callSitePlatforms.SupportedSecond;
        }

        private static PlatformAttributes CopyAllAttributes(PlatformAttributes copyTo, PlatformAttributes copyFrom)
        {
            copyTo.SupportedFirst = (Version?)copyFrom.SupportedFirst?.Clone();
            copyTo.SupportedSecond = (Version?)copyFrom.SupportedSecond?.Clone();
            copyTo.UnsupportedFirst = (Version?)copyFrom.UnsupportedFirst?.Clone();
            copyTo.UnsupportedSecond = (Version?)copyFrom.UnsupportedSecond?.Clone();
            return copyTo;
        }

        // Do not warn if platform specific enum/field value is used in conditional check, like: 'if (value == FooEnum.WindowsOnlyValue)'
        private static bool IsWithinConditionalOperation(IFieldReferenceOperation pOperation) =>
            pOperation.ConstantValue.HasValue &&
            pOperation.Parent is IBinaryOperation bo &&
            (bo.OperatorKind == BinaryOperatorKind.Equals ||
            bo.OperatorKind == BinaryOperatorKind.NotEquals ||
            bo.OperatorKind == BinaryOperatorKind.GreaterThan ||
            bo.OperatorKind == BinaryOperatorKind.LessThan ||
            bo.OperatorKind == BinaryOperatorKind.GreaterThanOrEqual ||
            bo.OperatorKind == BinaryOperatorKind.LessThanOrEqual);

        private static bool TryGetOrCreatePlatformAttributes(
            ISymbol symbol, bool checkParents,
            ConcurrentDictionary<ISymbol, SmallDictionary<string, PlatformAttributes>?> platformSpecificMembers,
            [NotNullWhen(true)] out SmallDictionary<string, PlatformAttributes>? attributes)
        {
            if (!platformSpecificMembers.TryGetValue(symbol, out attributes))
            {
                if (checkParents)
                {
                    var container = symbol.ContainingSymbol;

                    // Namespaces do not have attributes
                    while (container is INamespaceSymbol)
                    {
                        container = container.ContainingSymbol;
                    }

                    if (container != null &&
                        TryGetOrCreatePlatformAttributes(container, checkParents, platformSpecificMembers, out var containerAttributes))
                    {
                        attributes = CopyAttributes(containerAttributes);
                    }
                }

                MergePlatformAttributes(symbol.GetAttributes(), ref attributes);
                attributes = platformSpecificMembers.GetOrAdd(symbol, attributes);
            }

            return attributes != null;

            static void MergePlatformAttributes(ImmutableArray<AttributeData> immediateAttributes, ref SmallDictionary<string, PlatformAttributes>? parentAttributes)
            {
                SmallDictionary<string, PlatformAttributes>? childAttributes = null;
                foreach (AttributeData attribute in immediateAttributes)
                {
                    if (s_osPlatformAttributes.Contains(attribute.AttributeClass.Name))
                    {
                        TryAddValidAttribute(ref childAttributes, attribute);
                    }
                }

                if (childAttributes == null)
                {
                    return;
                }

                if (parentAttributes != null && parentAttributes.Any())
                {
                    foreach (var (platform, attributes) in parentAttributes)
                    {
                        if (DenyList(attributes) &&
                            !parentAttributes.Any(ca => AllowList(ca.Value)))
                        {
                            // if all are deny list then we can add the child attributes
                            foreach (var (name, childAttribute) in childAttributes)
                            {
                                if (parentAttributes.TryGetValue(name, out var existing))
                                {
                                    // but don't override existing unless narrowing the support
                                    if (childAttribute.UnsupportedFirst != null &&
                                        childAttribute.UnsupportedFirst < attributes.UnsupportedFirst)
                                    {
                                        attributes.UnsupportedFirst = childAttribute.UnsupportedFirst;
                                    }
                                }
                                else
                                {
                                    parentAttributes[name] = childAttribute;
                                }
                            }
                            // merged all attributes, no need to continue looping
                            return;
                        }
                        else if (AllowList(attributes))
                        {
                            // only attributes with same platform matter, could narrow the list
                            if (childAttributes.TryGetValue(platform, out var childAttribute))
                            {
                                // only later versions could narrow, other versions ignored
                                if (childAttribute.SupportedFirst > attributes.SupportedFirst)
                                {
                                    attributes.SupportedSecond = childAttribute.SupportedFirst;
                                }

                                if (childAttribute.UnsupportedFirst != null)
                                {
                                    if (childAttribute.UnsupportedFirst <= attributes.SupportedFirst)
                                    {
                                        attributes.SupportedFirst = null;
                                        attributes.SupportedSecond = null;
                                    }
                                    else if (childAttribute.UnsupportedFirst <= attributes.SupportedSecond)
                                    {
                                        attributes.SupportedSecond = null;
                                    }

                                    attributes.UnsupportedFirst = childAttribute.UnsupportedFirst;
                                }
                            }
                            // other platform attributes are ignored as the list couldn't be extended
                        }
                    }
                }
                else
                {
                    parentAttributes = childAttributes;
                }
            }
        }

        private static bool TryAddValidAttribute([NotNullWhen(true)] ref SmallDictionary<string, PlatformAttributes>? attributes, AttributeData attribute)
        {
            if (!attribute.ConstructorArguments.IsEmpty &&
                                attribute.ConstructorArguments[0] is { } argument &&
                                argument.Kind == TypedConstantKind.Primitive &&
                                argument.Type.SpecialType == SpecialType.System_String &&
                                !argument.IsNull &&
                                !argument.Value.Equals(string.Empty) &&
                                TryParsePlatformNameAndVersion(argument.Value.ToString(), out string platformName, out Version? version))
            {
                attributes ??= new SmallDictionary<string, PlatformAttributes>(StringComparer.OrdinalIgnoreCase);
                if (!attributes.TryGetValue(platformName, out var _))
                {
                    attributes[platformName] = new PlatformAttributes();
                }

                AddAttribute(attribute.AttributeClass.Name, version, attributes[platformName]);
                return true;
            }

            return false;
        }

        private static bool TryParsePlatformNameAndVersion(string osString, out string osPlatformName, [NotNullWhen(true)] out Version? version)
        {
            version = null;
            osPlatformName = string.Empty;
            for (int i = 0; i < osString.Length; i++)
            {
                if (char.IsDigit(osString[i]))
                {
                    if (i > 0 && Version.TryParse(osString[i..], out Version? parsedVersion))
                    {
                        osPlatformName = osString.Substring(0, i);
                        version = parsedVersion;
                        return true;
                    }

                    return false;
                }
            }

            osPlatformName = osString;
            version = new Version(0, 0);
            return true;
        }

        private static void AddAttribute(string name, Version version, PlatformAttributes attributes)
        {
            if (name == SupportedOSPlatformAttribute)
            {
                AddOrUpdateSupportedAttribute(attributes, version);
            }
            else
            {
                Debug.Assert(name == UnsupportedOSPlatformAttribute);
                AddOrUpdateUnsupportedAttribute(attributes, version);
            }

            static void AddOrUpdateUnsupportedAttribute(PlatformAttributes attributes, Version version)
            {
                if (attributes.UnsupportedFirst != null)
                {
                    if (attributes.UnsupportedFirst > version)
                    {
                        if (attributes.UnsupportedSecond != null)
                        {
                            if (attributes.UnsupportedSecond > attributes.UnsupportedFirst)
                            {
                                attributes.UnsupportedSecond = attributes.UnsupportedFirst;
                            }
                        }
                        else
                        {
                            attributes.UnsupportedSecond = attributes.UnsupportedFirst;
                        }

                        attributes.UnsupportedFirst = version;
                    }
                    else
                    {
                        if (attributes.UnsupportedSecond != null)
                        {
                            if (attributes.UnsupportedSecond > version)
                            {
                                attributes.UnsupportedSecond = version;
                            }
                        }
                        else
                        {
                            if (attributes.SupportedFirst != null && attributes.SupportedFirst < version)
                            {
                                // We should ignore second attribute in case like [UnsupportedOSPlatform(""windows""),
                                // [UnsupportedOSPlatform(""windows11.0"")] which doesn't have supported in between
                                attributes.UnsupportedSecond = version;
                            }
                        }
                    }
                }
                else
                {
                    attributes.UnsupportedFirst = version;
                }
            }

            static void AddOrUpdateSupportedAttribute(PlatformAttributes attributes, Version version)
            {
                if (attributes.SupportedFirst != null)
                {
                    if (attributes.SupportedFirst > version)
                    {
                        attributes.SupportedFirst = version;
                    }
                    // only keep lowest version, ignore other versions
                }
                else
                {
                    attributes.SupportedFirst = version;
                }
            }
        }

        /// <summary>
        /// Determines if the attributes supported only for the platform (allow list)
        /// </summary>
        /// <param name="attributes">PlatformAttributes being checked</param>
        /// <returns>true if it is allow list</returns>
        private static bool AllowList(PlatformAttributes attributes) =>
            attributes.SupportedFirst != null &&
            (attributes.UnsupportedFirst == null || attributes.SupportedFirst <= attributes.UnsupportedFirst);

        /// <summary>
        /// Determines if the attributes unsupported only for the platform (deny list)
        /// </summary>
        /// <param name="attributes">PlatformAttributes being checked</param>
        /// <returns>true if it is deny list</returns>
        private static bool DenyList(PlatformAttributes attributes) =>
            attributes.UnsupportedFirst != null &&
            (attributes.SupportedFirst == null || attributes.UnsupportedFirst < attributes.SupportedFirst);
    }
}<|MERGE_RESOLUTION|>--- conflicted
+++ resolved
@@ -164,20 +164,12 @@
                     m.IsStatic &&
                     m.ReturnType.Equals(osPlatformType) &&
                     m.Parameters.Length == 1 &&
-<<<<<<< HEAD
-                    m.Parameters[0].Type.SpecialType == SpecialType.System_String).FirstOrDefault();
+                    m.Parameters[0].Type.SpecialType == SpecialType.System_String);
                 var notSupportedExceptionType = context.Compilation.GetOrCreateTypeByMetadataName(WellKnownTypeNames.SystemNotSupportedException);
 
                 context.RegisterOperationBlockStartAction(
                     context => AnalyzeOperationBlock(context, guardMethods, runtimeIsOSPlatformMethod, osPlatformCreateMethod,
-                                    osPlatformTypeArray, stringType, platformSpecificMembers, msBuildPlatforms, notSupportedExceptionType));
-=======
-                    m.Parameters[0].Type.SpecialType == SpecialType.System_String);
-
-                context.RegisterOperationBlockStartAction(
-                    context => AnalyzeOperationBlock(context, guardMethods, runtimeIsOSPlatformMethod, osPlatformCreateMethod,
-                                    osPlatformType, stringType, platformSpecificMembers, msBuildPlatforms));
->>>>>>> 4c165173
+                                    osPlatformType, stringType, platformSpecificMembers, msBuildPlatforms, notSupportedExceptionType));
             });
 
             static ImmutableArray<IMethodSymbol> GetOperatingSystemGuardMethods(IMethodSymbol? runtimeIsOSPlatformMethod, INamedTypeSymbol operatingSystemType)
@@ -235,18 +227,13 @@
             ImmutableArray<string> msBuildPlatforms,
             ITypeSymbol? notSupportedExceptionType)
         {
-<<<<<<< HEAD
             if (context.IsMethodNotImplementedOrSupported(checkPlatformNotSupported: true))
             {
                 return;
             }
 
-            var osPlatformType = osPlatformTypeArray[0];
-            var platformSpecificOperations = PooledConcurrentDictionary<IOperation, (SmallDictionary<string, PlatformAttributes> attributes,
-=======
             var osPlatformTypeArray = osPlatformType != null ? ImmutableArray.Create(osPlatformType) : ImmutableArray<INamedTypeSymbol>.Empty;
             var platformSpecificOperations = PooledConcurrentDictionary<KeyValuePair<IOperation, ISymbol>, (SmallDictionary<string, PlatformAttributes> attributes,
->>>>>>> 4c165173
                 SmallDictionary<string, PlatformAttributes>? csAttributes)>.GetInstance();
 
             context.RegisterOperationAction(context =>
