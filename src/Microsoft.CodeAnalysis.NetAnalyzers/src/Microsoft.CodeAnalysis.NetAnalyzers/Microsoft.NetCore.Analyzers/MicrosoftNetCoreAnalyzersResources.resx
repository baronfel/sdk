﻿<?xml version="1.0" encoding="utf-8"?>
<root>
  <!--
    Microsoft ResX Schema

    Version 2.0

    The primary goals of this format is to allow a simple XML format
    that is mostly human readable. The generation and parsing of the
    various data types are done through the TypeConverter classes
    associated with the data types.

    Example:

    ... ado.net/XML headers & schema ...
    <resheader name="resmimetype">text/microsoft-resx</resheader>
    <resheader name="version">2.0</resheader>
    <resheader name="reader">System.Resources.ResXResourceReader, System.Windows.Forms, ...</resheader>
    <resheader name="writer">System.Resources.ResXResourceWriter, System.Windows.Forms, ...</resheader>
    <data name="Name1"><value>this is my long string</value><comment>this is a comment</comment></data>
    <data name="Color1" type="System.Drawing.Color, System.Drawing">Blue</data>
    <data name="Bitmap1" mimetype="application/x-microsoft.net.object.binary.base64">
        <value>[base64 mime encoded serialized .NET Framework object]</value>
    </data>
    <data name="Icon1" type="System.Drawing.Icon, System.Drawing" mimetype="application/x-microsoft.net.object.bytearray.base64">
        <value>[base64 mime encoded string representing a byte array form of the .NET Framework object]</value>
        <comment>This is a comment</comment>
    </data>

    There are any number of "resheader" rows that contain simple
    name/value pairs.

    Each data row contains a name, and value. The row also contains a
    type or mimetype. Type corresponds to a .NET class that support
    text/value conversion through the TypeConverter architecture.
    Classes that don't support this are serialized and stored with the
    mimetype set.

    The mimetype is used for serialized objects, and tells the
    ResXResourceReader how to depersist the object. This is currently not
    extensible. For a given mimetype the value must be set accordingly:

    Note - application/x-microsoft.net.object.binary.base64 is the format
    that the ResXResourceWriter will generate, however the reader can
    read any of the formats listed below.

    mimetype: application/x-microsoft.net.object.binary.base64
    value   : The object must be serialized with
            : System.Runtime.Serialization.Formatters.Binary.BinaryFormatter
            : and then encoded with base64 encoding.

    mimetype: application/x-microsoft.net.object.soap.base64
    value   : The object must be serialized with
            : System.Runtime.Serialization.Formatters.Soap.SoapFormatter
            : and then encoded with base64 encoding.

    mimetype: application/x-microsoft.net.object.bytearray.base64
    value   : The object must be serialized into a byte array
            : using a System.ComponentModel.TypeConverter
            : and then encoded with base64 encoding.
    -->
  <xsd:schema id="root" xmlns="" xmlns:xsd="http://www.w3.org/2001/XMLSchema" xmlns:msdata="urn:schemas-microsoft-com:xml-msdata">
    <xsd:import namespace="http://www.w3.org/XML/1998/namespace" />
    <xsd:element name="root" msdata:IsDataSet="true">
      <xsd:complexType>
        <xsd:choice maxOccurs="unbounded">
          <xsd:element name="metadata">
            <xsd:complexType>
              <xsd:sequence>
                <xsd:element name="value" type="xsd:string" minOccurs="0" />
              </xsd:sequence>
              <xsd:attribute name="name" use="required" type="xsd:string" />
              <xsd:attribute name="type" type="xsd:string" />
              <xsd:attribute name="mimetype" type="xsd:string" />
              <xsd:attribute ref="xml:space" />
            </xsd:complexType>
          </xsd:element>
          <xsd:element name="assembly">
            <xsd:complexType>
              <xsd:attribute name="alias" type="xsd:string" />
              <xsd:attribute name="name" type="xsd:string" />
            </xsd:complexType>
          </xsd:element>
          <xsd:element name="data">
            <xsd:complexType>
              <xsd:sequence>
                <xsd:element name="value" type="xsd:string" minOccurs="0" msdata:Ordinal="1" />
                <xsd:element name="comment" type="xsd:string" minOccurs="0" msdata:Ordinal="2" />
              </xsd:sequence>
              <xsd:attribute name="name" type="xsd:string" use="required" msdata:Ordinal="1" />
              <xsd:attribute name="type" type="xsd:string" msdata:Ordinal="3" />
              <xsd:attribute name="mimetype" type="xsd:string" msdata:Ordinal="4" />
              <xsd:attribute ref="xml:space" />
            </xsd:complexType>
          </xsd:element>
          <xsd:element name="resheader">
            <xsd:complexType>
              <xsd:sequence>
                <xsd:element name="value" type="xsd:string" minOccurs="0" msdata:Ordinal="1" />
              </xsd:sequence>
              <xsd:attribute name="name" type="xsd:string" use="required" />
            </xsd:complexType>
          </xsd:element>
        </xsd:choice>
      </xsd:complexType>
    </xsd:element>
  </xsd:schema>
  <resheader name="resmimetype">
    <value>text/microsoft-resx</value>
  </resheader>
  <resheader name="version">
    <value>2.0</value>
  </resheader>
  <resheader name="reader">
    <value>System.Resources.ResXResourceReader, System.Windows.Forms, Version=4.0.0.0, Culture=neutral, PublicKeyToken=b77a5c561934e089</value>
  </resheader>
  <resheader name="writer">
    <value>System.Resources.ResXResourceWriter, System.Windows.Forms, Version=4.0.0.0, Culture=neutral, PublicKeyToken=b77a5c561934e089</value>
  </resheader>
  <data name="ReviewSQLQueriesForSecurityVulnerabilitiesDescription" xml:space="preserve">
    <value>SQL queries that directly use user input can be vulnerable to SQL injection attacks. Review this SQL query for potential vulnerabilities, and consider using a parameterized SQL query.</value>
  </data>
  <data name="ReviewSQLQueriesForSecurityVulnerabilitiesMessageNoNonLiterals" xml:space="preserve">
    <value>Review if the query string passed to '{0}' in '{1}', accepts any user input</value>
  </data>
  <data name="ReviewSQLQueriesForSecurityVulnerabilitiesTitle" xml:space="preserve">
    <value>Review SQL queries for security vulnerabilities</value>
  </data>
  <data name="DoNotCallToImmutableCollectionOnAnImmutableCollectionValueTitle" xml:space="preserve">
    <value>Do not call ToImmutableCollection on an ImmutableCollection value</value>
  </data>
  <data name="DoNotCallToImmutableCollectionOnAnImmutableCollectionValueMessage" xml:space="preserve">
    <value>Do not call {0} on an {1} value</value>
  </data>
  <data name="CategoryReliability" xml:space="preserve">
    <value>Reliability</value>
  </data>
  <data name="RemoveRedundantCall" xml:space="preserve">
    <value>Remove redundant call</value>
  </data>
  <data name="PInvokesShouldNotBeVisibleTitle" xml:space="preserve">
    <value>P/Invokes should not be visible</value>
  </data>
  <data name="PInvokesShouldNotBeVisibleDescription" xml:space="preserve">
    <value>A public or protected method in a public type has the System.Runtime.InteropServices.DllImportAttribute attribute (also implemented by the Declare keyword in Visual Basic). Such methods should not be exposed.</value>
  </data>
  <data name="PInvokesShouldNotBeVisibleMessage" xml:space="preserve">
    <value>P/Invoke method '{0}' should not be visible</value>
  </data>
  <data name="PInvokeDeclarationsShouldBePortableTitle" xml:space="preserve">
    <value>PInvoke declarations should be portable</value>
  </data>
  <data name="PInvokeDeclarationsShouldBePortableDescription" xml:space="preserve">
    <value>This rule evaluates the size of each parameter and the return value of a P/Invoke, and verifies that the size of the parameter is correct when marshaled to unmanaged code on 32-bit and 64-bit operating systems.</value>
  </data>
  <data name="PInvokeDeclarationsShouldBePortableMessageParameter" xml:space="preserve">
    <value>As it is declared in your code, parameter {0} of P/Invoke {1} will be {2} bytes wide on {3} platforms. This is not correct, as the actual native declaration of this API indicates it should be {4} bytes wide on {3} platforms. Consult the MSDN Platform SDK documentation for help determining what data type should be used instead of {5}.</value>
  </data>
  <data name="PInvokeDeclarationsShouldBePortableMessageReturn" xml:space="preserve">
    <value>As it is declared in your code, the return type of P/Invoke {0} will be {1} bytes wide on {2} platforms. This is not correct, as the actual native declaration of this API indicates it should be {3} bytes wide on {2} platforms. Consult the MSDN Platform SDK documentation for help determining what data type should be used instead of {4}.</value>
  </data>
  <data name="SpecifyMarshalingForPInvokeStringArgumentsTitle" xml:space="preserve">
    <value>Specify marshaling for P/Invoke string arguments</value>
  </data>
  <data name="SpecifyMarshalingForPInvokeStringArgumentsDescription" xml:space="preserve">
    <value>A platform invoke member allows partially trusted callers, has a string parameter, and does not explicitly marshal the string. This can cause a potential security vulnerability.</value>
  </data>
  <data name="SpecifyMarshalingForPInvokeStringArgumentsMessageParameter" xml:space="preserve">
    <value>To reduce security risk, marshal parameter {0} as Unicode, by setting DllImport.CharSet to CharSet.Unicode, or by explicitly marshaling the parameter as UnmanagedType.LPWStr. If you need to marshal this string as ANSI or system-dependent, set BestFitMapping=false; for added security, also set ThrowOnUnmappableChar=true.</value>
  </data>
  <data name="SpecifyMarshalingForPInvokeStringArgumentsMessageField" xml:space="preserve">
    <value>To reduce security risk, marshal field {0} as Unicode, by setting StructLayout.CharSet on {1} to CharSet.Unicode, or by explicitly marshaling the field as UnmanagedType.LPWStr. If you need to marshal this string as ANSI or system-dependent, use the BestFitMapping attribute to turn best-fit mapping off, and for added security, ensure ThrowOnUnmappableChar is on.</value>
  </data>
  <data name="SpecifyMarshalingForPInvokeStringArgumentsMessageParameterImplicitAnsi" xml:space="preserve">
    <value>To reduce security risk, marshal parameter {0} as Unicode, by setting DllImport.CharSet to CharSet.Unicode, or by explicitly marshaling the parameter as UnmanagedType.LPWStr. If you need to marshal this string as ANSI or system-dependent, specify MarshalAs explicitly, and set BestFitMapping=false; for added security, also set ThrowOnUnmappableChar=true.</value>
  </data>
  <data name="SpecifyMarshalingForPInvokeStringArgumentsMessageFieldImplicitAnsi" xml:space="preserve">
    <value>To reduce security risk, marshal field {0} as Unicode, by setting StructLayout.CharSet on {1} to CharSet.Unicode, or by explicitly marshaling the field as UnmanagedType.LPWStr. If you need to marshal this string as ANSI or system-dependent, specify MarshalAs explicitly, use the BestFitMapping attribute to turn best-fit mapping off, and for added security, to turn ThrowOnUnmappableChar on.</value>
  </data>
  <data name="UseManagedEquivalentsOfWin32ApiTitle" xml:space="preserve">
    <value>Use managed equivalents of win32 api</value>
  </data>
  <data name="UseManagedEquivalentsOfWin32ApiDescription" xml:space="preserve">
    <value>An operating system invoke method is defined and a method that has the equivalent functionality is located in the .NET Framework class library.</value>
  </data>
  <data name="UseManagedEquivalentsOfWin32ApiMessage" xml:space="preserve">
    <value>Use managed equivalents of win32 api</value>
  </data>
  <data name="MarkBooleanPInvokeArgumentsWithMarshalAsTitle" xml:space="preserve">
    <value>Mark boolean PInvoke arguments with MarshalAs</value>
  </data>
  <data name="MarkBooleanPInvokeArgumentsWithMarshalAsDescription" xml:space="preserve">
    <value>The Boolean data type has multiple representations in unmanaged code.</value>
  </data>
  <data name="MarkBooleanPInvokeArgumentsWithMarshalAsMessageDefault" xml:space="preserve">
    <value>Add the MarshalAsAttribute to parameter {0} of P/Invoke {1}. If the corresponding unmanaged parameter is a 4-byte Win32 'BOOL', use [MarshalAs(UnmanagedType.Bool)]. For a 1-byte C++ 'bool', use MarshalAs(UnmanagedType.U1).</value>
  </data>
  <data name="MarkBooleanPInvokeArgumentsWithMarshalAsMessageReturn" xml:space="preserve">
    <value>Add the MarshalAsAttribute to the return type of P/Invoke {0}. If the corresponding unmanaged return type is a 4-byte Win32 'BOOL', use MarshalAs(UnmanagedType.Bool). For a 1-byte C++ 'bool', use MarshalAs(UnmanagedType.U1).</value>
  </data>
  <data name="MarkAssembliesWithNeutralResourcesLanguageTitle" xml:space="preserve">
    <value>Mark assemblies with NeutralResourcesLanguageAttribute</value>
  </data>
  <data name="MarkAssembliesWithNeutralResourcesLanguageDescription" xml:space="preserve">
    <value>The NeutralResourcesLanguage attribute informs the ResourceManager of the language that was used to display the resources of a neutral culture for an assembly. This improves lookup performance for the first resource that you load and can reduce your working set.</value>
  </data>
  <data name="MarkAssembliesWithNeutralResourcesLanguageMessage" xml:space="preserve">
    <value>Mark assemblies with NeutralResourcesLanguageAttribute</value>
  </data>
  <data name="UseOrdinalStringComparisonTitle" xml:space="preserve">
    <value>Use ordinal string comparison</value>
  </data>
  <data name="UseOrdinalStringComparisonDescription" xml:space="preserve">
    <value>A string comparison operation that is nonlinguistic does not set the StringComparison parameter to either Ordinal or OrdinalIgnoreCase. By explicitly setting the parameter to either StringComparison.Ordinal or StringComparison.OrdinalIgnoreCase, your code often gains speed, becomes more correct, and becomes more reliable.</value>
  </data>
  <data name="UseOrdinalStringComparisonMessageStringComparison" xml:space="preserve">
    <value>{0} passes '{1}' as the 'StringComparison' parameter to {2}. To perform a non-linguistic comparison, specify 'StringComparison.Ordinal' or 'StringComparison.OrdinalIgnoreCase' instead.</value>
  </data>
  <data name="UseOrdinalStringComparisonMessageStringComparer" xml:space="preserve">
    <value>{0} passes '{1}' as the 'StringComparer' parameter to {2}. To perform a non-linguistic comparison, specify 'StringComparer.Ordinal' or 'StringComparer.OrdinalIgnoreCase' instead.</value>
  </data>
  <data name="DoNotUseCountWhenAnyCanBeUsedDescription" xml:space="preserve">
    <value>For non-empty collections, Count() and LongCount() enumerate the entire sequence, while Any() stops at the first item or the first item that satisfies a condition.</value>
  </data>
  <data name="DoNotUseCountWhenAnyCanBeUsedMessage" xml:space="preserve">
    <value>{0}() is used where Any() could be used instead to improve performance</value>
  </data>
  <data name="DoNotUseCountWhenAnyCanBeUsedTitle" xml:space="preserve">
    <value>Do not use Count() or LongCount() when Any() can be used</value>
  </data>
  <data name="DoNotUseTimersThatPreventPowerStateChangesTitle" xml:space="preserve">
    <value>Do not use timers that prevent power state changes</value>
  </data>
  <data name="DoNotUseTimersThatPreventPowerStateChangesDescription" xml:space="preserve">
    <value>Higher-frequency periodic activity will keep the CPU busy and interfere with power-saving idle timers that turn off the display and hard disks.</value>
  </data>
  <data name="DoNotUseTimersThatPreventPowerStateChangesMessage" xml:space="preserve">
    <value>Do not use timers that prevent power state changes</value>
  </data>
  <data name="AvoidUnsealedAttributesTitle" xml:space="preserve">
    <value>Avoid unsealed attributes</value>
  </data>
  <data name="AvoidUnsealedAttributesDescription" xml:space="preserve">
    <value>The .NET Framework class library provides methods for retrieving custom attributes. By default, these methods search the attribute inheritance hierarchy. Sealing the attribute eliminates the search through the inheritance hierarchy and can improve performance.</value>
  </data>
  <data name="AvoidUnsealedAttributesMessage" xml:space="preserve">
    <value>Avoid unsealed attributes</value>
  </data>
  <data name="TestForEmptyStringsUsingStringLengthTitle" xml:space="preserve">
    <value>Test for empty strings using string length</value>
  </data>
  <data name="TestForEmptyStringsUsingStringLengthDescription" xml:space="preserve">
    <value>Comparing strings by using the String.Length property or the String.IsNullOrEmpty method is significantly faster than using Equals.</value>
  </data>
  <data name="TestForEmptyStringsUsingStringLengthMessage" xml:space="preserve">
    <value>Test for empty strings using 'string.Length' property or 'string.IsNullOrEmpty' method instead of an Equality check</value>
  </data>
  <data name="DoNotLockOnObjectsWithWeakIdentityTitle" xml:space="preserve">
    <value>Do not lock on objects with weak identity</value>
  </data>
  <data name="DoNotLockOnObjectsWithWeakIdentityDescription" xml:space="preserve">
    <value>An object is said to have a weak identity when it can be directly accessed across application domain boundaries. A thread that tries to acquire a lock on an object that has a weak identity can be blocked by a second thread in a different application domain that has a lock on the same object.</value>
  </data>
  <data name="DoNotLockOnObjectsWithWeakIdentityMessage" xml:space="preserve">
    <value>Do not lock on objects with weak identity</value>
  </data>
  <data name="DoNotCatchCorruptedStateExceptionsInGeneralHandlersTitle" xml:space="preserve">
    <value>Do not catch corrupted state exceptions in general handlers.</value>
  </data>
  <data name="DoNotCatchCorruptedStateExceptionsInGeneralHandlersDescription" xml:space="preserve">
    <value>Do not author general catch handlers in code that receives corrupted state exceptions.</value>
  </data>
  <data name="DoNotCatchCorruptedStateExceptionsInGeneralHandlersMessage" xml:space="preserve">
    <value>Do not catch corrupted state exceptions in general handlers.</value>
  </data>
  <data name="RethrowToPreserveStackDetailsTitle" xml:space="preserve">
    <value>Rethrow to preserve stack details</value>
  </data>
  <data name="RethrowToPreserveStackDetailsDescription" xml:space="preserve">
    <value>An exception is rethrown and the exception is explicitly specified in the throw statement. If an exception is rethrown by specifying the exception in the throw statement, the list of method calls between the original method that threw the exception and the current method is lost.</value>
  </data>
  <data name="RethrowToPreserveStackDetailsMessage" xml:space="preserve">
    <value>Rethrow to preserve stack details</value>
  </data>
  <data name="DoNotRaiseReservedExceptionTypesTitle" xml:space="preserve">
    <value>Do not raise reserved exception types</value>
  </data>
  <data name="DoNotRaiseReservedExceptionTypesDescription" xml:space="preserve">
    <value>An exception of type that is not sufficiently specific or reserved by the runtime should never be raised by user code. This makes the original error difficult to detect and debug. If this exception instance might be thrown, use a different exception type.</value>
  </data>
  <data name="DoNotRaiseReservedExceptionTypesMessageTooGeneric" xml:space="preserve">
    <value>Exception type {0} is not sufficiently specific</value>
  </data>
  <data name="DoNotRaiseReservedExceptionTypesMessageReserved" xml:space="preserve">
    <value>Exception type {0} is reserved by the runtime</value>
  </data>
  <data name="InitializeValueTypeStaticFieldsInlineTitle" xml:space="preserve">
    <value>Initialize value type static fields inline</value>
  </data>
  <data name="InitializeReferenceTypeStaticFieldsInlineTitle" xml:space="preserve">
    <value>Initialize reference type static fields inline</value>
  </data>
  <data name="InitializeValueTypeStaticFieldsInlineDescription" xml:space="preserve">
    <value>A value type declares an explicit static constructor. To fix a violation of this rule, initialize all static data when it is declared and remove the static constructor.</value>
  </data>
  <data name="InitializeReferenceTypeStaticFieldsInlineDescription" xml:space="preserve">
    <value>A reference type declares an explicit static constructor. To fix a violation of this rule, initialize all static data when it is declared and remove the static constructor.</value>
  </data>
  <data name="InitializeStaticFieldsInlineMessage" xml:space="preserve">
    <value>Initialize all static fields in '{0}' when those fields are declared and remove the explicit static constructor</value>
  </data>
  <data name="DoNotCallOverridableMethodsInConstructorsTitle" xml:space="preserve">
    <value>Do not call overridable methods in constructors</value>
  </data>
  <data name="DoNotCallOverridableMethodsInConstructorsDescription" xml:space="preserve">
    <value>When a constructor calls a virtual method, the constructor for the instance that invokes the method may not have executed.</value>
  </data>
  <data name="DoNotCallOverridableMethodsInConstructorsMessage" xml:space="preserve">
    <value>Do not call overridable methods in constructors</value>
  </data>
  <data name="DisposableTypesShouldDeclareFinalizerTitle" xml:space="preserve">
    <value>Disposable types should declare finalizer</value>
  </data>
  <data name="DisposableTypesShouldDeclareFinalizerDescription" xml:space="preserve">
    <value>A type that implements System.IDisposable and has fields that suggest the use of unmanaged resources does not implement a finalizer, as described by Object.Finalize.</value>
  </data>
  <data name="DisposableTypesShouldDeclareFinalizerMessage" xml:space="preserve">
    <value>Disposable types should declare finalizer</value>
  </data>
  <data name="FinalizersShouldCallBaseClassFinalizerTitle" xml:space="preserve">
    <value>Finalizers should call base class finalizer</value>
  </data>
  <data name="FinalizersShouldCallBaseClassFinalizerDescription" xml:space="preserve">
    <value>Finalization must be propagated through the inheritance hierarchy. To guarantee this, types must call their base class Finalize method in their own Finalize method.</value>
  </data>
  <data name="FinalizersShouldCallBaseClassFinalizerMessage" xml:space="preserve">
    <value>Finalizers should call base class finalizer</value>
  </data>
  <data name="ProvideCorrectArgumentsToFormattingMethodsTitle" xml:space="preserve">
    <value>Provide correct arguments to formatting methods</value>
  </data>
  <data name="ProvideCorrectArgumentsToFormattingMethodsDescription" xml:space="preserve">
    <value>The format argument that is passed to System.String.Format does not contain a format item that corresponds to each object argument, or vice versa.</value>
  </data>
  <data name="ProvideCorrectArgumentsToFormattingMethodsMessage" xml:space="preserve">
    <value>Provide correct arguments to formatting methods</value>
  </data>
  <data name="TestForNaNCorrectlyTitle" xml:space="preserve">
    <value>Test for NaN correctly</value>
  </data>
  <data name="TestForNaNCorrectlyDescription" xml:space="preserve">
    <value>This expression tests a value against Single.Nan or Double.Nan. Use Single.IsNan(Single) or Double.IsNan(Double) to test the value.</value>
  </data>
  <data name="TestForNaNCorrectlyMessage" xml:space="preserve">
    <value>Test for NaN correctly</value>
  </data>
  <data name="AttributeStringLiteralsShouldParseCorrectlyTitle" xml:space="preserve">
    <value>Attribute string literals should parse correctly</value>
  </data>
  <data name="AttributeStringLiteralsShouldParseCorrectlyDescription" xml:space="preserve">
    <value>The string literal parameter of an attribute does not parse correctly for a URL, a GUID, or a version.</value>
  </data>
  <data name="AttributeStringLiteralsShouldParseCorrectlyMessageDefault" xml:space="preserve">
    <value>In the constructor of '{0}', change the value of argument '{1}', which is currently "{2}", to something that can be correctly parsed as '{3}'</value>
  </data>
  <data name="AttributeStringLiteralsShouldParseCorrectlyMessageEmpty" xml:space="preserve">
    <value>In the constructor of '{0}', change the value of argument '{1}', which is currently an empty string (""), to something that can be correctly parsed as '{2}'</value>
  </data>
  <data name="AvoidZeroLengthArrayAllocationsTitle" xml:space="preserve">
    <value>Avoid zero-length array allocations</value>
  </data>
  <data name="AvoidZeroLengthArrayAllocationsMessage" xml:space="preserve">
    <value>Avoid unnecessary zero-length array allocations.  Use {0} instead.</value>
  </data>
  <data name="DoNotUseEnumerableMethodsOnIndexableCollectionsInsteadUseTheCollectionDirectlyTitle" xml:space="preserve">
    <value>Do not use Enumerable methods on indexable collections</value>
  </data>
  <data name="DoNotUseEnumerableMethodsOnIndexableCollectionsInsteadUseTheCollectionDirectlyDescription" xml:space="preserve">
    <value>This collection is directly indexable. Going through LINQ here causes unnecessary allocations and CPU work.</value>
  </data>
  <data name="DoNotUseEnumerableMethodsOnIndexableCollectionsInsteadUseTheCollectionDirectlyMessage" xml:space="preserve">
    <value>Do not use Enumerable methods on indexable collections. Instead use the collection directly.</value>
  </data>
  <data name="SpecifyCultureInfoTitle" xml:space="preserve">
    <value>Specify CultureInfo</value>
  </data>
  <data name="SpecifyCultureInfoDescription" xml:space="preserve">
    <value>A method or constructor calls a member that has an overload that accepts a System.Globalization.CultureInfo parameter, and the method or constructor does not call the overload that takes the CultureInfo parameter. When a CultureInfo or System.IFormatProvider object is not supplied, the default value that is supplied by the overloaded member might not have the effect that you want in all locales. If the result will be displayed to the user, specify 'CultureInfo.CurrentCulture' as the 'CultureInfo' parameter. Otherwise, if the result will be stored and accessed by software, such as when it is persisted to disk or to a database, specify 'CultureInfo.InvariantCulture'.</value>
  </data>
  <data name="SpecifyCultureInfoMessage" xml:space="preserve">
    <value>The behavior of '{0}' could vary based on the current user's locale settings. Replace this call in '{1}' with a call to '{2}'.</value>
  </data>
  <data name="SpecifyIFormatProviderTitle" xml:space="preserve">
    <value>Specify IFormatProvider</value>
  </data>
  <data name="SpecifyIFormatProviderDescription" xml:space="preserve">
    <value>A method or constructor calls one or more members that have overloads that accept a System.IFormatProvider parameter, and the method or constructor does not call the overload that takes the IFormatProvider parameter. When a System.Globalization.CultureInfo or IFormatProvider object is not supplied, the default value that is supplied by the overloaded member might not have the effect that you want in all locales. If the result will be based on the input from/output displayed to the user, specify 'CultureInfo.CurrentCulture' as the 'IFormatProvider'. Otherwise, if the result will be stored and accessed by software, such as when it is loaded from disk/database and when it is persisted to disk/database, specify 'CultureInfo.InvariantCulture'.</value>
  </data>
  <data name="SpecifyIFormatProviderMessageIFormatProviderAlternateString" xml:space="preserve">
    <value>The behavior of '{0}' could vary based on the current user's locale settings. Replace this call in '{1}' with a call to '{2}'.</value>
  </data>
  <data name="SpecifyIFormatProviderMessageIFormatProviderAlternate" xml:space="preserve">
    <value>The behavior of '{0}' could vary based on the current user's locale settings. Replace this call in '{1}' with a call to '{2}'.</value>
  </data>
  <data name="SpecifyIFormatProviderMessageUICultureString" xml:space="preserve">
    <value>'{0}' passes '{1}' as the 'IFormatProvider' parameter to '{2}'. This property returns a culture that is inappropriate for formatting methods.</value>
  </data>
  <data name="SpecifyIFormatProviderMessageUICulture" xml:space="preserve">
    <value>'{0}' passes '{1}' as the 'IFormatProvider' parameter to '{2}'. This property returns a culture that is inappropriate for formatting methods.</value>
  </data>
  <data name="SpecifyStringComparisonCA1307Title" xml:space="preserve">
    <value>Specify StringComparison for clarity</value>
  </data>
  <data name="SpecifyStringComparisonCA1307Description" xml:space="preserve">
    <value>A string comparison operation uses a method overload that does not set a StringComparison parameter. It is recommended to use the overload with StringComparison parameter for clarity of intent. If the result will be displayed to the user, such as when sorting a list of items for display in a list box, specify 'StringComparison.CurrentCulture' or 'StringComparison.CurrentCultureIgnoreCase' as the 'StringComparison' parameter. If comparing case-insensitive identifiers, such as file paths, environment variables, or registry keys and values, specify 'StringComparison.OrdinalIgnoreCase'. Otherwise, if comparing case-sensitive identifiers, specify 'StringComparison.Ordinal'.</value>
  </data>
  <data name="SpecifyStringComparisonCA1307Message" xml:space="preserve">
    <value>'{0}' has a method overload that takes a 'StringComparison' parameter. Replace this call in '{1}' with a call to '{2}' for clarity of intent.</value>
  </data>
  <data name="SpecifyStringComparisonCA1310Title" xml:space="preserve">
    <value>Specify StringComparison for correctness</value>
  </data>
  <data name="SpecifyStringComparisonCA1310Description" xml:space="preserve">
    <value>A string comparison operation uses a method overload that does not set a StringComparison parameter, hence its behavior could vary based on the current user's locale settings. It is strongly recommended to use the overload with StringComparison parameter for correctness and clarity of intent. If the result will be displayed to the user, such as when sorting a list of items for display in a list box, specify 'StringComparison.CurrentCulture' or 'StringComparison.CurrentCultureIgnoreCase' as the 'StringComparison' parameter. If comparing case-insensitive identifiers, such as file paths, environment variables, or registry keys and values, specify 'StringComparison.OrdinalIgnoreCase'. Otherwise, if comparing case-sensitive identifiers, specify 'StringComparison.Ordinal'.</value>
  </data>
  <data name="SpecifyStringComparisonCA1310Message" xml:space="preserve">
    <value>The behavior of '{0}' could vary based on the current user's locale settings. Replace this call in '{1}' with a call to '{2}'.</value>
  </data>
  <data name="NormalizeStringsToUppercaseTitle" xml:space="preserve">
    <value>Normalize strings to uppercase</value>
  </data>
  <data name="NormalizeStringsToUppercaseDescription" xml:space="preserve">
    <value>Strings should be normalized to uppercase. A small group of characters cannot make a round trip when they are converted to lowercase. To make a round trip means to convert the characters from one locale to another locale that represents character data differently, and then to accurately retrieve the original characters from the converted characters.</value>
  </data>
  <data name="NormalizeStringsToUppercaseMessageToUpper" xml:space="preserve">
    <value>In method '{0}', replace the call to '{1}' with '{2}'</value>
  </data>
  <data name="CallGCSuppressFinalizeCorrectlyTitle" xml:space="preserve">
    <value>Dispose methods should call SuppressFinalize</value>
  </data>
  <data name="CallGCSuppressFinalizeCorrectlyDescription" xml:space="preserve">
    <value>A method that is an implementation of Dispose does not call GC.SuppressFinalize; or a method that is not an implementation of Dispose calls GC.SuppressFinalize; or a method calls GC.SuppressFinalize and passes something other than this (Me in Visual?Basic).</value>
  </data>
  <data name="CallGCSuppressFinalizeCorrectlyMessageNotCalledWithFinalizer" xml:space="preserve">
    <value>Change {0} to call {1}. This will prevent unnecessary finalization of the object once it has been disposed and it has fallen out of scope.</value>
  </data>
  <data name="CallGCSuppressFinalizeCorrectlyMessageNotCalled" xml:space="preserve">
    <value>Change {0} to call {1}. This will prevent derived types that introduce a finalizer from needing to re-implement 'IDisposable' to call it.</value>
  </data>
  <data name="CallGCSuppressFinalizeCorrectlyMessageNotPassedThis" xml:space="preserve">
    <value>{0} calls {1} on something other than itself. Change the call site to pass 'this' ('Me' in Visual Basic) instead.</value>
  </data>
  <data name="CallGCSuppressFinalizeCorrectlyMessageOutsideDispose" xml:space="preserve">
    <value>{0} calls {1}, a method that is typically only called within an implementation of 'IDisposable.Dispose'. Refer to the IDisposable pattern for more information.</value>
  </data>
  <data name="InstantiateArgumentExceptionsCorrectlyTitle" xml:space="preserve">
    <value>Instantiate argument exceptions correctly</value>
  </data>
  <data name="InstantiateArgumentExceptionsCorrectlyDescription" xml:space="preserve">
    <value>A call is made to the default (parameterless) constructor of an exception type that is or derives from ArgumentException, or an incorrect string argument is passed to a parameterized constructor of an exception type that is or derives from ArgumentException.</value>
  </data>
  <data name="InstantiateArgumentExceptionsCorrectlyMessageNoArguments" xml:space="preserve">
    <value>Call the {0} constructor that contains a message and/or paramName parameter</value>
  </data>
  <data name="InstantiateArgumentExceptionsCorrectlyMessageIncorrectMessage" xml:space="preserve">
    <value>Method {0} passes parameter name '{1}' as the {2} argument to a {3} constructor. Replace this argument with a descriptive message and pass the parameter name in the correct position.</value>
  </data>
  <data name="InstantiateArgumentExceptionsCorrectlyMessageIncorrectParameterName" xml:space="preserve">
    <value>Method {0} passes '{1}' as the {2} argument to a {3} constructor. Replace this argument with one of the method's parameter names. Note that the provided parameter name should have the exact casing as declared on the method.</value>
  </data>
  <data name="UseArrayEmpty" xml:space="preserve">
    <value>Use Array.Empty</value>
  </data>
  <data name="UseIndexer" xml:space="preserve">
    <value>Use indexer</value>
  </data>
  <data name="DisposableFieldsShouldBeDisposedDescription" xml:space="preserve">
    <value>A type that implements System.IDisposable declares fields that are of types that also implement IDisposable. The Dispose method of the field is not called by the Dispose method of the declaring type. To fix a violation of this rule, call Dispose on fields that are of types that implement IDisposable if you are responsible for allocating and releasing the unmanaged resources held by the field.</value>
  </data>
  <data name="DisposableFieldsShouldBeDisposedMessage" xml:space="preserve">
    <value>'{0}' contains field '{1}' that is of IDisposable type '{2}', but it is never disposed. Change the Dispose method on '{0}' to call Close or Dispose on this field.</value>
  </data>
  <data name="DisposableFieldsShouldBeDisposedTitle" xml:space="preserve">
    <value>Disposable fields should be disposed</value>
  </data>
  <data name="DisposeMethodsShouldCallBaseClassDisposeDescription" xml:space="preserve">
    <value>A type that implements System.IDisposable inherits from a type that also implements IDisposable. The Dispose method of the inheriting type does not call the Dispose method of the parent type. To fix a violation of this rule, call base.Dispose in your Dispose method.</value>
  </data>
  <data name="DisposeMethodsShouldCallBaseClassDisposeMessage" xml:space="preserve">
    <value>Ensure that method '{0}' calls '{1}' in all possible control flow paths</value>
  </data>
  <data name="DisposeMethodsShouldCallBaseClassDisposeTitle" xml:space="preserve">
    <value>Dispose methods should call base class dispose</value>
  </data>
  <data name="DisposeObjectsBeforeLosingScopeDescription" xml:space="preserve">
    <value>If a disposable object is not explicitly disposed before all references to it are out of scope, the object will be disposed at some indeterminate time when the garbage collector runs the finalizer of the object. Because an exceptional event might occur that will prevent the finalizer of the object from running, the object should be explicitly disposed instead.</value>
  </data>
  <data name="DisposeObjectsBeforeLosingScopeNotDisposedMessage" xml:space="preserve">
    <value>Call System.IDisposable.Dispose on object created by '{0}' before all references to it are out of scope</value>
  </data>
  <data name="DisposeObjectsBeforeLosingScopeMayBeDisposedMessage" xml:space="preserve">
    <value>Use recommended dispose pattern to ensure that object created by '{0}' is disposed on all paths. If possible, wrap the creation within a 'using' statement or a 'using' declaration. Otherwise, use a try-finally pattern, with a dedicated local variable declared before the try region and an unconditional Dispose invocation on non-null value in the 'finally' region, say 'x?.Dispose()'. If the object is explicitly disposed within the try region or the dispose ownership is transfered to another object or method, assign 'null' to the local variable just after such an operation to prevent double dispose in 'finally'.</value>
  </data>
  <data name="DisposeObjectsBeforeLosingScopeNotDisposedOnExceptionPathsMessage" xml:space="preserve">
    <value>Object created by '{0}' is not disposed along all exception paths. Call System.IDisposable.Dispose on the object before all references to it are out of scope.</value>
  </data>
  <data name="DisposeObjectsBeforeLosingScopeMayBeDisposedOnExceptionPathsMessage" xml:space="preserve">
    <value>Use recommended dispose pattern to ensure that object created by '{0}' is disposed on all exception paths. If possible, wrap the creation within a 'using' statement or a 'using' declaration. Otherwise, use a try-finally pattern, with a dedicated local variable declared before the try region and an unconditional Dispose invocation on non-null value in the 'finally' region, say 'x?.Dispose()'. If the object is explicitly disposed within the try region or the dispose ownership is transfered to another object or method, assign 'null' to the local variable just after such an operation to prevent double dispose in 'finally'.</value>
  </data>
  <data name="DisposeObjectsBeforeLosingScopeTitle" xml:space="preserve">
    <value>Dispose objects before losing scope</value>
  </data>
  <data name="DoNotPassLiteralsAsLocalizedParametersDescription" xml:space="preserve">
    <value>A method passes a string literal as a parameter to a constructor or method in the .NET Framework class library and that string should be localizable. To fix a violation of this rule, replace the string literal with a string retrieved through an instance of the ResourceManager class.</value>
  </data>
  <data name="DoNotPassLiteralsAsLocalizedParametersMessage" xml:space="preserve">
    <value>Method '{0}' passes a literal string as parameter '{1}' of a call to '{2}'. Retrieve the following string(s) from a resource table instead: "{3}".</value>
  </data>
  <data name="DoNotPassLiteralsAsLocalizedParametersTitle" xml:space="preserve">
    <value>Do not pass literals as localized parameters</value>
  </data>
  <data name="AddNonSerializedAttributeCodeActionTitle" xml:space="preserve">
    <value>Add the 'NonSerialized' attribute to this field.</value>
  </data>
  <data name="AddSerializableAttributeCodeActionTitle" xml:space="preserve">
    <value>Add Serializable attribute</value>
  </data>
  <data name="ImplementSerializationConstructorsCodeActionTitle" xml:space="preserve">
    <value>Implement Serialization constructor</value>
  </data>
  <data name="ImplementSerializationConstructorsDescription" xml:space="preserve">
    <value>To fix a violation of this rule, implement the serialization constructor. For a sealed class, make the constructor private; otherwise, make it protected.</value>
  </data>
  <data name="ImplementSerializationConstructorsMessageCreateMagicConstructor" xml:space="preserve">
    <value>Add a constructor to {0} with the following signature: 'protected {0}(SerializationInfo info, StreamingContext context)'.</value>
  </data>
  <data name="ImplementSerializationConstructorsMessageMakeSealedMagicConstructorPrivate" xml:space="preserve">
    <value>Declare the serialization constructor of {0}, a sealed type, as private.</value>
  </data>
  <data name="ImplementSerializationConstructorsMessageMakeUnsealedMagicConstructorFamily" xml:space="preserve">
    <value>Declare the serialization constructor of {0}, an unsealed type, as protected.</value>
  </data>
  <data name="ImplementSerializationConstructorsTitle" xml:space="preserve">
    <value>Implement serialization constructors</value>
  </data>
  <data name="MarkAllNonSerializableFieldsDescription" xml:space="preserve">
    <value>An instance field of a type that is not serializable is declared in a type that is serializable.</value>
  </data>
  <data name="MarkAllNonSerializableFieldsMessage" xml:space="preserve">
    <value>Field {0} is a member of type {1} which is serializable but is of type {2} which is not serializable</value>
  </data>
  <data name="MarkAllNonSerializableFieldsTitle" xml:space="preserve">
    <value>Mark all non-serializable fields</value>
  </data>
  <data name="MarkISerializableTypesWithSerializableDescription" xml:space="preserve">
    <value>To be recognized by the common language runtime as serializable, types must be marked by using the SerializableAttribute attribute even when the type uses a custom serialization routine through implementation of the ISerializable interface.</value>
  </data>
  <data name="MarkISerializableTypesWithSerializableMessage" xml:space="preserve">
    <value>Add [Serializable] to {0} as this type implements ISerializable</value>
  </data>
  <data name="MarkISerializableTypesWithSerializableTitle" xml:space="preserve">
    <value>Mark ISerializable types with serializable</value>
  </data>
  <data name="ImplementISerializableCorrectlyDescription" xml:space="preserve">
    <value>To fix a violation of this rule, make the GetObjectData method visible and overridable, and make sure that all instance fields are included in the serialization process or explicitly marked by using the NonSerializedAttribute attribute.</value>
  </data>
  <data name="ImplementISerializableCorrectlyMessageDefault" xml:space="preserve">
    <value>Add an implementation of GetObjectData to type {0}</value>
  </data>
  <data name="ImplementISerializableCorrectlyMessageMakeOverridable" xml:space="preserve">
    <value>Make {0}.GetObjectData virtual and overridable</value>
  </data>
  <data name="ImplementISerializableCorrectlyMessageMakeVisible" xml:space="preserve">
    <value>Increase the accessibility of {0}.GetObjectData so that it is visible to derived types</value>
  </data>
  <data name="ImplementISerializableCorrectlyTitle" xml:space="preserve">
    <value>Implement ISerializable correctly</value>
  </data>
  <data name="ImplementSerializationMethodsCorrectlyDescription" xml:space="preserve">
    <value>A method that handles a serialization event does not have the correct signature, return type, or visibility.</value>
  </data>
  <data name="ImplementSerializationMethodsCorrectlyMessageGeneric" xml:space="preserve">
    <value>Because {0} is marked with OnSerializing, OnSerialized, OnDeserializing, or OnDeserialized, change its signature so that it is no longer generic</value>
  </data>
  <data name="ImplementSerializationMethodsCorrectlyMessageParameters" xml:space="preserve">
    <value>Because {0} is marked with OnSerializing, OnSerialized, OnDeserializing, or OnDeserialized, change its signature so that it takes a single parameter of type 'System.Runtime.Serialization.StreamingContext'</value>
  </data>
  <data name="ImplementSerializationMethodsCorrectlyMessageReturnType" xml:space="preserve">
    <value>Because {0} is marked with OnSerializing, OnSerialized, OnDeserializing, or OnDeserialized, change its return type from {1} to void (Sub in Visual Basic)</value>
  </data>
  <data name="ImplementSerializationMethodsCorrectlyMessageStatic" xml:space="preserve">
    <value>Because {0} is marked with OnSerializing, OnSerialized, OnDeserializing, or OnDeserialized, change it from static (Shared in Visual Basic) to an instance method</value>
  </data>
  <data name="ImplementSerializationMethodsCorrectlyMessageVisibility" xml:space="preserve">
    <value>Because {0} is marked with OnSerializing, OnSerialized, OnDeserializing, or OnDeserialized, change its accessibility to private</value>
  </data>
  <data name="ImplementSerializationMethodsCorrectlyTitle" xml:space="preserve">
    <value>Implement serialization methods correctly</value>
  </data>
  <data name="ProvideDeserializationMethodsForOptionalFieldsDescription" xml:space="preserve">
    <value>A type has a field that is marked by using the System.Runtime.Serialization.OptionalFieldAttribute attribute, and the type does not provide deserialization event handling methods.</value>
  </data>
  <data name="ProvideDeserializationMethodsForOptionalFieldsMessageOnDeserialized" xml:space="preserve">
    <value>Add a 'private void OnDeserialized(StreamingContext)' method to type {0} and attribute it with the System.Runtime.Serialization.OnDeserializedAttribute</value>
  </data>
  <data name="ProvideDeserializationMethodsForOptionalFieldsMessageOnDeserializing" xml:space="preserve">
    <value>Add a 'private void OnDeserializing(StreamingContext)' method to type {0} and attribute it with the System.Runtime.Serialization.OnDeserializingAttribute</value>
  </data>
  <data name="ProvideDeserializationMethodsForOptionalFieldsTitle" xml:space="preserve">
    <value>Provide deserialization methods for optional fields</value>
  </data>
  <data name="ReviewCodeForSqlInjectionVulnerabilitiesMessage" xml:space="preserve">
    <value>Potential SQL injection vulnerability was found where '{0}' in method '{1}' may be tainted by user-controlled data from '{2}' in method '{3}'.</value>
  </data>
  <data name="ReviewCodeForSqlInjectionVulnerabilitiesTitle" xml:space="preserve">
    <value>Review code for SQL injection vulnerabilities</value>
  </data>
  <data name="BinaryFormatterDeserializeMaybeWithoutBinderSetMessage" xml:space="preserve">
    <value>The method '{0}' is insecure when deserializing untrusted data without a SerializationBinder to restrict the type of objects in the deserialized object graph.</value>
  </data>
  <data name="BinaryFormatterDeserializeMaybeWithoutBinderSetTitle" xml:space="preserve">
    <value>Ensure BinaryFormatter.Binder is set before calling BinaryFormatter.Deserialize</value>
  </data>
  <data name="BinaryFormatterDeserializeWithoutBinderSetMessage" xml:space="preserve">
    <value>The method '{0}' is insecure when deserializing untrusted data without a SerializationBinder to restrict the type of objects in the deserialized object graph.</value>
  </data>
  <data name="BinaryFormatterDeserializeWithoutBinderSetTitle" xml:space="preserve">
    <value>Do not call BinaryFormatter.Deserialize without first setting BinaryFormatter.Binder</value>
  </data>
  <data name="BinaryFormatterMethodUsedDescription" xml:space="preserve">
    <value>The method '{0}' is insecure when deserializing untrusted data.  If you need to instead detect BinaryFormatter deserialization without a SerializationBinder set, then disable rule CA2300, and enable rules CA2301 and CA2302.</value>
  </data>
  <data name="BinaryFormatterMethodUsedMessage" xml:space="preserve">
    <value>The method '{0}' is insecure when deserializing untrusted data.</value>
  </data>
  <data name="BinaryFormatterMethodUsedTitle" xml:space="preserve">
    <value>Do not use insecure deserializer BinaryFormatter</value>
  </data>
  <data name="LosFormatterMethodUsedMessage" xml:space="preserve">
    <value>The method '{0}' is insecure when deserializing untrusted data.</value>
  </data>
  <data name="LosFormatterMethodUsedTitle" xml:space="preserve">
    <value>Do not use insecure deserializer LosFormatter</value>
  </data>
  <data name="ReviewCodeForDllInjectionVulnerabilitiesMessage" xml:space="preserve">
    <value>Potential DLL injection vulnerability was found where '{0}' in method '{1}' may be tainted by user-controlled data from '{2}' in method '{3}'.</value>
  </data>
  <data name="ReviewCodeForDllInjectionVulnerabilitiesTitle" xml:space="preserve">
    <value>Review code for DLL injection vulnerabilities</value>
  </data>
  <data name="ReviewCodeForInformationDisclosureVulnerabilitiesMessage" xml:space="preserve">
    <value>Potential information disclosure vulnerability was found where '{0}' in method '{1}' may contain unintended information from '{2}' in method '{3}'.</value>
  </data>
  <data name="ReviewCodeForInformationDisclosureVulnerabilitiesTitle" xml:space="preserve">
    <value>Review code for information disclosure vulnerabilities</value>
  </data>
  <data name="ReviewCodeForFilePathInjectionVulnerabilitiesMessage" xml:space="preserve">
    <value>Potential file path injection vulnerability was found where '{0}' in method '{1}' may be tainted by user-controlled data from '{2}' in method '{3}'.</value>
  </data>
  <data name="ReviewCodeForFilePathInjectionVulnerabilitiesTitle" xml:space="preserve">
    <value>Review code for file path injection vulnerabilities</value>
  </data>
  <data name="ReviewCodeForProcessCommandInjectionVulnerabilitiesMessage" xml:space="preserve">
    <value>Potential process command injection vulnerability was found where '{0}' in method '{1}' may be tainted by user-controlled data from '{2}' in method '{3}'.</value>
  </data>
  <data name="ReviewCodeForProcessCommandInjectionVulnerabilitiesTitle" xml:space="preserve">
    <value>Review code for process command injection vulnerabilities</value>
  </data>
  <data name="ReviewCodeForRegexInjectionVulnerabilitiesMessage" xml:space="preserve">
    <value>Potential regex injection vulnerability was found where '{0}' in method '{1}' may be tainted by user-controlled data from '{2}' in method '{3}'.</value>
  </data>
  <data name="ReviewCodeForRegexInjectionVulnerabilitiesTitle" xml:space="preserve">
    <value>Review code for regex injection vulnerabilities</value>
  </data>
  <data name="NetDataContractSerializerDeserializeMaybeWithoutBinderSetMessage" xml:space="preserve">
    <value>The method '{0}' is insecure when deserializing untrusted data without a SerializationBinder to restrict the type of objects in the deserialized object graph.</value>
  </data>
  <data name="NetDataContractSerializerDeserializeMaybeWithoutBinderSetTitle" xml:space="preserve">
    <value>Ensure NetDataContractSerializer.Binder is set before deserializing</value>
  </data>
  <data name="NetDataContractSerializerDeserializeWithoutBinderSetMessage" xml:space="preserve">
    <value>The method '{0}' is insecure when deserializing untrusted data without a SerializationBinder to restrict the type of objects in the deserialized object graph.</value>
  </data>
  <data name="NetDataContractSerializerDeserializeWithoutBinderSetTitle" xml:space="preserve">
    <value>Do not deserialize without first setting NetDataContractSerializer.Binder</value>
  </data>
  <data name="NetDataContractSerializerMethodUsedDescription" xml:space="preserve">
    <value>The method '{0}' is insecure when deserializing untrusted data.  If you need to instead detect NetDataContractSerializer deserialization without a SerializationBinder set, then disable rule CA2310, and enable rules CA2311 and CA2312.</value>
  </data>
  <data name="NetDataContractSerializerMethodUsedMessage" xml:space="preserve">
    <value>The method '{0}' is insecure when deserializing untrusted data.</value>
  </data>
  <data name="NetDataContractSerializerMethodUsedTitle" xml:space="preserve">
    <value>Do not use insecure deserializer NetDataContractSerializer</value>
  </data>
  <data name="ObjectStateFormatterMethodUsedMessage" xml:space="preserve">
    <value>The method '{0}' is insecure when deserializing untrusted data.</value>
  </data>
  <data name="ObjectStateFormatterMethodUsedTitle" xml:space="preserve">
    <value>Do not use insecure deserializer ObjectStateFormatter</value>
  </data>
  <data name="ReviewCodeForXssVulnerabilitiesMessage" xml:space="preserve">
    <value>Potential cross-site scripting (XSS) vulnerability was found where '{0}' in method '{1}' may be tainted by user-controlled data from '{2}' in method '{3}'.</value>
  </data>
  <data name="ReviewCodeForXssVulnerabilitiesTitle" xml:space="preserve">
    <value>Review code for XSS vulnerabilities</value>
  </data>
  <data name="ReviewCodeForLdapInjectionVulnerabilitiesMessage" xml:space="preserve">
    <value>Potential LDAP injection vulnerability was found where '{0}' in method '{1}' may be tainted by user-controlled data from '{2}' in method '{3}'.</value>
  </data>
  <data name="ReviewCodeForLdapInjectionVulnerabilitiesTitle" xml:space="preserve">
    <value>Review code for LDAP injection vulnerabilities</value>
  </data>
  <data name="JavaScriptSerializerMaybeWithSimpleTypeResolverMessage" xml:space="preserve">
    <value>The method '{0}' is insecure when deserializing untrusted data with a JavaScriptSerializer initialized with a SimpleTypeResolver. Ensure that the JavaScriptSerializer is initialized without a JavaScriptTypeResolver specified, or initialized with a JavaScriptTypeResolver that limits the types of objects in the deserialized object graph.</value>
  </data>
  <data name="JavaScriptSerializerMaybeWithSimpleTypeResolverTitle" xml:space="preserve">
    <value>Ensure JavaScriptSerializer is not initialized with SimpleTypeResolver before deserializing</value>
  </data>
  <data name="JavaScriptSerializerWithSimpleTypeResolverMessage" xml:space="preserve">
    <value>The method '{0}' is insecure when deserializing untrusted data with a JavaScriptSerializer initialized with a SimpleTypeResolver. Initialize JavaScriptSerializer without a JavaScriptTypeResolver specified, or initialize with a JavaScriptTypeResolver that limits the types of objects in the deserialized object graph.</value>
  </data>
  <data name="JavaScriptSerializerWithSimpleTypeResolverTitle" xml:space="preserve">
    <value>Do not deserialize with JavaScriptSerializer using a SimpleTypeResolver</value>
  </data>
  <data name="ReviewCodeForOpenRedirectVulnerabilitiesMessage" xml:space="preserve">
    <value>Potential open redirect vulnerability was found where '{0}' in method '{1}' may be tainted by user-controlled data from '{2}' in method '{3}'.</value>
  </data>
  <data name="ReviewCodeForOpenRedirectVulnerabilitiesTitle" xml:space="preserve">
    <value>Review code for open redirect vulnerabilities</value>
  </data>
  <data name="ReviewCodeForXPathInjectionVulnerabilitiesMessage" xml:space="preserve">
    <value>Potential XPath injection vulnerability was found where '{0}' in method '{1}' may be tainted by user-controlled data from '{2}' in method '{3}'.</value>
  </data>
  <data name="ReviewCodeForXPathInjectionVulnerabilitiesTitle" xml:space="preserve">
    <value>Review code for XPath injection vulnerabilities</value>
  </data>
  <data name="ReviewCodeForXmlInjectionVulnerabilitiesMessage" xml:space="preserve">
    <value>Potential XML injection vulnerability was found where '{0}' in method '{1}' may be tainted by user-controlled data from '{2}' in method '{3}'.</value>
  </data>
  <data name="ReviewCodeForXmlInjectionVulnerabilitiesTitle" xml:space="preserve">
    <value>Review code for XML injection vulnerabilities</value>
  </data>
  <data name="ReviewCodeForXamlInjectionVulnerabilitiesMessage" xml:space="preserve">
    <value>Potential XAML injection vulnerability was found where '{0}' in method '{1}' may be tainted by user-controlled data from '{2}' in method '{3}'.</value>
  </data>
  <data name="ReviewCodeForXamlInjectionVulnerabilitiesTitle" xml:space="preserve">
    <value>Review code for XAML injection vulnerabilities</value>
  </data>
  <data name="JsonNetInsecureSettingsMessage" xml:space="preserve">
    <value>When deserializing untrusted input, allowing arbitrary types to be deserialized is insecure.  When using JsonSerializerSettings, use TypeNameHandling.None, or for values other than None, restrict deserialized types with a SerializationBinder.</value>
  </data>
  <data name="JsonNetInsecureSettingsTitle" xml:space="preserve">
    <value>Do not use insecure JsonSerializerSettings</value>
  </data>
  <data name="JsonNetMaybeInsecureSettingsMessage" xml:space="preserve">
    <value>When deserializing untrusted input, allowing arbitrary types to be deserialized is insecure.  When using JsonSerializerSettings, ensure TypeNameHandling.None is specified, or for values other than None, ensure a SerializationBinder is specified to restrict deserialized types.</value>
  </data>
  <data name="JsonNetMaybeInsecureSettingsTitle" xml:space="preserve">
    <value>Ensure that JsonSerializerSettings are secure</value>
  </data>
  <data name="DoNotDisableUsingServicePointManagerSecurityProtocolsMessage" xml:space="preserve">
    <value>Do not set Switch.System.ServiceModel.DisableUsingServicePointManagerSecurityProtocols to true.  Setting this switch limits Windows Communication Framework (WCF) to using Transport Layer Security (TLS) 1.0, which is insecure and obsolete.</value>
  </data>
  <data name="DoNotDisableUsingServicePointManagerSecurityProtocolsTitle" xml:space="preserve">
    <value>Do not disable ServicePointManagerSecurityProtocols</value>
  </data>
  <data name="JsonNetTypeNameHandlingDescription" xml:space="preserve">
    <value>Deserializing JSON when using a TypeNameHandling value other than None can be insecure.  If you need to instead detect Json.NET deserialization when a SerializationBinder isn't specified, then disable rule CA2326, and enable rules CA2327, CA2328, CA2329, and CA2330.</value>
  </data>
  <data name="JsonNetTypeNameHandlingMessage" xml:space="preserve">
    <value>Deserializing JSON when using a TypeNameHandling value other than None can be insecure.</value>
  </data>
  <data name="JsonNetTypeNameHandlingTitle" xml:space="preserve">
    <value>Do not use TypeNameHandling values other than None</value>
  </data>
  <data name="ApprovedCipherMode" xml:space="preserve">
    <value>Review cipher mode usage with cryptography experts</value>
  </data>
  <data name="ApprovedCipherModeDescription" xml:space="preserve">
    <value>These cipher modes might be vulnerable to attacks. Consider using recommended modes (CBC, CTS).</value>
  </data>
  <data name="ApprovedCipherModeMessage" xml:space="preserve">
    <value>Review the usage of cipher mode '{0}' with cryptography experts. Consider using recommended modes (CBC, CTS).</value>
  </data>
  <data name="DefinitelyInstallRootCert" xml:space="preserve">
    <value>Do Not Add Certificates To Root Store</value>
  </data>
  <data name="DefinitelyInstallRootCertMessage" xml:space="preserve">
    <value>Adding certificates to the operating system's trusted root certificates increases the risk of incorrectly authenticating an illegitimate certificate</value>
  </data>
  <data name="DefinitelyUseSecureCookiesASPNetCore" xml:space="preserve">
    <value>Use Secure Cookies In ASP.Net Core</value>
  </data>
  <data name="DefinitelyUseSecureCookiesASPNetCoreMessage" xml:space="preserve">
    <value>Set CookieOptions.Secure = true when setting a cookie</value>
  </data>
  <data name="DoNotAddSchemaByURL" xml:space="preserve">
    <value>Do Not Add Schema By URL</value>
  </data>
  <data name="DoNotAddSchemaByURLDescription" xml:space="preserve">
    <value>This overload of XmlSchemaCollection.Add method internally enables DTD processing on the XML reader instance used, and uses UrlResolver for resolving external XML entities. The outcome is information disclosure. Content from file system or network shares for the machine processing the XML can be exposed to attacker. In addition, an attacker can use this as a DoS vector.</value>
  </data>
  <data name="DoNotAddSchemaByURLMessage" xml:space="preserve">
    <value>This overload of the Add method is potentially unsafe because it may resolve dangerous external references</value>
  </data>
  <data name="DoNotCallDangerousMethodsInDeserialization" xml:space="preserve">
    <value>Do Not Call Dangerous Methods In Deserialization</value>
  </data>
  <data name="DoNotCallDangerousMethodsInDeserializationDescription" xml:space="preserve">
    <value>Insecure Deserialization is a vulnerability which occurs when untrusted data is used to abuse the logic of an application, inflict a Denial-of-Service (DoS) attack, or even execute arbitrary code upon it being deserialized. It’s frequently possible for malicious users to abuse these deserialization features when the application is deserializing untrusted data which is under their control. Specifically, invoke dangerous methods in the process of deserialization. Successful insecure deserialization attacks could allow an attacker to carry out attacks such as DoS attacks, authentication bypasses, and remote code execution.</value>
  </data>
  <data name="DoNotCallDangerousMethodsInDeserializationMessage" xml:space="preserve">
    <value>When deserializing an instance of class {0}, method {1} can call dangerous method {2}</value>
  </data>
  <data name="DoNotDisableCertificateValidation" xml:space="preserve">
    <value>Do Not Disable Certificate Validation</value>
  </data>
  <data name="DoNotDisableCertificateValidationDescription" xml:space="preserve">
    <value>A certificate can help authenticate the identity of the server. Clients should validate the server certificate to ensure requests are sent to the intended server. If the ServerCertificateValidationCallback always returns 'true', any certificate will pass validation.</value>
  </data>
  <data name="DoNotDisableCertificateValidationMessage" xml:space="preserve">
    <value>The ServerCertificateValidationCallback is set to a function that accepts any server certificate, by always returning true. Ensure that server certificates are validated to verify the identity of the server receiving requests.</value>
  </data>
  <data name="DoNotDisableHTTPHeaderChecking" xml:space="preserve">
    <value>Do Not Disable HTTP Header Checking</value>
  </data>
  <data name="DoNotDisableHTTPHeaderCheckingDescription" xml:space="preserve">
    <value>HTTP header checking enables encoding of the carriage return and newline characters, \r and \n, that are found in response headers. This encoding can help to avoid injection attacks that exploit an application that echoes untrusted data contained by the header.</value>
  </data>
  <data name="DoNotDisableHTTPHeaderCheckingMessage" xml:space="preserve">
    <value>Do not disable HTTP header checking</value>
  </data>
  <data name="DoNotDisableRequestValidation" xml:space="preserve">
    <value>Do Not Disable Request Validation</value>
  </data>
  <data name="DoNotDisableRequestValidationDescription" xml:space="preserve">
    <value>Request validation is a feature in ASP.NET that examines HTTP requests and determines whether they contain potentially dangerous content. This check adds protection from markup or code in the URL query string, cookies, or posted form values that might have been added for malicious purposes. So, it is generally desirable and should be left enabled for defense in depth.</value>
  </data>
  <data name="DoNotDisableRequestValidationMessage" xml:space="preserve">
    <value>{0} has request validation disabled</value>
  </data>
  <data name="DoNotDisableSchUseStrongCrypto" xml:space="preserve">
    <value>Do Not Disable SChannel Use of Strong Crypto</value>
  </data>
  <data name="DoNotDisableSchUseStrongCryptoDescription" xml:space="preserve">
    <value>Starting with the .NET Framework 4.6, the System.Net.ServicePointManager and System.Net.Security.SslStream classes are recommended to use new protocols. The old ones have protocol weaknesses and are not supported. Setting Switch.System.Net.DontEnableSchUseStrongCrypto with true will use the old weak crypto check and opt out of the protocol migration.</value>
  </data>
  <data name="DoNotDisableSchUseStrongCryptoMessage" xml:space="preserve">
    <value>{0} disables TLS 1.2 and enables SSLv3</value>
  </data>
  <data name="DoNotHardCodeEncryptionKey" xml:space="preserve">
    <value>Do not hard-code encryption key</value>
  </data>
  <data name="DoNotHardCodeEncryptionKeyDescription" xml:space="preserve">
    <value>SymmetricAlgorithm's .Key property, or a method's rgbKey parameter, should never be a hard-coded value.</value>
  </data>
  <data name="DoNotHardCodeEncryptionKeyMessage" xml:space="preserve">
    <value>Potential security vulnerability was found where '{0}' in method '{1}' may be tainted by hard-coded key from '{2}' in method '{3}'</value>
  </data>
  <data name="DoNotInstallRootCertDescription" xml:space="preserve">
    <value>By default, the Trusted Root Certification Authorities certificate store is configured with a set of public CAs that has met the requirements of the Microsoft Root Certificate Program. Since all trusted root CAs can issue certificates for any domain, an attacker can pick a weak or coercible CA that you install by yourself to target for an attack – and a single vulnerable, malicious or coercible CA undermines the security of the entire system. To make matters worse, these attacks can go unnoticed quite easily.</value>
  </data>
  <data name="PotentialReferenceCycleInDeserializedObjectGraphTitle" xml:space="preserve">
    <value>Potential reference cycle in deserialized object graph</value>
  </data>
  <data name="PotentialReferenceCycleInDeserializedObjectGraphDescription" xml:space="preserve">
    <value>Review code that processes untrusted deserialized data for handling of unexpected reference cycles. An unexpected reference cycle should not cause the code to enter an infinite loop. Otherwise, an unexpected reference cycle can allow an attacker to DOS or exhaust the memory of the process when deserializing untrusted data.</value>
  </data>
  <data name="PotentialReferenceCycleInDeserializedObjectGraphMessage" xml:space="preserve">
    <value>{0} participates in a potential reference cycle</value>
  </data>
  <data name="DoNotSerializeTypesWithPointerFields" xml:space="preserve">
    <value>Do Not Serialize Types With Pointer Fields</value>
  </data>
  <data name="DoNotSerializeTypesWithPointerFieldsDescription" xml:space="preserve">
    <value>Pointers are not "type safe" in the sense that you cannot guarantee the correctness of the memory they point at. So, serializing types with pointer fields is dangerous, as it may allow an attacker to control the pointer.</value>
  </data>
  <data name="DoNotSerializeTypesWithPointerFieldsMessage" xml:space="preserve">
    <value>Pointer field {0} on serializable type</value>
  </data>
  <data name="DoNotUseAccountSAS" xml:space="preserve">
    <value>Do Not Use Account Shared Access Signature</value>
  </data>
  <data name="DoNotUseAccountSASDescription" xml:space="preserve">
    <value>Shared Access Signatures(SAS) are a vital part of the security model for any application using Azure Storage, they should provide limited and safe permissions to your storage account to clients that don't have the account key. All of the operations available via a service SAS are also available via an account SAS, that is, account SAS is too powerful. So it is recommended to use Service SAS to delegate access more carefully.</value>
  </data>
  <data name="DoNotUseAccountSASMessage" xml:space="preserve">
    <value>Use Service SAS instead of Account SAS for fine grained access control and container-level access policy</value>
  </data>
  <data name="DoNotUseBrokenCryptographicAlgorithms" xml:space="preserve">
    <value>Do Not Use Broken Cryptographic Algorithms</value>
  </data>
  <data name="DoNotUseBrokenCryptographicAlgorithmsDescription" xml:space="preserve">
    <value>An attack making it computationally feasible to break this algorithm exists. This allows attackers to break the cryptographic guarantees it is designed to provide. Depending on the type and application of this cryptographic algorithm, this may allow attackers to read enciphered messages, tamper with enciphered  messages, forge digital signatures, tamper with hashed content, or otherwise compromise any cryptosystem based on this algorithm. Replace encryption uses with the AES algorithm (AES-256, AES-192 and AES-128 are acceptable) with a key length greater than or equal to 128 bits. Replace hashing uses with a hashing function in the SHA-2 family, such as SHA512, SHA384, or SHA256. Replace digital signature uses with RSA with a key length greater than or equal to 2048-bits, or ECDSA with a key length greater than or equal to 256 bits.</value>
  </data>
  <data name="DoNotUseBrokenCryptographicAlgorithmsMessage" xml:space="preserve">
    <value>{0} uses a broken cryptographic algorithm {1}</value>
  </data>
  <data name="DoNotUseDeprecatedSecurityProtocols" xml:space="preserve">
    <value>Do Not Use Deprecated Security Protocols</value>
  </data>
  <data name="DoNotUseDeprecatedSecurityProtocolsDescription" xml:space="preserve">
    <value>Using a deprecated security protocol rather than the system default is risky.</value>
  </data>
  <data name="DoNotUseDeprecatedSecurityProtocolsMessage" xml:space="preserve">
    <value>Hard-coded use of deprecated security protocol {0}</value>
  </data>
  <data name="DoNotUseDSA" xml:space="preserve">
    <value>Do Not Use Digital Signature Algorithm (DSA)</value>
  </data>
  <data name="DoNotUseDSADescription" xml:space="preserve">
    <value>DSA is too weak to use.</value>
  </data>
  <data name="DoNotUseDSAMessage" xml:space="preserve">
    <value>Asymmetric encryption algorithm {0} is weak. Switch to an RSA with at least 2048 key size, ECDH or ECDSA algorithm instead.</value>
  </data>
  <data name="DoNotUseMD5" xml:space="preserve">
    <value>Do not use insecure cryptographic algorithm MD5.</value>
  </data>
  <data name="DoNotUseMD5Description" xml:space="preserve">
    <value>This type implements MD5, a cryptographically insecure hashing function. Hash collisions are computationally feasible for the MD5 and HMACMD5 algorithms. Replace this usage with a SHA-2 family hash algorithm (SHA512, SHA384, SHA256).</value>
  </data>
  <data name="DoNotUseObsoleteKDFAlgorithm" xml:space="preserve">
    <value>Do not use obsolete key derivation function</value>
  </data>
  <data name="DoNotUseObsoleteKDFAlgorithmDescription" xml:space="preserve">
    <value>Password-based key derivation should use PBKDF2 with SHA-2. Avoid using PasswordDeriveBytes since it generates a PBKDF1 key. Avoid using Rfc2898DeriveBytes.CryptDeriveKey since it doesn't use the iteration count or salt.</value>
  </data>
  <data name="DoNotUseObsoleteKDFAlgorithmMessage" xml:space="preserve">
    <value>Call to obsolete key derivation function {0}.{1}</value>
  </data>
  <data name="DoNotUseReferenceEqualsWithValueTypesDescription" xml:space="preserve">
    <value>Value type typed arguments are uniquely boxed for each call to this method, therefore the result is always false.</value>
  </data>
  <data name="DoNotUseReferenceEqualsWithValueTypesComparerMessage" xml:space="preserve">
    <value>Do not pass an argument with value type '{0}' to the 'Equals' method on 'ReferenceEqualityComparer'. Due to value boxing, this call to 'Equals' will always return 'false'.</value>
  </data>
  <data name="DoNotUseReferenceEqualsWithValueTypesMethodMessage" xml:space="preserve">
    <value>Do not pass an argument with value type '{0}' to 'ReferenceEquals'. Due to value boxing, this call to 'ReferenceEquals' will always return 'false'.</value>
  </data>
  <data name="DoNotUseReferenceEqualsWithValueTypesTitle" xml:space="preserve">
    <value>Do not use ReferenceEquals with value types</value>
  </data>
  <data name="DoNotUseSHA1" xml:space="preserve">
    <value>Do not use insecure cryptographic algorithm SHA1.</value>
  </data>
  <data name="DoNotUseSHA1Description" xml:space="preserve">
    <value>This type implements SHA1, a cryptographically insecure hashing function. Hash collisions are computationally feasible for the SHA-1 and SHA-0 algorithms. Replace this usage with a SHA-2 family hash algorithm (SHA512, SHA384, SHA256).</value>
  </data>
  <data name="DoNotUseWeakCryptographicAlgorithms" xml:space="preserve">
    <value>Do Not Use Weak Cryptographic Algorithms</value>
  </data>
  <data name="DoNotUseWeakCryptographicAlgorithmsDescription" xml:space="preserve">
    <value>Cryptographic algorithms degrade over time as attacks become for advances to attacker get access to more computation. Depending on the type and application of this cryptographic algorithm, further degradation of the cryptographic strength of it may allow attackers to read enciphered messages, tamper with enciphered  messages, forge digital signatures, tamper with hashed content, or otherwise compromise any cryptosystem based on this algorithm. Replace encryption uses with the AES algorithm (AES-256, AES-192 and AES-128 are acceptable) with a key length greater than or equal to 128 bits. Replace hashing uses with a hashing function in the SHA-2 family, such as SHA-2 512, SHA-2 384, or SHA-2 256.</value>
  </data>
  <data name="DoNotUseWeakCryptographicAlgorithmsMessage" xml:space="preserve">
    <value>{0} uses a weak cryptographic algorithm {1}</value>
  </data>
  <data name="DoNotUseWeakKDFAlgorithm" xml:space="preserve">
    <value>Ensure Key Derivation Function algorithm is sufficiently strong</value>
  </data>
  <data name="DoNotUseWeakKDFAlgorithmDescription" xml:space="preserve">
    <value>Some implementations of the Rfc2898DeriveBytes class allow for a hash algorithm to be specified in a constructor parameter or overwritten in the HashAlgorithm property. If a hash algorithm is specified, then it should be SHA-256 or higher.</value>
  </data>
  <data name="DoNotUseWeakKDFAlgorithmMessage" xml:space="preserve">
<<<<<<< HEAD
    <value>{0} might be using a weak hash algorithm. Use SHA256, SHA384, or SHA512 to create a strong key from a password</value>
=======
    <value>{0} created with a weak hash algorithm. Use SHA256, SHA384, or SHA512 to create a strong key from a password.</value>
>>>>>>> 259fa8a6
  </data>
  <data name="DoNotUseXslTransform" xml:space="preserve">
    <value>Do Not Use XslTransform</value>
  </data>
  <data name="DoNotUseXslTransformMessage" xml:space="preserve">
    <value>Do not use XslTransform. It does not restrict potentially dangerous external references.</value>
  </data>
  <data name="HardCodedSecurityProtocolMessage" xml:space="preserve">
    <value>Avoid hardcoding SecurityProtocolType {0}, and instead use SecurityProtocolType.SystemDefault to allow the operating system to choose the best Transport Layer Security protocol to use.</value>
  </data>
  <data name="HardCodedSecurityProtocolTitle" xml:space="preserve">
    <value>Avoid hardcoding SecurityProtocolType value</value>
  </data>
  <data name="MaybeInstallRootCert" xml:space="preserve">
    <value>Ensure Certificates Are Not Added To Root Store</value>
  </data>
  <data name="MaybeInstallRootCertMessage" xml:space="preserve">
    <value>Adding certificates to the operating system's trusted root certificates is insecure. Ensure that the target store is not root store.</value>
  </data>
  <data name="MaybeUseSecureCookiesASPNetCore" xml:space="preserve">
    <value>Ensure Use Secure Cookies In ASP.Net Core</value>
  </data>
  <data name="MaybeUseSecureCookiesASPNetCoreMessage" xml:space="preserve">
    <value>Ensure that CookieOptions.Secure = true when setting a cookie</value>
  </data>
  <data name="SetViewStateUserKey" xml:space="preserve">
    <value>Set ViewStateUserKey For Classes Derived From Page</value>
  </data>
  <data name="SetViewStateUserKeyDescription" xml:space="preserve">
    <value>Setting the ViewStateUserKey property can help you prevent attacks on your application by allowing you to assign an identifier to the view-state variable for individual users so that they cannot use the variable to generate an attack. Otherwise, there will be cross-site request forgery vulnerabilities.</value>
  </data>
  <data name="SetViewStateUserKeyMessage" xml:space="preserve">
    <value>The class {0} derived from System.Web.UI.Page does not set the ViewStateUserKey property in the OnInit method or Page_Init method</value>
  </data>
  <data name="UseAsSpanInsteadOfArrayRangeIndexerDescription" xml:space="preserve">
    <value>The Range-based indexer on array values produces a copy of requested portion of the array. This copy is often unwanted when it is implicitly used as a Span or Memory value. Use the AsSpan method to avoid the copy.</value>
  </data>
  <data name="UseAsSpanInsteadOfStringRangeIndexerDescription" xml:space="preserve">
    <value>The Range-based indexer on string values produces a copy of requested portion of the string. This copy is usually unnecessary when it is implicitly used as a ReadOnlySpan or ReadOnlyMemory value. Use the AsSpan method to avoid the unnecessary copy.</value>
  </data>
  <data name="UseAsSpanInsteadOfRangeIndexerMessage" xml:space="preserve">
    <value>Use '{0}' instead of the '{1}'-based indexer on '{2}' to avoid creating unnecessary data copies</value>
  </data>
  <data name="UseAsSpanInsteadOfRangeIndexerTitle" xml:space="preserve">
    <value>Use AsSpan or AsMemory instead of Range-based indexers when appropriate</value>
  </data>
  <data name="UseAsSpanReadOnlyInsteadOfArrayRangeIndexerDescription" xml:space="preserve">
    <value>The Range-based indexer on array values produces a copy of requested portion of the array. This copy is usually unnecessary when it is implicitly used as a ReadOnlySpan or ReadOnlyMemory value. Use the AsSpan method to avoid the unnecessary copy.</value>
  </data>
  <data name="UseContainerLevelAccessPolicy" xml:space="preserve">
    <value>Use Container Level Access Policy</value>
  </data>
  <data name="UseContainerLevelAccessPolicyDescription" xml:space="preserve">
    <value>No access policy identifier is specified, making tokens non-revocable.</value>
  </data>
  <data name="UseContainerLevelAccessPolicyMessage" xml:space="preserve">
    <value>Consider using Azure's role-based access control instead of a Shared Access Signature (SAS) if possible. If you still need to use a SAS, use a container-level access policy when creating a SAS.</value>
  </data>
  <data name="UseSecureCookiesASPNetCoreDescription" xml:space="preserve">
    <value>Applications available over HTTPS must use secure cookies.</value>
  </data>
  <data name="UseSharedAccessProtocolHttpsOnly" xml:space="preserve">
    <value>Use SharedAccessProtocol HttpsOnly</value>
  </data>
  <data name="UseSharedAccessProtocolHttpsOnlyDescription" xml:space="preserve">
    <value>HTTPS encrypts network traffic. Use HttpsOnly, rather than HttpOrHttps, to ensure network traffic is always encrypted to help prevent disclosure of sensitive data.</value>
  </data>
  <data name="UseSharedAccessProtocolHttpsOnlyMessage" xml:space="preserve">
    <value>Consider using Azure's role-based access control instead of a Shared Access Signature (SAS) if possible. If you still need to use a SAS, specify SharedAccessProtocol.HttpsOnly.</value>
  </data>
  <data name="UseXmlReaderDescription" xml:space="preserve">
    <value>Processing XML from untrusted data may load dangerous external references, which should be restricted by using an XmlReader with a secure resolver or with DTD processing disabled.</value>
  </data>
  <data name="UseXmlReaderForDataSetReadXml" xml:space="preserve">
    <value>Use XmlReader for 'DataSet.ReadXml()'</value>
  </data>
  <data name="UseXmlReaderForDeserialize" xml:space="preserve">
    <value>Use XmlReader for 'XmlSerializer.Deserialize()'</value>
  </data>
  <data name="UseXmlReaderForSchemaRead" xml:space="preserve">
    <value>Use XmlReader for 'XmlSchema.Read()'</value>
  </data>
  <data name="UseXmlReaderForValidatingReader" xml:space="preserve">
    <value>Use XmlReader for XmlValidatingReader constructor</value>
  </data>
  <data name="UseXmlReaderForXPathDocument" xml:space="preserve">
    <value>Use XmlReader for XPathDocument constructor</value>
  </data>
  <data name="UseXmlReaderMessage" xml:space="preserve">
    <value>This overload of the '{0}.{1}' method is potentially unsafe. It may enable Document Type Definition (DTD) which can be vulnerable to denial of service attacks, or might use an XmlResolver which can be vulnerable to information disclosure. Use an overload that takes a XmlReader instance instead, with DTD processing disabled and no XmlResolver.</value>
  </data>
  <data name="UseRSAWithSufficientKeySize" xml:space="preserve">
    <value>Use Rivest–Shamir–Adleman (RSA) Algorithm With Sufficient Key Size</value>
  </data>
  <data name="UseRSAWithSufficientKeySizeDescription" xml:space="preserve">
    <value>Encryption algorithms are vulnerable to brute force attacks when too small a key size is used.</value>
  </data>
  <data name="UseRSAWithSufficientKeySizeMessage" xml:space="preserve">
    <value>Asymmetric encryption algorithm {0}'s key size is less than 2048. Switch to an RSA with at least 2048 key size, ECDH or ECDSA algorithm instead.</value>
  </data>
  <data name="DefinitelyUseWeakKDFInsufficientIterationCount" xml:space="preserve">
    <value>Do Not Use Weak Key Derivation Function With Insufficient Iteration Count</value>
  </data>
  <data name="DefinitelyUseWeakKDFInsufficientIterationCountMessage" xml:space="preserve">
    <value>Use at least {0} iterations when deriving a cryptographic key from a password. By default, Rfc2898DeriveByte's IterationCount is only 1000</value>
  </data>
  <data name="DoNotUseWeakKDFInsufficientIterationCountDescription" xml:space="preserve">
    <value>When deriving cryptographic keys from user-provided inputs such as password, use sufficient iteration count (at least 100k).</value>
  </data>
  <data name="MaybeUseWeakKDFInsufficientIterationCount" xml:space="preserve">
    <value>Ensure Sufficient Iteration Count When Using Weak Key Derivation Function</value>
  </data>
  <data name="MaybeUseWeakKDFInsufficientIterationCountMessage" xml:space="preserve">
    <value>Ensure that the iteration count is at least {0} when deriving a cryptographic key from a password. By default, Rfc2898DeriveByte's IterationCount is only 1000</value>
  </data>
  <data name="DoNotAddArchiveItemPathToTheTargetFileSystemPath" xml:space="preserve">
    <value>Do Not Add Archive Item's Path To The Target File System Path</value>
  </data>
  <data name="DoNotAddArchiveItemPathToTheTargetFileSystemPathDescription" xml:space="preserve">
    <value>When extracting files from an archive and using the archive item's path, check if the path is safe. Archive path can be relative and can lead to file system access outside of the expected file system target path, leading to malicious config changes and remote code execution via lay-and-wait technique.</value>
  </data>
  <data name="DoNotAddArchiveItemPathToTheTargetFileSystemPathMessage" xml:space="preserve">
    <value>When creating path for '{0} in method {1}' from relative archive item path to extract file and the source is an untrusted zip archive, make sure to sanitize relative archive item path '{2} in method {3}'</value>
  </data>
  <data name="DoNotCreateTasksWithoutPassingATaskSchedulerTitle" xml:space="preserve">
    <value>Do not create tasks without passing a TaskScheduler</value>
  </data>
  <data name="DoNotCreateTasksWithoutPassingATaskSchedulerDescription" xml:space="preserve">
    <value>Do not create tasks unless you are using one of the overloads that takes a TaskScheduler. The default is to schedule on TaskScheduler.Current, which would lead to deadlocks. Either use TaskScheduler.Default to schedule on the thread pool, or explicitly pass TaskScheduler.Current to make your intentions clear.</value>
  </data>
  <data name="DoNotCreateTasksWithoutPassingATaskSchedulerMessage" xml:space="preserve">
    <value>Do not create tasks without passing a TaskScheduler</value>
  </data>
  <data name="DoNotDefineFinalizersForTypesDerivedFromMemoryManagerDescription" xml:space="preserve">
    <value>Adding a finalizer to a type derived from MemoryManager&lt;T&gt; may permit memory to be freed while it is still in use by a Span&lt;T&gt;.</value>
  </data>
  <data name="DoNotDefineFinalizersForTypesDerivedFromMemoryManagerMessage" xml:space="preserve">
    <value>Adding a finalizer to a type derived from MemoryManager&lt;T&gt; may permit memory to be freed while it is still in use by a Span&lt;T&gt;</value>
  </data>
  <data name="DoNotDefineFinalizersForTypesDerivedFromMemoryManagerTitle" xml:space="preserve">
    <value>Do not define finalizers for types derived from MemoryManager&lt;T&gt;</value>
  </data>
  <data name="UseValueTasksCorrectlyTitle" xml:space="preserve">
    <value>Use ValueTasks correctly</value>
  </data>
  <data name="UseValueTasksCorrectlyDescription" xml:space="preserve">
    <value>ValueTasks returned from member invocations are intended to be directly awaited.  Attempts to consume a ValueTask multiple times or to directly access one's result before it's known to be completed may result in an exception or corruption.  Ignoring such a ValueTask is likely an indication of a functional bug and may degrade performance.</value>
  </data>
  <data name="UseValueTasksCorrectlyMessage_General" xml:space="preserve">
    <value>ValueTask instances returned from method calls should be directly awaited, returned, or passed as an argument to another method call. Other usage, such as storing an instance into a local or a field, is likely an indication of a bug, as ValueTask instances must only ever be consumed once.</value>
  </data>
  <data name="UseValueTasksCorrectlyMessage_Unconsumed" xml:space="preserve">
    <value>ValueTask instances returned from method calls should always be used, typically awaited. Not doing so often represents a functional bug, but even if it doesn't, it can result in degraded performance if the target method pools objects for use with ValueTasks.</value>
  </data>
  <data name="UseValueTasksCorrectlyMessage_DoubleConsumption" xml:space="preserve">
    <value>ValueTask instances should only be consumed once, such as via an await. Consuming the same ValueTask instance multiple times can result in exceptions and data corruption.</value>
  </data>
  <data name="UseValueTasksCorrectlyMessage_AccessingIncompleteResult" xml:space="preserve">
    <value>ValueTask instances should not have their result directly accessed unless the instance has already completed. Unlike Tasks, calling Result or GetAwaiter().GetResult() on a ValueTask is not guaranteed to block until the operation completes. If you can't simply await the instance, consider first checking its IsCompleted property (or asserting it's true if you know that to be the case).</value>
  </data>
  <data name="DoNotCreateTaskCompletionSourceWithWrongArgumentsTitle" xml:space="preserve">
    <value>Argument passed to TaskCompletionSource constructor should be TaskCreationOptions enum instead of TaskContinuationOptions enum</value>
  </data>
  <data name="DoNotCreateTaskCompletionSourceWithWrongArgumentsDescription" xml:space="preserve">
    <value>TaskCompletionSource has constructors that take TaskCreationOptions that control the underlying Task, and constructors that take object state that's stored in the task.  Accidentally passing a TaskContinuationOptions instead of a TaskCreationOptions will result in the call treating the options as state.</value>
  </data>
  <data name="DoNotCreateTaskCompletionSourceWithWrongArgumentsMessage" xml:space="preserve">
    <value>Argument contains TaskContinuationsOptions enum instead of TaskCreationOptions enum</value>
  </data>
  <data name="DoNotCreateTaskCompletionSourceWithWrongArgumentsFix" xml:space="preserve">
    <value>Replace TaskContinuationOptions with TaskCreationOptions.</value>
  </data>
  <data name="JsonNetInsecureSerializerMessage" xml:space="preserve">
    <value>When deserializing untrusted input, allowing arbitrary types to be deserialized is insecure. When using deserializing JsonSerializer, use TypeNameHandling.None, or for values other than None, restrict deserialized types with a SerializationBinder.</value>
  </data>
  <data name="JsonNetInsecureSerializerTitle" xml:space="preserve">
    <value>Do not deserialize with JsonSerializer using an insecure configuration</value>
  </data>
  <data name="JsonNetMaybeInsecureSerializerMessage" xml:space="preserve">
    <value>When deserializing untrusted input, allowing arbitrary types to be deserialized is insecure. When using deserializing JsonSerializer, use TypeNameHandling.None, or for values other than None, restrict deserialized types with a SerializationBinder.</value>
  </data>
  <data name="JsonNetMaybeInsecureSerializerTitle" xml:space="preserve">
    <value>Ensure that JsonSerializer has a secure configuration when deserializing</value>
  </data>
  <data name="UseDefaultDllImportSearchPathsAttribute" xml:space="preserve">
    <value>Use DefaultDllImportSearchPaths attribute for P/Invokes</value>
  </data>
  <data name="UseDefaultDllImportSearchPathsAttributeDescription" xml:space="preserve">
    <value>By default, P/Invokes using DllImportAttribute probe a number of directories, including the current working directory for the library to load. This can be a security issue for certain applications, leading to DLL hijacking.</value>
  </data>
  <data name="UseDefaultDllImportSearchPathsAttributeMessage" xml:space="preserve">
    <value>The method {0} didn't use DefaultDllImportSearchPaths attribute for P/Invokes.</value>
  </data>
  <data name="DoNotUseUnsafeDllImportSearchPath" xml:space="preserve">
    <value>Do not use unsafe DllImportSearchPath value</value>
  </data>
  <data name="DoNotUseUnsafeDllImportSearchPathDescription" xml:space="preserve">
    <value>There could be a malicious DLL in the default DLL search directories. Or, depending on where your application is run from, there could be a malicious DLL in the application's directory. Use a DllImportSearchPath value that specifies an explicit search path instead. The DllImportSearchPath flags that this rule looks for can be configured in .editorconfig.</value>
  </data>
  <data name="DoNotUseUnsafeDllImportSearchPathMessage" xml:space="preserve">
    <value>Use of unsafe DllImportSearchPath value {0}</value>
  </data>
  <data name="UseAutoValidateAntiforgeryToken" xml:space="preserve">
    <value>Use antiforgery tokens in ASP.NET Core MVC controllers</value>
  </data>
  <data name="UseAutoValidateAntiforgeryTokenDescription" xml:space="preserve">
    <value>Handling a POST, PUT, PATCH, or DELETE request without validating an antiforgery token may be vulnerable to cross-site request forgery attacks. A cross-site request forgery attack can send malicious requests from an authenticated user to your ASP.NET Core MVC controller.</value>
  </data>
  <data name="UseAutoValidateAntiforgeryTokenMessage" xml:space="preserve">
    <value>Method {0} handles a {1} request without performing antiforgery token validation. You also need to ensure that your HTML form sends an antiforgery token.</value>
  </data>
  <data name="MissHttpVerbAttribute" xml:space="preserve">
    <value>Miss HttpVerb attribute for action methods</value>
  </data>
  <data name="MissHttpVerbAttributeMessage" xml:space="preserve">
    <value>Action method {0} needs to specify the HTTP request kind explicitly</value>
  </data>
  <data name="DoNotUseInsecureRandomness" xml:space="preserve">
    <value>Do not use insecure randomness</value>
  </data>
  <data name="DoNotUseInsecureRandomnessMessage" xml:space="preserve">
    <value>{0} is an insecure random number generator. Use cryptographically secure random number generators when randomness is required for security.</value>
  </data>
  <data name="DoNotUseInsecureRandomnessDescription" xml:space="preserve">
    <value>Using a cryptographically weak pseudo-random number generator may allow an attacker to predict what security-sensitive value will be generated. Use a cryptographically strong random number generator if an unpredictable value is required, or ensure that weak pseudo-random numbers aren't used in a security-sensitive manner.</value>
  </data>
  <data name="DoNotUseCountAsyncWhenAnyAsyncCanBeUsedDescription" xml:space="preserve">
    <value>For non-empty collections, CountAsync() and LongCountAsync() enumerate the entire sequence, while AnyAsync() stops at the first item or the first item that satisfies a condition.</value>
  </data>
  <data name="DoNotUseCountAsyncWhenAnyAsyncCanBeUsedMessage" xml:space="preserve">
    <value>{0}() is used where AnyAsync() could be used instead to improve performance</value>
  </data>
  <data name="DoNotUseCountAsyncWhenAnyAsyncCanBeUsedTitle" xml:space="preserve">
    <value>Do not use CountAsync() or LongCountAsync() when AnyAsync() can be used</value>
  </data>
  <data name="UsePropertyInsteadOfCountMethodWhenAvailableDescription" xml:space="preserve">
    <value>Enumerable.Count() potentially enumerates the sequence while a Length/Count property is a direct access.</value>
  </data>
  <data name="UsePropertyInsteadOfCountMethodWhenAvailableMessage" xml:space="preserve">
    <value>Use the "{0}" property instead of Enumerable.Count()</value>
  </data>
  <data name="UsePropertyInsteadOfCountMethodWhenAvailableTitle" xml:space="preserve">
    <value>Use Length/Count property instead of Count() when available</value>
  </data>
  <data name="SetHttpOnlyForHttpCookie" xml:space="preserve">
    <value>Set HttpOnly to true for HttpCookie</value>
  </data>
  <data name="SetHttpOnlyForHttpCookieDescription" xml:space="preserve">
    <value>As a defense in depth measure, ensure security sensitive HTTP cookies are marked as HttpOnly. This indicates web browsers should disallow scripts from accessing the cookies. Injected malicious scripts are a common way of stealing cookies.</value>
  </data>
  <data name="SetHttpOnlyForHttpCookieMessage" xml:space="preserve">
    <value>HttpCookie.HttpOnly is set to false or not set at all when using an HttpCookie. Ensure security sensitive cookies are marked as HttpOnly to prevent malicious scripts from stealing the cookies</value>
  </data>
  <data name="DeprecatedSslProtocolsDescription" xml:space="preserve">
    <value>Older protocol versions of Transport Layer Security (TLS) are less secure than TLS 1.2 and TLS 1.3, and are more likely to have new vulnerabilities. Avoid older protocol versions to minimize risk.</value>
  </data>
  <data name="DeprecatedSslProtocolsMessage" xml:space="preserve">
    <value>Transport Layer Security protocol version '{0}' is deprecated.  Use 'None' to let the Operating System choose a version.</value>
  </data>
  <data name="DeprecatedSslProtocolsTitle" xml:space="preserve">
    <value>Do not use deprecated SslProtocols values</value>
  </data>
  <data name="HardcodedSslProtocolsDescription" xml:space="preserve">
    <value>Current Transport Layer Security protocol versions may become deprecated if vulnerabilities are found. Avoid hardcoding SslProtocols values to keep your application secure. Use 'None' to let the Operating System choose a version.</value>
  </data>
  <data name="HardcodedSslProtocolsMessage" xml:space="preserve">
    <value>Avoid hardcoding SslProtocols '{0}' to ensure your application remains secure in the future. Use 'None' to let the Operating System choose a version.</value>
  </data>
  <data name="HardcodedSslProtocolsTitle" xml:space="preserve">
    <value>Avoid hardcoded SslProtocols values</value>
  </data>
  <data name="MissHttpVerbAttributeDescription" xml:space="preserve">
    <value>All the methods that create, edit, delete, or otherwise modify data do so in the [HttpPost] overload of the method, which needs to be protected with the anti forgery attribute from request forgery. Performing a GET operation should be a safe operation that has no side effects and doesn't modify your persisted data.</value>
  </data>
  <data name="DefinitelyDisableHttpClientCRLCheck" xml:space="preserve">
    <value>HttpClients should enable certificate revocation list checks</value>
  </data>
  <data name="DefinitelyDisableHttpClientCRLCheckMessage" xml:space="preserve">
    <value>HttpClient is created without enabling CheckCertificateRevocationList</value>
  </data>
  <data name="DoNotDisableHttpClientCRLCheckDescription" xml:space="preserve">
    <value>Using HttpClient without providing a platform specific handler (WinHttpHandler or CurlHandler or HttpClientHandler) where the CheckCertificateRevocationList property is set to true, will allow revoked certificates to be accepted by the HttpClient as valid.</value>
  </data>
  <data name="MaybeDisableHttpClientCRLCheck" xml:space="preserve">
    <value>Ensure HttpClient certificate revocation list check is not disabled</value>
  </data>
  <data name="MaybeDisableHttpClientCRLCheckMessage" xml:space="preserve">
    <value>HttpClient may be created without enabling CheckCertificateRevocationList</value>
  </data>
  <data name="DoNotHardCodeCertificate" xml:space="preserve">
    <value>Do not hard-code certificate</value>
  </data>
  <data name="DoNotHardCodeCertificateDescription" xml:space="preserve">
    <value>Hard-coded certificates in source code are vulnerable to being exploited.</value>
  </data>
  <data name="DoNotHardCodeCertificateMessage" xml:space="preserve">
    <value>Potential security vulnerability was found where '{0}' in method '{1}' may be tainted by hard-coded certificate from '{2}' in method '{3}'</value>
  </data>
  <data name="DefinitelyUseCreateEncryptorWithNonDefaultIV" xml:space="preserve">
    <value>Do not use CreateEncryptor with non-default IV</value>
  </data>
  <data name="DefinitelyUseCreateEncryptorWithNonDefaultIVMessage" xml:space="preserve">
    <value>Symmetric encryption uses non-default initialization vector, which could be potentially repeatable</value>
  </data>
  <data name="MaybeUseCreateEncryptorWithNonDefaultIV" xml:space="preserve">
    <value>Use CreateEncryptor with the default IV </value>
  </data>
  <data name="MaybeUseCreateEncryptorWithNonDefaultIVMessage" xml:space="preserve">
    <value>The non-default initialization vector, which can be potentially repeatable, is used in the encryption. Ensure use the default one.</value>
  </data>
  <data name="DoNotUseCreateEncryptorWithNonDefaultIVDescription" xml:space="preserve">
    <value>Symmetric encryption should always use a non-repeatable initialization vector to prevent dictionary attacks.</value>
  </data>
  <data name="DataTableReadXmlMessage" xml:space="preserve">
    <value>The method '{0}' is insecure when deserializing untrusted data</value>
  </data>
  <data name="DataTableReadXmlTitle" xml:space="preserve">
    <value>Do not use DataTable.ReadXml() with untrusted data</value>
  </data>
  <data name="DataSetDataTableInSerializableTypeMessage" xml:space="preserve">
    <value>When deserializing untrusted input, deserializing a {0} object is insecure. '{1}' either is or derives from {0}</value>
  </data>
  <data name="DataSetDataTableInWebDeserializableObjectGraphMessage" xml:space="preserve">
    <value>When deserializing untrusted input, deserializing a {0} object is insecure. '{1}' either is or derives from {0}</value>
  </data>
  <data name="DataSetDataTableInWebDeserializableObjectGraphTitle" xml:space="preserve">
    <value>Unsafe DataSet or DataTable type in web deserializable object graph</value>
  </data>
  <data name="DataSetReadXmlMessage" xml:space="preserve">
    <value>The method '{0}' is insecure when deserializing untrusted data</value>
  </data>
  <data name="DataSetReadXmlTitle" xml:space="preserve">
    <value>Do not use DataSet.ReadXml() with untrusted data</value>
  </data>
  <data name="DataSetDataTableInRceSerializableTypeMessage" xml:space="preserve">
    <value>When deserializing untrusted input with an IFormatter-based serializer, deserializing a {0} object is insecure. '{1}' either is or derives from {0}.</value>
  </data>
  <data name="DataSetDataTableInDeserializableObjectGraphMessage" xml:space="preserve">
    <value>When deserializing untrusted input, deserializing a {0} object is insecure. '{1}' either is or derives from {0}</value>
  </data>
  <data name="DataSetDataTableInDeserializableObjectGraphTitle" xml:space="preserve">
    <value>Unsafe DataSet or DataTable type found in deserializable object graph</value>
  </data>
  <data name="DataSetDataTableInRceDeserializableObjectGraphMessage" xml:space="preserve">
    <value>When deserializing untrusted input, deserializing a {0} object is insecure. '{1}' either is or derives from {0}</value>
  </data>
  <data name="DataSetDataTableInRceDeserializableObjectGraphTitle" xml:space="preserve">
    <value>Unsafe DataSet or DataTable in deserialized object graph can be vulnerable to remote code execution attacks</value>
  </data>
  <data name="DataSetDataTableInRceAutogeneratedSerializableTypeMessage" xml:space="preserve">
    <value>When deserializing untrusted input with an IFormatter-based serializer, deserializing a {0} object is insecure. '{1}' either is or derives from {0}. Ensure that the auto-generated type is never deserialized with untrusted data.</value>
  </data>
  <data name="DataSetDataTableInRceAutogeneratedSerializableTypeTitle" xml:space="preserve">
    <value>Unsafe DataSet or DataTable in auto-generated serializable type can be vulnerable to remote code execution attacks</value>
  </data>
  <data name="DataSetDataTableInRceSerializableTypeTitle" xml:space="preserve">
    <value>Unsafe DataSet or DataTable in serializable type can be vulnerable to remote code execution attacks</value>
  </data>
  <data name="DataSetDataTableInSerializableTypeTitle" xml:space="preserve">
    <value>Unsafe DataSet or DataTable in serializable type</value>
  </data>
  <data name="DataSetReadXmlAutogeneratedMessage" xml:space="preserve">
    <value>The method '{0}' is insecure when deserializing untrusted data. Make sure that auto-generated class containing the '{0}' call is not deserialized with untrusted data.</value>
  </data>
  <data name="DataSetReadXmlAutogeneratedTitle" xml:space="preserve">
    <value>Ensure auto-generated class containing DataSet.ReadXml() is not used with untrusted data</value>
  </data>
  <data name="DoNotUseStackallocInLoopsTitle" xml:space="preserve">
    <value>Do not use stackalloc in loops</value>
  </data>
  <data name="DoNotUseStackallocInLoopsDescription" xml:space="preserve">
    <value>Stack space allocated by a stackalloc is only released at the end of the current method's invocation.  Using it in a loop can result in unbounded stack growth and eventual stack overflow conditions.</value>
  </data>
  <data name="DoNotUseStackallocInLoopsMessage" xml:space="preserve">
    <value>Potential stack overflow. Move the stackalloc out of the loop.</value>
  </data>
  <data name="PreferStreamAsyncMemoryOverloadsTitle" xml:space="preserve">
    <value>Prefer the 'Memory'-based overloads for 'ReadAsync' and 'WriteAsync'</value>
  </data>
  <data name="PreferStreamAsyncMemoryOverloadsDescription" xml:space="preserve">
    <value>'Stream' has a 'ReadAsync' overload that takes a 'Memory&lt;Byte&gt;' as the first argument, and a 'WriteAsync' overload that takes a 'ReadOnlyMemory&lt;Byte&gt;' as the first argument. Prefer calling the memory based overloads, which are more efficient.</value>
  </data>
  <data name="PreferStreamAsyncMemoryOverloadsMessage" xml:space="preserve">
    <value>Change the '{0}' method call to use the '{1}' overload</value>
  </data>
  <data name="ForwardCancellationTokenToInvocationsDescription" xml:space="preserve">
    <value>Forward the 'CancellationToken' parameter to methods that take one to ensure the operation cancellation notifications gets properly propagated, or pass in 'CancellationToken.None' explicitly to indicate intentionally not propagating the token.</value>
  </data>
  <data name="ForwardCancellationTokenToInvocationsMessage" xml:space="preserve">
    <value>Forward the '{0}' parameter to the '{1}' method or pass in 'CancellationToken.None' explicitly to indicate intentionally not propagating the token</value>
  </data>
  <data name="ForwardCancellationTokenToInvocationsTitle" xml:space="preserve">
    <value>Forward the 'CancellationToken' parameter to methods that take one</value>
  </data>
  <data name="InstantiateArgumentExceptionsCorrectlyChangeToTwoArgumentCodeFixTitle" xml:space="preserve">
    <value>Change to call the two argument constructor, pass null for the message.</value>
  </data>
  <data name="InstantiateArgumentExceptionsCorrectlyFlipArgumentOrderCodeFixTitle" xml:space="preserve">
    <value>Swap the arguments order</value>
  </data>
  <data name="PreferTypedStringBuilderAppendOverloadsTitle" xml:space="preserve">
    <value>Prefer strongly-typed Append and Insert method overloads on StringBuilder</value>
  </data>
  <data name="PreferTypedStringBuilderAppendOverloadsDescription" xml:space="preserve">
    <value>StringBuilder.Append and StringBuilder.Insert provide overloads for multiple types beyond System.String.  When possible, prefer the strongly-typed overloads over using ToString() and the string-based overload.</value>
  </data>
  <data name="PreferTypedStringBuilderAppendOverloadsMessage" xml:space="preserve">
    <value>Remove the ToString call in order to use a strongly-typed StringBuilder overload</value>
  </data>
  <data name="PreferTypedStringBuilderAppendOverloadsRemoveToString" xml:space="preserve">
    <value>Remove the ToString call</value>
  </data>
  <data name="PreferStringContainsOverIndexOfDescription" xml:space="preserve">
    <value>Calls to 'string.IndexOf' where the result is used to check for the presence/absence of a substring can be replaced by 'string.Contains'.</value>
  </data>
  <data name="PreferStringContainsOverIndexOfMessage" xml:space="preserve">
    <value>Use 'string.Contains' instead of 'string.IndexOf' to improve readability</value>
  </data>
  <data name="PreferStringContainsOverIndexOfTitle" xml:space="preserve">
    <value>Consider using 'string.Contains' instead of 'string.IndexOf'</value>
  </data>
  <data name="PreferConstCharOverConstUnitStringInStringBuilderDescription" xml:space="preserve">
    <value>'StringBuilder.Append(char)' is more efficient than 'StringBuilder.Append(string)' when the string is a single character. When calling 'Append' with a constant, prefer using a constant char rather than a constant string containing one character.</value>
  </data>
  <data name="PreferConstCharOverConstUnitStringInStringBuilderMessage" xml:space="preserve">
    <value>Use 'StringBuilder.Append(char)' instead of 'StringBuilder.Append(string)' when the input is a constant unit string</value>
  </data>
  <data name="PreferConstCharOverConstUnitStringInStringBuilderTitle" xml:space="preserve">
    <value>Consider using 'StringBuilder.Append(char)' when applicable</value>
  </data>
  <data name="ProvideCorrectArgumentToEnumHasFlagDescription" xml:space="preserve">
    <value>'Enum.HasFlag' method expects the 'enum' argument to be of the same 'enum' type as the instance on which the method is invoked and that this 'enum' is marked with 'System.FlagsAttribute'. If these are different 'enum' types, an unhandled exception will be thrown at runtime. If the 'enum' type is not marked with 'System.FlagsAttribute' the call will always return 'false' at runtime.</value>
  </data>
  <data name="ProvideCorrectArgumentToEnumHasFlagMessageDifferentType" xml:space="preserve">
    <value>The argument type, '{0}', must be the same as the enum type '{1}'</value>
  </data>
  <data name="ProvideCorrectArgumentToEnumHasFlagTitle" xml:space="preserve">
    <value>Provide correct 'enum' argument to 'Enum.HasFlag'</value>
  </data>
  <data name="ProvideCorrectArgumentToEnumHasFlagMessageNotFlags" xml:space="preserve">
    <value>This call will always returns 'false' because the enum type '{0}' is not marked with 'FlagsAttribute'</value>
  </data>
  <data name="PreferIsEmptyOverCountDescription" xml:space="preserve">
    <value>For determining whether the object contains or not any items, prefer using 'IsEmpty' property rather than retrieving the number of items from the 'Count' property and comparing it to 0 or 1.</value>
  </data>
  <data name="PreferIsEmptyOverCountMessage" xml:space="preserve">
    <value>Prefer 'IsEmpty' over 'Count' to determine whether the object contains or not any items</value>
  </data>
  <data name="PreferIsEmptyOverCountTitle" xml:space="preserve">
    <value>Prefer IsEmpty over Count</value>
  </data>
  <data name="UseEnvironmentProcessIdDescription" xml:space="preserve">
    <value>'Environment.ProcessId' is simpler and faster than 'Process.GetCurrentProcess().Id'.</value>
  </data>
  <data name="UseEnvironmentProcessIdMessage" xml:space="preserve">
    <value>Use 'Environment.ProcessId' instead of 'Process.GetCurrentProcess().Id'</value>
  </data>
  <data name="UseEnvironmentProcessIdTitle" xml:space="preserve">
    <value>Use 'Environment.ProcessId'</value>
  </data>
  <data name="UseEnvironmentProcessIdFix" xml:space="preserve">
    <value>Use 'Environment.ProcessId'</value>
  </data>
  <data name="UseAsSpanInsteadOfRangeIndexerOnAStringCodeFixTitle" xml:space="preserve">
    <value>Use `{0}` instead of Range-based indexers on a string</value>
  </data>
  <data name="UseAsSpanInsteadOfRangeIndexerOnAnArrayCodeFixTitle" xml:space="preserve">
    <value>Use `{0}` instead of Range-based indexers on an array</value>
  </data>
  <data name="PlatformCompatibilityCheckTitle" xml:space="preserve">
    <value>Validate platform compatibility</value>
  </data>
  <data name="PlatformCompatibilityCheckDescription" xml:space="preserve">
    <value>Using platform dependent API on a component makes the code no longer work across all platforms.</value>
  </data>
  <data name="PlatformCompatibilityCheckSupportedOsVersionMessage" xml:space="preserve">
    <value>'{0}' is supported on '{1}' {2} and later</value>
  </data>
  <data name="PlatformCompatibilityCheckUnsupportedOsVersionMessage" xml:space="preserve">
    <value>'{0}' is unsupported on '{1}' {2} and later</value>
  </data>
  <data name="DoNotUseOutAttributeStringPInvokeParametersDescription" xml:space="preserve">
    <value>String parameters passed by value with the 'OutAttribute' can destabilize the runtime if the string is an interned string.</value>
  </data>
  <data name="DoNotUseOutAttributeStringPInvokeParametersMessage" xml:space="preserve">
    <value>Do not use the 'OutAttribute' for string parameter '{0}' which is passed by value. If marshalling of modified data back to the caller is required, use the 'out' keyword to pass the string by reference instead.</value>
  </data>
  <data name="DoNotUseOutAttributeStringPInvokeParametersTitle" xml:space="preserve">
    <value>Do not use 'OutAttribute' on string parameters for P/Invokes</value>
  </data>
  <data name="AvoidStringBuilderPInvokeParametersDescription" xml:space="preserve">
    <value>Marshalling of 'StringBuilder' always creates a native buffer copy, resulting in multiple allocations for one marshalling operation.</value>
  </data>
  <data name="AvoidStringBuilderPInvokeParametersMessage" xml:space="preserve">
    <value>Avoid 'StringBuilder' parameters for P/Invokes. Consider using a character buffer instead.</value>
  </data>
  <data name="AvoidStringBuilderPInvokeParametersTitle" xml:space="preserve">
    <value>Avoid 'StringBuilder' parameters for P/Invokes</value>
  </data>
  <data name="AvoidAssemblyLocationInSingleFileTitle" xml:space="preserve">
    <value>Avoid using accessing Assembly file path when publishing as a single-file</value>
  </data>
  <data name="AvoidAssemblyLocationInSingleFileMessage" xml:space="preserve">
    <value>'{0}' always returns an empty string for assemblies embedded in a single-file app. If the path to the app directory is needed, consider calling 'System.AppContext.BaseDirectory'.</value>
  </data>
  <data name="AvoidAssemblyGetFilesInSingleFileMessage" xml:space="preserve">
    <value>'{0}' will throw for assemblies embedded in a single-file app</value>
  </data>
  <data name="PlatformCompatibilityCheckUnsupportedOsMessage" xml:space="preserve">
    <value>'{0}' is unsupported on '{1}'</value>
  </data>
  <data name="PlatformCompatibilityCheckSupportedOsMessage" xml:space="preserve">
    <value>'{0}' is supported on '{1}'</value>
  </data>
  <data name="PreferStringContainsOverIndexOfCodeFixTitle" xml:space="preserve">
    <value>Replace with 'string.Contains'</value>
  </data>
</root><|MERGE_RESOLUTION|>--- conflicted
+++ resolved
@@ -964,11 +964,7 @@
     <value>Some implementations of the Rfc2898DeriveBytes class allow for a hash algorithm to be specified in a constructor parameter or overwritten in the HashAlgorithm property. If a hash algorithm is specified, then it should be SHA-256 or higher.</value>
   </data>
   <data name="DoNotUseWeakKDFAlgorithmMessage" xml:space="preserve">
-<<<<<<< HEAD
     <value>{0} might be using a weak hash algorithm. Use SHA256, SHA384, or SHA512 to create a strong key from a password</value>
-=======
-    <value>{0} created with a weak hash algorithm. Use SHA256, SHA384, or SHA512 to create a strong key from a password.</value>
->>>>>>> 259fa8a6
   </data>
   <data name="DoNotUseXslTransform" xml:space="preserve">
     <value>Do Not Use XslTransform</value>
