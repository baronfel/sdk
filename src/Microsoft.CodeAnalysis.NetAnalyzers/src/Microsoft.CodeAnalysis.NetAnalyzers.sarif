--- conflicted
+++ resolved
@@ -5473,8 +5473,6 @@
               "EnabledRuleInAggressiveMode"
             ]
           }
-<<<<<<< HEAD
-=======
         },
         "CA5404": {
           "id": "CA5404",
@@ -5515,47 +5513,6 @@
               "EnabledRuleInAggressiveMode"
             ]
           }
-        },
-        "IL3000": {
-          "id": "IL3000",
-          "shortDescription": "Avoid using accessing Assembly file path when publishing as a single-file",
-          "fullDescription": "'{0}' always returns an empty string for assemblies embedded in a single-file app. If the path to the app directory is needed, consider calling 'System.AppContext.BaseDirectory'.",
-          "defaultLevel": "warning",
-          "helpUri": "https://docs.microsoft.com/dotnet/fundamentals/code-analysis/quality-rules/il3000",
-          "properties": {
-            "category": "Publish",
-            "isEnabledByDefault": true,
-            "typeName": "AvoidAssemblyLocationInSingleFile",
-            "languages": [
-              "C#",
-              "Visual Basic"
-            ],
-            "tags": [
-              "Telemetry",
-              "EnabledRuleInAggressiveMode"
-            ]
-          }
-        },
-        "IL3001": {
-          "id": "IL3001",
-          "shortDescription": "Avoid using accessing Assembly file path when publishing as a single-file",
-          "fullDescription": "'{0}' will throw for assemblies embedded in a single-file app",
-          "defaultLevel": "warning",
-          "helpUri": "https://docs.microsoft.com/dotnet/fundamentals/code-analysis/quality-rules/il3001",
-          "properties": {
-            "category": "Publish",
-            "isEnabledByDefault": true,
-            "typeName": "AvoidAssemblyLocationInSingleFile",
-            "languages": [
-              "C#",
-              "Visual Basic"
-            ],
-            "tags": [
-              "Telemetry",
-              "EnabledRuleInAggressiveMode"
-            ]
-          }
->>>>>>> 323a6693
         }
       }
     },
