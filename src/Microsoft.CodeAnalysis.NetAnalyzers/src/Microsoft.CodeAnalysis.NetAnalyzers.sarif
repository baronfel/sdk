--- conflicted
+++ resolved
@@ -5,11 +5,7 @@
     {
       "tool": {
         "name": "Microsoft.CodeAnalysis.CSharp.NetAnalyzers",
-<<<<<<< HEAD
-        "version": "7.0.3",
-=======
         "version": "7.0.4",
->>>>>>> 3ea0bd3c
         "language": "en-US"
       },
       "rules": {
@@ -542,11 +538,7 @@
     {
       "tool": {
         "name": "Microsoft.CodeAnalysis.NetAnalyzers",
-<<<<<<< HEAD
-        "version": "7.0.3",
-=======
         "version": "7.0.4",
->>>>>>> 3ea0bd3c
         "language": "en-US"
       },
       "rules": {
@@ -5823,11 +5815,7 @@
     {
       "tool": {
         "name": "Microsoft.CodeAnalysis.VisualBasic.NetAnalyzers",
-<<<<<<< HEAD
-        "version": "7.0.3",
-=======
         "version": "7.0.4",
->>>>>>> 3ea0bd3c
         "language": "en-US"
       },
       "rules": {
