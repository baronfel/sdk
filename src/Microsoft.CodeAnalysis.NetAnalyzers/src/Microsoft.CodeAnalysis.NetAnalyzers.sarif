--- conflicted
+++ resolved
@@ -5,11 +5,7 @@
     {
       "tool": {
         "name": "Microsoft.CodeAnalysis.CSharp.NetAnalyzers",
-<<<<<<< HEAD
-        "version": "5.0.2",
-=======
         "version": "6.0.0",
->>>>>>> f8a2df9e
         "language": "en-US"
       },
       "rules": {
@@ -314,11 +310,7 @@
     {
       "tool": {
         "name": "Microsoft.CodeAnalysis.NetAnalyzers",
-<<<<<<< HEAD
-        "version": "5.0.2",
-=======
         "version": "6.0.0",
->>>>>>> f8a2df9e
         "language": "en-US"
       },
       "rules": {
@@ -5075,11 +5067,7 @@
     {
       "tool": {
         "name": "Microsoft.CodeAnalysis.VisualBasic.NetAnalyzers",
-<<<<<<< HEAD
-        "version": "5.0.2",
-=======
         "version": "6.0.0",
->>>>>>> f8a2df9e
         "language": "en-US"
       },
       "rules": {
