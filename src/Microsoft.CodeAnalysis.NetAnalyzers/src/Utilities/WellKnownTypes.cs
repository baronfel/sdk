﻿// Copyright (c) Microsoft.  All Rights Reserved.  Licensed under the Apache License, Version 2.0.  See License.txt in the project root for license information.

using System;
using System.Collections.Immutable;
using Microsoft.CodeAnalysis;

namespace Analyzer.Utilities
{
    internal static class WellKnownTypes
    {
        public const string SystemWebHttpRequest = "System.Web.HttpRequest";
        public const string SystemDataIDataAdapter = "System.Data.IDataAdapter";
        public const string SystemDataIDbCommand = "System.Data.IDbCommand";
        public const string SystemExceptionFullName = "System.Exception";
        public const string SystemDiagnosticContractsContract = "System.Diagnostics.Contracts.Contract";
        public const string SystemIDisposable = "System.IDisposable";
        public const string SystemThreadingMonitor = "System.Threading.Monitor";
        public const string SystemThreadingTasksTask = "System.Threading.Tasks.Task";
        public const string SystemCollectionsICollection = "System.Collections.ICollection";
        public const string SystemRuntimeSerializationSerializationInfo = "System.Runtime.Serialization.SerializationInfo";
        public const string SystemIEquatable1 = "System.IEquatable`1";
        public const string SystemWebUIWebControlsSqlDataSource = "System.Web.UI.WebControls.SqlDataSource";
        public const string SystemDataSqlClientSqlParameter = "System.Data.SqlClient.SqlParameter";
        public const string SystemDataOleDbOleDbParameter = "System.Data.OleDb.OleDbParameter";
        public const string SystemDataOdbcOdbcParameter = "System.Data.Odbc.OdbcParameter";
        public const string SystemBoolean = "System.Boolean";
        public const string SystemByte = "System.Byte";
        public const string SystemChar = "System.Char";
        public const string SystemDateTime = "System.DateTime";
        public const string SystemDecimal = "System.Decimal";
        public const string SystemDouble = "System.Double";
        public const string SystemGlobalizationTimeSpanParse = "System.Globalization.TimeSpanParse";
        public const string SystemGuid = "System.Guid";
        public const string SystemInt16 = "System.Int16";
        public const string SystemInt32 = "System.Int32";
        public const string SystemInt64 = "System.Int64";
        public const string SystemNumber = "System.Number";
        public const string SystemSingle = "System.Single";
        public const string SystemTimeSpan = "System.TimeSpan";
        public const string SystemWebHttpCookie = "System.Web.HttpCookie";
        public const string SystemWebHttpRequestBase = "System.Web.HttpRequestBase";
        public const string SystemWebHttpRequestWrapper = "System.Web.HttpRequestWrapper";
        public const string SystemWebUIAdaptersPageAdapter = "System.Web.UI.Adapters.PageAdapter";
        public const string SystemWebUIDataBoundLiteralControl = "System.Web.UI.DataBoundLiteralControl";
        public const string SystemWebUIDesignerDataBoundLiteralControl = "System.Web.UI.DesignerDataBoundLiteralControl";
        public const string SystemWebUIHtmlControlsHtmlInputControl = "System.Web.UI.HtmlControls.HtmlInputControl";
        public const string SystemWebUIHtmlControlsHtmlInputFile = "System.Web.UI.HtmlControls.HtmlInputFile";
        public const string SystemWebUIHtmlControlsHtmlInputRadioButton = "System.Web.UI.HtmlControls.HtmlInputRadioButton";
        public const string SystemWebUIHtmlControlsHtmlInputText = "System.Web.UI.HtmlControls.HtmlInputText";
        public const string SystemWebUIHtmlControlsHtmlSelect = "System.Web.UI.HtmlControls.HtmlSelect";
        public const string SystemWebUIHtmlControlsHtmlTextArea = "System.Web.UI.HtmlControls.HtmlTextArea";
        public const string SystemWebUIHtmlControlsHtmlTitle = "System.Web.UI.HtmlControls.HtmlTitle";
        public const string SystemWebUIHtmlTextWriter = "System.Web.UI.HtmlTextWriter";
        public const string SystemWebUIIndexedString = "System.Web.UI.IndexedString";
        public const string SystemWebUILiteralControl = "System.Web.UI.LiteralControl";
        public const string SystemWebUIResourceBasedLiteralControl = "System.Web.UI.ResourceBasedLiteralControl";
        public const string SystemWebUISimplePropertyEntry = "System.Web.UI.SimplePropertyEntry";
        public const string SystemWebUIStateItem = "System.Web.UI.StateItem";
        public const string SystemWebUIStringPropertyBuilder = "System.Web.UI.StringPropertyBuilder";
        public const string SystemWebUITemplateBuilder = "System.Web.UI.TemplateBuilder";
        public const string SystemWebUITemplateParser = "System.Web.UI.TemplateParser";
        public const string SystemWebUIWebControlsBaseValidator = "System.Web.UI.WebControls.BaseValidator";
        public const string SystemWebUIWebControlsBulletedList = "System.Web.UI.WebControls.BulletedList";
        public const string SystemWebUIWebControlsButton = "System.Web.UI.WebControls.Button";
        public const string SystemWebUIWebControlsButtonColumn = "System.Web.UI.WebControls.ButtonColumn";
        public const string SystemWebUIWebControlsButtonField = "System.Web.UI.WebControls.ButtonField";
        public const string SystemWebUIWebControlsChangePassword = "System.Web.UI.WebControls.ChangePassword";
        public const string SystemWebUIWebControlsCheckBox = "System.Web.UI.WebControls.CheckBox";
        public const string SystemWebUIWebControlsCheckBoxField = "System.Web.UI.WebControls.CheckBoxField";
        public const string SystemWebUIWebControlsCheckBoxList = "System.Web.UI.WebControls.CheckBoxList";
        public const string SystemWebUIWebControlsCommandEventArgs = "System.Web.UI.WebControls.CommandEventArgs";
        public const string SystemWebUIWebControlsCreateUserWizard = "System.Web.UI.WebControls.CreateUserWizard";
        public const string SystemWebUIWebControlsDataKey = "System.Web.UI.WebControls.DataKey";
        public const string SystemWebUIWebControlsDataList = "System.Web.UI.WebControls.DataList";
        public const string SystemWebUIWebControlsDetailsView = "System.Web.UI.WebControls.DetailsView";
        public const string SystemWebUIWebControlsDetailsViewInsertEventArgs = "System.Web.UI.WebControls.DetailsViewInsertEventArgs";
        public const string SystemWebUIWebControlsDetailsViewUpdateEventArgs = "System.Web.UI.WebControls.DetailsViewUpdateEventArgs";
        public const string SystemWebUIWebControlsFormView = "System.Web.UI.WebControls.FormView";
        public const string SystemWebUIWebControlsFormViewInsertEventArgs = "System.Web.UI.WebControls.FormViewInsertEventArgs";
        public const string SystemWebUIWebControlsFormViewUpdateEventArgs = "System.Web.UI.WebControls.FormViewUpdateEventArgs";
        public const string SystemWebUIWebControlsGridView = "System.Web.UI.WebControls.GridView";
        public const string SystemWebUIWebControlsHiddenField = "System.Web.UI.WebControls.HiddenField";
        public const string SystemWebUIWebControlsHyperLink = "System.Web.UI.WebControls.HyperLink";
        public const string SystemWebUIWebControlsHyperLinkColumn = "System.Web.UI.WebControls.HyperLinkColumn";
        public const string SystemWebUIWebControlsHyperLinkField = "System.Web.UI.WebControls.HyperLinkField";
        public const string SystemWebUIWebControlsImageButton = "System.Web.UI.WebControls.ImageButton";
        public const string SystemWebUIWebControlsLabel = "System.Web.UI.WebControls.Label";
        public const string SystemWebUIWebControlsLinkButton = "System.Web.UI.WebControls.LinkButton";
        public const string SystemWebUIWebControlsListControl = "System.Web.UI.WebControls.ListControl";
        public const string SystemWebUIWebControlsListItem = "System.Web.UI.WebControls.ListItem";
        public const string SystemWebUIWebControlsLiteral = "System.Web.UI.WebControls.Literal";
        public const string SystemWebUIWebControlsLogin = "System.Web.UI.WebControls.Login";
        public const string SystemWebUIWebControlsMenu = "System.Web.UI.WebControls.Menu";
        public const string SystemWebUIWebControlsMenuItem = "System.Web.UI.WebControls.MenuItem";
        public const string SystemWebUIWebControlsMenuItemBinding = "System.Web.UI.WebControls.MenuItemBinding";
        public const string SystemWebUIWebControlsPasswordRecovery = "System.Web.UI.WebControls.PasswordRecovery";
        public const string SystemWebUIWebControlsQueryStringParameter = "System.Web.UI.WebControls.QueryStringParameter";
        public const string SystemWebUIWebControlsRadioButtonList = "System.Web.UI.WebControls.RadioButtonList";
        public const string SystemWebUIWebControlsServerValidateEventArgs = "System.Web.UI.WebControls.ServerValidateEventArgs";
        public const string SystemWebUIWebControlsTableCell = "System.Web.UI.WebControls.TableCell";
        public const string SystemWebUIWebControlsTextBox = "System.Web.UI.WebControls.TextBox";
        public const string SystemWebUIWebControlsTreeNode = "System.Web.UI.WebControls.TreeNode";
        public const string SystemWebUIWebControlsTreeNodeBinding = "System.Web.UI.WebControls.TreeNodeBinding";
        public const string SystemWebUIWebControlsTreeView = "System.Web.UI.WebControls.TreeView";
        public const string SystemWebUIWebControlsUnit = "System.Web.UI.WebControls.Unit";
        public const string SystemWebUIWebControlsWebPartsAppearanceEditorPart = "System.Web.UI.WebControls.WebParts.AppearanceEditorPart";
        public const string SystemWebUIWebControlsWebPartsPersonalizationEntry = "System.Web.UI.WebControls.WebParts.PersonalizationEntry";
        public const string SystemWebUIWebControlsWebPartsWebPartCatalogAddVerb = "System.Web.UI.WebControls.WebParts.WebPartCatalogAddVerb";
        public const string SystemWebUIWebControlsWebPartsWebPartCatalogCloseVerb = "System.Web.UI.WebControls.WebParts.WebPartCatalogCloseVerb";
        public const string SystemWebUIWebControlsWebPartsWebPartCloseVerb = "System.Web.UI.WebControls.WebParts.WebPartCloseVerb";
        public const string SystemWebUIWebControlsWebPartsWebPartConnectionsCancelVerb = "System.Web.UI.WebControls.WebParts.WebPartConnectionsCancelVerb";
        public const string SystemWebUIWebControlsWebPartsWebPartConnectionsCloseVerb = "System.Web.UI.WebControls.WebParts.WebPartConnectionsCloseVerb";
        public const string SystemWebUIWebControlsWebPartsWebPartConnectionsConfigureVerb = "System.Web.UI.WebControls.WebParts.WebPartConnectionsConfigureVerb";
        public const string SystemWebUIWebControlsWebPartsWebPartConnectionsConnectVerb = "System.Web.UI.WebControls.WebParts.WebPartConnectionsConnectVerb";
        public const string SystemWebUIWebControlsWebPartsWebPartConnectionsDisconnectVerb = "System.Web.UI.WebControls.WebParts.WebPartConnectionsDisconnectVerb";
        public const string SystemWebUIWebControlsWebPartsWebPartConnectVerb = "System.Web.UI.WebControls.WebParts.WebPartConnectVerb";
        public const string SystemWebUIWebControlsWebPartsWebPartDeleteVerb = "System.Web.UI.WebControls.WebParts.WebPartDeleteVerb";
        public const string SystemWebUIWebControlsWebPartsWebPartEditorApplyVerb = "System.Web.UI.WebControls.WebParts.WebPartEditorApplyVerb";
        public const string SystemWebUIWebControlsWebPartsWebPartEditorCancelVerb = "System.Web.UI.WebControls.WebParts.WebPartEditorCancelVerb";
        public const string SystemWebUIWebControlsWebPartsWebPartEditorOKVerb = "System.Web.UI.WebControls.WebParts.WebPartEditorOKVerb";
        public const string SystemWebUIWebControlsWebPartsWebPartEditVerb = "System.Web.UI.WebControls.WebParts.WebPartEditVerb";
        public const string SystemWebUIWebControlsWebPartsWebPartExportVerb = "System.Web.UI.WebControls.WebParts.WebPartExportVerb";
        public const string SystemWebUIWebControlsWebPartsWebPartHeaderCloseVerb = "System.Web.UI.WebControls.WebParts.WebPartHeaderCloseVerb";
        public const string SystemWebUIWebControlsWebPartsWebPartHelpVerb = "System.Web.UI.WebControls.WebParts.WebPartHelpVerb";
        public const string SystemWebUIWebControlsWebPartsWebPartMinimizeVerb = "System.Web.UI.WebControls.WebParts.WebPartMinimizeVerb";
        public const string SystemWebUIWebControlsWebPartsWebPartRestoreVerb = "System.Web.UI.WebControls.WebParts.WebPartRestoreVerb";
        public const string SystemWebUIWebControlsWebPartsWebPartVerb = "System.Web.UI.WebControls.WebParts.WebPartVerb";
        public const string SystemWebUIITextControl = "System.Web.UI.ITextControl";
        public const string SystemCollectionsGenericICollection1 = "System.Collections.Generic.ICollection`1";
        public const string SystemCollectionsGenericIReadOnlyCollection1 = "System.Collections.Generic.IReadOnlyCollection`1";
        public const string SystemRuntimeSerializationFormattersBinaryBinaryFormatter = "System.Runtime.Serialization.Formatters.Binary.BinaryFormatter";
        public const string SystemWebUILosFormatter = "System.Web.UI.LosFormatter";
        public const string SystemReflectionAssembly = "System.Reflection.Assembly";
        public const string SystemAppDomain = "System.AppDomain";
        public const string SystemWindowsAssemblyPart = "System.Windows.AssemblyPart";
        public const string SystemWebUIHtmlControlsHtmlContainerControl = "System.Web.UI.HtmlControls.HtmlContainerControl";
        public const string SystemWebUIHtmlControlsHtmlTable = "System.Web.UI.HtmlControls.HtmlTable";
        public const string SystemWebUIHtmlControlsHtmlTableRow = "System.Web.UI.HtmlControls.HtmlTableRow";
        public const string SystemWebUIWebControlsBaseDataList = "System.Web.UI.WebControls.BaseDataList";
        public const string SystemWebUIWebControlsCalendar = "System.Web.UI.WebControls.Calendar";
        public const string SystemWebUIWebControlsRepeatInfo = "System.Web.UI.WebControls.RepeatInfo";
        public const string SystemWebUIWebControlsTable = "System.Web.UI.WebControls.Table";
        public const string SystemWebHttpResponse = "System.Web.HttpResponse";
        public const string SystemWebHttpResponseBase = "System.Web.HttpResponseBase";
        public const string SystemIODirectory = "System.IO.Directory";
        public const string SystemIOFile = "System.IO.File";
        public const string SystemIOFileInfo = "System.IO.FileInfo";
        public const string SystemSecurityCryptographyCipherMode = "System.Security.Cryptography.CipherMode";
        public const string SystemNetSecurityRemoteCertificateValidationCallback = "System.Net.Security.RemoteCertificateValidationCallback";
        public const string SystemDiagnosticsProcess = "System.Diagnostics.Process";
        public const string SystemDiagnosticsProcessStartInfo = "System.Diagnostics.ProcessStartInfo";
        public const string SystemTextRegularExpressionsRegex = "System.Text.RegularExpressions.Regex";
        public const string SystemRuntimeSerializationNetDataContractSerializer = "System.Runtime.Serialization.NetDataContractSerializer";
<<<<<<< HEAD
        public const string SystemWebUIObjectStateFormatter = "System.Web.UI.ObjectStateFormatter";
=======
        public const string MicrosoftSecurityApplicationAntiXss = "Microsoft.Security.Application.AntiXss";
        public const string MicrosoftSecurityApplicationAntiXssEncoder = "Microsoft.Security.Application.AntiXssEncoder";
        public const string MicrosoftSecurityApplicationEncoder = "Microsoft.Security.Application.Encoder";
        public const string MicrosoftSecurityApplicationUnicodeCharacterEncoder = "Microsoft.Security.Application.UnicodeCharacterEncoder";
        public const string SystemWebHttpServerUtility = "System.Web.HttpServerUtility";
        public const string SystemWebHttpServerUtilityBase = "System.Web.HttpServerUtilityBase";
        public const string SystemWebHttpServerUtilityWrapper = "System.Web.HttpServerUtilityWrapper";
        public const string SystemWebHttpUtility = "System.Web.HttpUtility";
        public const string SystemWebSecurityAntiXssAntiXssEncoder = "System.Web.Security.AntiXss.AntiXssEncoder";
        public const string SystemWebSecurityAntiXssUnicodeCharacterEncoder = "System.Web.Security.AntiXss.UnicodeCharacterEncoder";
        public const string SystemWebUIAttributeCollection = "System.Web.UI.AttributeCollection";
        public const string SystemWebUIClientScriptManager = "System.Web.UI.ClientScriptManager";
        public const string SystemWebUIControl = "System.Web.UI.Control";
        public const string SystemWebUIControlBuilder = "System.Web.UI.ControlBuilder";
        public const string SystemWebUIPage = "System.Web.UI.Page";
        public const string SystemWebUIWebControlsAdCreatedEventArgs = "System.Web.UI.WebControls.AdCreatedEventArgs";
        public const string SystemWebUIWebControlsBoundField = "System.Web.UI.WebControls.BoundField";
        public const string SystemWebUIWebControlsCommandField = "System.Web.UI.WebControls.CommandField";
        public const string SystemWebUIWebControlsDataControlField = "System.Web.UI.WebControls.DataControlField";
        public const string SystemWebUIWebControlsDataGrid = "System.Web.UI.WebControls.DataGrid";
        public const string SystemWebUIWebControlsDataGridColumn = "System.Web.UI.WebControls.DataGridColumn";
        public const string SystemWebUIWebControlsHotSpot = "System.Web.UI.WebControls.HotSpot";
        public const string SystemWebUIWebControlsHtmlForm = "System.Web.UI.WebControls.HtmlForm";
        public const string SystemWebUIWebControlsImage = "System.Web.UI.WebControls.Image";
        public const string SystemWebUIWebControlsImageField = "System.Web.UI.WebControls.ImageField";
        public const string SystemWebUIWebControlsLoginStatus = "System.Web.UI.WebControls.LoginStatus";
        public const string SystemWebUIWebControlsPagerSettings = "System.Web.UI.WebControls.PagerSettings";
        public const string SystemWebUIWebControlsPanel = "System.Web.UI.WebControls.Panel";
        public const string SystemWebUIWebControlsPanelStyle = "System.Web.UI.WebControls.PanelStyle";
        public const string SystemWebUIWebControlsRadioButton = "System.Web.UI.WebControls.RadioButton";
        public const string SystemWebUIWebControlsSiteMapDataSource = "System.Web.UI.WebControls.SiteMapDataSource";
        public const string SystemWebUIWebControlsTableStyle = "System.Web.UI.WebControls.TableStyle";
        public const string SystemWebUIWebControlsTreeNodeStyle = "System.Web.UI.WebControls.TreeNodeStyle";
        public const string SystemWebUIWebControlsWebControl = "System.Web.UI.WebControls.WebControl";
        public const string SystemWebUIWebControlsWebPartsDeclarativeCatalogPart = "System.Web.UI.WebControls.WebParts.DeclarativeCatalogPart";
        public const string SystemWebUIWebControlsWebPartsGenericWebPart = "System.Web.UI.WebControls.WebParts.GenericWebPart";
        public const string SystemWebUIWebControlsWebPartsPageCatalogPart = "System.Web.UI.WebControls.WebParts.PageCatalogPart";
        public const string SystemWebUIWebControlsWebPartsWebPart = "System.Web.UI.WebControls.WebParts.WebPart";
        public const string SystemWebUIWebControlsWebPartsWebPartZoneBase = "System.Web.UI.WebControls.WebParts.WebPartZoneBase";
        public const string SystemWebUIWebControlsWebPartsWebZone = "System.Web.UI.WebControls.WebParts.WebZone";
        public const string SystemWebUIWebControlsWebPartsZoneLinkButton = "System.Web.UI.WebControls.WebParts.ZoneLinkButton";
        public const string SystemWebUIWebControlsWizard = "System.Web.UI.WebControls.Wizard";
        public const string SystemWebUtilHttpEncoder = "System.Web.Util.HttpEncoder";
>>>>>>> ac27d00c

        public static INamedTypeSymbol ICollection(Compilation compilation)
        {
            return compilation.GetTypeByMetadataName(SystemCollectionsICollection);
        }

        public static INamedTypeSymbol GenericICollection(Compilation compilation)
        {
            return compilation.GetTypeByMetadataName(SystemCollectionsGenericICollection1);
        }

        public static INamedTypeSymbol GenericIReadOnlyCollection(Compilation compilation)
        {
            return compilation.GetTypeByMetadataName(SystemCollectionsGenericIReadOnlyCollection1);
        }

        public static INamedTypeSymbol IEnumerable(Compilation compilation)
        {
            return compilation.GetTypeByMetadataName("System.Collections.IEnumerable");
        }

        public static INamedTypeSymbol IEnumerator(Compilation compilation)
        {
            return compilation.GetTypeByMetadataName("System.Collections.IEnumerator");
        }

        public static INamedTypeSymbol GenericIEnumerable(Compilation compilation)
        {
            return compilation.GetTypeByMetadataName("System.Collections.Generic.IEnumerable`1");
        }

        public static INamedTypeSymbol GenericIEnumerator(Compilation compilation)
        {
            return compilation.GetTypeByMetadataName("System.Collections.Generic.IEnumerator`1");
        }

        public static INamedTypeSymbol IList(Compilation compilation)
        {
            return compilation.GetTypeByMetadataName("System.Collections.IList");
        }

        internal static INamedTypeSymbol HttpRequest(Compilation compilation)
        {
            return compilation.GetTypeByMetadataName(SystemWebHttpRequest);
        }

        internal static INamedTypeSymbol NameValueCollection(Compilation compilation)
        {
            return compilation.GetTypeByMetadataName("System.Collections.Specialized.NameValueCollection");
        }

        public static INamedTypeSymbol GenericIList(Compilation compilation)
        {
            return compilation.GetTypeByMetadataName("System.Collections.Generic.IList`1");
        }

        public static INamedTypeSymbol Array(Compilation compilation)
        {
            return compilation.GetSpecialType(SpecialType.System_Array);
        }

        public static INamedTypeSymbol FlagsAttribute(Compilation compilation)
        {
            return compilation.GetTypeByMetadataName("System.FlagsAttribute");
        }

        public static INamedTypeSymbol StringComparison(Compilation compilation)
        {
            return compilation.GetTypeByMetadataName("System.StringComparison");
        }

        public static INamedTypeSymbol CharSet(Compilation compilation)
        {
            return compilation.GetTypeByMetadataName("System.Runtime.InteropServices.CharSet");
        }

        public static INamedTypeSymbol DllImportAttribute(Compilation compilation)
        {
            return compilation.GetTypeByMetadataName("System.Runtime.InteropServices.DllImportAttribute");
        }

        public static INamedTypeSymbol MarshalAsAttribute(Compilation compilation)
        {
            return compilation.GetTypeByMetadataName("System.Runtime.InteropServices.MarshalAsAttribute");
        }

        public static INamedTypeSymbol StringBuilder(Compilation compilation)
        {
            return compilation.GetTypeByMetadataName("System.Text.StringBuilder");
        }

        public static INamedTypeSymbol UnmanagedType(Compilation compilation)
        {
            return compilation.GetTypeByMetadataName("System.Runtime.InteropServices.UnmanagedType");
        }

        public static INamedTypeSymbol MarshalByRefObject(Compilation compilation)
        {
            return compilation.GetTypeByMetadataName("System.MarshalByRefObject");
        }

        public static INamedTypeSymbol ExecutionEngineException(Compilation compilation)
        {
            return compilation.GetTypeByMetadataName("System.ExecutionEngineException");
        }

        public static INamedTypeSymbol OutOfMemoryException(Compilation compilation)
        {
            return compilation.GetTypeByMetadataName("System.OutOfMemoryException");
        }

        public static INamedTypeSymbol StackOverflowException(Compilation compilation)
        {
            return compilation.GetTypeByMetadataName("System.StackOverflowException");
        }

        public static INamedTypeSymbol MemberInfo(Compilation compilation)
        {
            return compilation.GetTypeByMetadataName("System.Reflection.MemberInfo");
        }

        public static INamedTypeSymbol ParameterInfo(Compilation compilation)
        {
            return compilation.GetTypeByMetadataName("System.Reflection.ParameterInfo");
        }

        public static INamedTypeSymbol Monitor(Compilation compilation)
        {
            return compilation.GetTypeByMetadataName(SystemThreadingMonitor);
        }

        public static INamedTypeSymbol Thread(Compilation compilation)
        {
            return compilation.GetTypeByMetadataName("System.Threading.Thread");
        }

        public static INamedTypeSymbol Task(Compilation compilation)
        {
            return compilation.GetTypeByMetadataName(SystemThreadingTasksTask);
        }

        public static INamedTypeSymbol WebMethodAttribute(Compilation compilation)
        {
            return compilation.GetTypeByMetadataName("System.Web.Services.WebMethodAttribute");
        }

        public static INamedTypeSymbol WebUIControl(Compilation compilation)
        {
            return compilation.GetTypeByMetadataName("System.Web.UI.Control");
        }

        public static INamedTypeSymbol WebUILiteralControl(Compilation compilation)
        {
            return compilation.GetTypeByMetadataName("System.Web.UI.LiteralControl");
        }

        public static INamedTypeSymbol WinFormsUIControl(Compilation compilation)
        {
            return compilation.GetTypeByMetadataName("System.Windows.Forms.Control");
        }

        public static INamedTypeSymbol NotImplementedException(Compilation compilation)
        {
            return compilation.GetTypeByMetadataName("System.NotImplementedException");
        }

        public static INamedTypeSymbol IDisposable(Compilation compilation)
        {
            return compilation.GetTypeByMetadataName(SystemIDisposable);
        }

        public static INamedTypeSymbol ISerializable(Compilation compilation)
        {
            return compilation.GetTypeByMetadataName("System.Runtime.Serialization.ISerializable");
        }

        public static INamedTypeSymbol SerializationInfo(Compilation compilation)
        {
            return compilation.GetTypeByMetadataName(SystemRuntimeSerializationSerializationInfo);
        }

        public static INamedTypeSymbol StreamingContext(Compilation compilation)
        {
            return compilation.GetTypeByMetadataName("System.Runtime.Serialization.StreamingContext");
        }

        public static INamedTypeSymbol OnDeserializingAttribute(Compilation compilation)
        {
            return compilation.GetTypeByMetadataName("System.Runtime.Serialization.OnDeserializingAttribute");
        }

        public static INamedTypeSymbol OnDeserializedAttribute(Compilation compilation)
        {
            return compilation.GetTypeByMetadataName("System.Runtime.Serialization.OnDeserializedAttribute");
        }

        public static INamedTypeSymbol OnSerializingAttribute(Compilation compilation)
        {
            return compilation.GetTypeByMetadataName("System.Runtime.Serialization.OnSerializingAttribute");
        }

        public static INamedTypeSymbol OnSerializedAttribute(Compilation compilation)
        {
            return compilation.GetTypeByMetadataName("System.Runtime.Serialization.OnSerializedAttribute");
        }

        public static INamedTypeSymbol SerializableAttribute(Compilation compilation)
        {
            return compilation.GetTypeByMetadataName("System.SerializableAttribute");
        }

        public static INamedTypeSymbol NonSerializedAttribute(Compilation compilation)
        {
            return compilation.GetTypeByMetadataName("System.NonSerializedAttribute");
        }

        public static INamedTypeSymbol Attribute(Compilation compilation)
        {
            return compilation.GetTypeByMetadataName("System.Attribute");
        }

        public static INamedTypeSymbol AttributeUsageAttribute(Compilation compilation)
        {
            return compilation.GetTypeByMetadataName("System.AttributeUsageAttribute");
        }

        public static INamedTypeSymbol AssemblyVersionAttribute(Compilation compilation)
        {
            return compilation.GetTypeByMetadataName("System.Reflection.AssemblyVersionAttribute");
        }

        public static INamedTypeSymbol CLSCompliantAttribute(Compilation compilation)
        {
            return compilation.GetTypeByMetadataName("System.CLSCompliantAttribute");
        }

        public static INamedTypeSymbol ConditionalAttribute(Compilation compilation)
        {
            return compilation.GetTypeByMetadataName("System.Diagnostics.ConditionalAttribute");
        }

        public static INamedTypeSymbol IComparable(Compilation compilation)
        {
            return compilation.GetTypeByMetadataName("System.IComparable");
        }

        public static INamedTypeSymbol GenericIComparable(Compilation compilation)
        {
            return compilation.GetTypeByMetadataName("System.IComparable`1");
        }

        public static INamedTypeSymbol ComSourceInterfaceAttribute(Compilation compilation)
        {
            return compilation.GetTypeByMetadataName("System.Runtime.InteropServices.ComSourceInterfacesAttribute");
        }

        public static INamedTypeSymbol GenericEventHandler(Compilation compilation)
        {
            return compilation.GetTypeByMetadataName("System.EventHandler`1");
        }

        public static INamedTypeSymbol EventArgs(Compilation compilation)
        {
            return compilation.GetTypeByMetadataName("System.EventArgs");
        }

        public static INamedTypeSymbol Uri(Compilation compilation)
        {
            return compilation.GetTypeByMetadataName("System.Uri");
        }

        public static INamedTypeSymbol ComVisibleAttribute(Compilation compilation)
        {
            return compilation.GetTypeByMetadataName("System.Runtime.InteropServices.ComVisibleAttribute");
        }

        public static INamedTypeSymbol NeutralResourcesLanguageAttribute(Compilation compilation)
        {
            return compilation.GetTypeByMetadataName("System.Resources.NeutralResourcesLanguageAttribute");
        }

        public static INamedTypeSymbol GeneratedCodeAttribute(Compilation compilation)
        {
            return compilation.GetTypeByMetadataName("System.CodeDom.Compiler.GeneratedCodeAttribute");
        }

        public static INamedTypeSymbol Console(Compilation compilation)
        {
            return compilation.GetTypeByMetadataName("System.Console");
        }

        public static INamedTypeSymbol String(Compilation compilation)
        {
            return compilation.GetSpecialType(SpecialType.System_String);
        }

        public static INamedTypeSymbol Object(Compilation compilation)
        {
            return compilation.GetSpecialType(SpecialType.System_Object);
        }

        public static INamedTypeSymbol X509Certificate(Compilation compilation)
        {
            return compilation.GetTypeByMetadataName("System.Security.Cryptography.X509Certificates.X509Certificate");
        }

        public static INamedTypeSymbol X509Chain(Compilation compilation)
        {
            return compilation.GetTypeByMetadataName("System.Security.Cryptography.X509Certificates.X509Chain");
        }

        public static INamedTypeSymbol SslPolicyErrors(Compilation compilation)
        {
            return compilation.GetTypeByMetadataName("System.Net.Security.SslPolicyErrors");
        }

        public static INamedTypeSymbol Exception(Compilation compilation)
        {
            return compilation.GetTypeByMetadataName(SystemExceptionFullName);
        }

        public static INamedTypeSymbol SystemException(Compilation compilation)
        {
            return compilation.GetTypeByMetadataName("System.SystemException");
        }

        public static INamedTypeSymbol InvalidOperationException(Compilation compilation)
        {
            return compilation.GetTypeByMetadataName("System.InvalidOperationException");
        }

        public static INamedTypeSymbol ArgumentException(Compilation compilation)
        {
            return compilation.GetTypeByMetadataName("System.ArgumentException");
        }

        public static INamedTypeSymbol NotSupportedException(Compilation compilation)
        {
            return compilation.GetTypeByMetadataName("System.NotSupportedException");
        }

        public static INamedTypeSymbol KeyNotFoundException(Compilation compilation)
        {
            return compilation.GetTypeByMetadataName(typeof(System.Collections.Generic.KeyNotFoundException).FullName);
        }

        public static INamedTypeSymbol GenericIEqualityComparer(Compilation compilation)
        {
            return compilation.GetTypeByMetadataName("System.Collections.Generic.IEqualityComparer`1");
        }

        public static INamedTypeSymbol GenericIEquatable(Compilation compilation)
        {
            return compilation.GetTypeByMetadataName(SystemIEquatable1);
        }

        public static INamedTypeSymbol IHashCodeProvider(Compilation compilation)
        {
            return compilation.GetTypeByMetadataName("System.Collections.IHashCodeProvider");
        }

        public static INamedTypeSymbol IntPtr(Compilation compilation)
        {
            return compilation.GetSpecialType(SpecialType.System_IntPtr);
        }

        public static INamedTypeSymbol UIntPtr(Compilation compilation)
        {
            return compilation.GetSpecialType(SpecialType.System_UIntPtr);
        }

        public static INamedTypeSymbol HandleRef(Compilation compilation)
        {
            return compilation.GetTypeByMetadataName("System.Runtime.InteropServices.HandleRef");
        }

        public static INamedTypeSymbol DataMemberAttribute(Compilation compilation)
        {
            return compilation.GetTypeByMetadataName("System.Runtime.Serialization.DataMemberAttribute");
        }

        public static INamedTypeSymbol ObsoleteAttribute(Compilation compilation)
        {
            return compilation.GetTypeByMetadataName("System.ObsoleteAttribute");
        }

        public static INamedTypeSymbol PureAttribute(Compilation compilation)
        {
            return compilation.GetTypeByMetadataName("System.Diagnostics.Contracts.PureAttribute");
        }

        public static INamedTypeSymbol MEFV1ExportAttribute(Compilation compilation)
        {
            return compilation.GetTypeByMetadataName("System.ComponentModel.Composition.ExportAttribute");
        }

        public static INamedTypeSymbol MEFV2ExportAttribute(Compilation compilation)
        {
            return compilation.GetTypeByMetadataName("System.Composition.ExportAttribute");
        }

        public static INamedTypeSymbol LocalizableAttribute(Compilation compilation)
        {
            return compilation.GetTypeByMetadataName("System.ComponentModel.LocalizableAttribute");
        }

        public static INamedTypeSymbol FieldOffsetAttribute(Compilation compilation)
        {
            return compilation.GetTypeByMetadataName("System.Runtime.InteropServices.FieldOffsetAttribute");
        }

        public static INamedTypeSymbol StructLayoutAttribute(Compilation compilation)
        {
            return compilation.GetTypeByMetadataName("System.Runtime.InteropServices.StructLayoutAttribute");
        }

        public static INamedTypeSymbol IDbCommand(Compilation compilation)
        {
            return compilation.GetTypeByMetadataName(SystemDataIDbCommand);
        }

        public static INamedTypeSymbol IDataAdapter(Compilation compilation)
        {
            return compilation.GetTypeByMetadataName("System.Data.IDataAdapter");
        }

        public static INamedTypeSymbol MvcController(Compilation compilation)
        {
            return compilation.GetTypeByMetadataName("System.Web.Mvc.Controller");
        }

        public static INamedTypeSymbol MvcControllerBase(Compilation compilation)
        {
            return compilation.GetTypeByMetadataName("System.Web.Mvc.ControllerBase");
        }

        public static INamedTypeSymbol ActionResult(Compilation compilation)
        {
            return compilation.GetTypeByMetadataName("System.Web.Mvc.ActionResult");
        }

        public static INamedTypeSymbol ValidateAntiforgeryTokenAttribute(Compilation compilation)
        {
            return compilation.GetTypeByMetadataName("System.Web.Mvc.ValidateAntiForgeryTokenAttribute");
        }

        public static INamedTypeSymbol HttpGetAttribute(Compilation compilation)
        {
            return compilation.GetTypeByMetadataName("System.Web.Mvc.HttpGetAttribute");
        }

        public static INamedTypeSymbol HttpPostAttribute(Compilation compilation)
        {
            return compilation.GetTypeByMetadataName("System.Web.Mvc.HttpPostAttribute");
        }

        public static INamedTypeSymbol HttpPutAttribute(Compilation compilation)
        {
            return compilation.GetTypeByMetadataName("System.Web.Mvc.HttpPutAttribute");
        }

        public static INamedTypeSymbol HttpDeleteAttribute(Compilation compilation)
        {
            return compilation.GetTypeByMetadataName("System.Web.Mvc.HttpDeleteAttribute");
        }

        public static INamedTypeSymbol HttpPatchAttribute(Compilation compilation)
        {
            return compilation.GetTypeByMetadataName("System.Web.Mvc.HttpPatchAttribute");
        }

        public static INamedTypeSymbol AcceptVerbsAttribute(Compilation compilation)
        {
            return compilation.GetTypeByMetadataName("System.Web.Mvc.AcceptVerbsAttribute");
        }

        public static INamedTypeSymbol NonActionAttribute(Compilation compilation)
        {
            return compilation.GetTypeByMetadataName("System.Web.Mvc.NonActionAttribute");
        }

        public static INamedTypeSymbol ChildActionOnlyAttribute(Compilation compilation)
        {
            return compilation.GetTypeByMetadataName("System.Web.Mvc.ChildActionOnlyAttribute");
        }

        public static INamedTypeSymbol HttpVerbs(Compilation compilation)
        {
            return compilation.GetTypeByMetadataName("System.Web.Mvc.HttpVerbs");
        }

        public static INamedTypeSymbol IImmutableDictionary(Compilation compilation)
        {
            return compilation.GetTypeByMetadataName("System.Collections.Immutable.IImmutableDictionary`2");
        }

        public static INamedTypeSymbol IImmutableList(Compilation compilation)
        {
            return compilation.GetTypeByMetadataName("System.Collections.Immutable.IImmutableList`1");
        }

        public static INamedTypeSymbol IImmutableQueue(Compilation compilation)
        {
            return compilation.GetTypeByMetadataName("System.Collections.Immutable.IImmutableQueue`1");
        }

        public static INamedTypeSymbol IImmutableSet(Compilation compilation)
        {
            return compilation.GetTypeByMetadataName("System.Collections.Immutable.IImmutableSet`1");
        }

        public static INamedTypeSymbol IImmutableStack(Compilation compilation)
        {
            return compilation.GetTypeByMetadataName("System.Collections.Immutable.IImmutableStack`1");
        }

        public static ImmutableHashSet<INamedTypeSymbol> IImmutableInterfaces(Compilation compilation)
        {
            var builder = ImmutableHashSet.CreateBuilder<INamedTypeSymbol>();
            AddIfNotNull(IImmutableDictionary(compilation));
            AddIfNotNull(IImmutableList(compilation));
            AddIfNotNull(IImmutableQueue(compilation));
            AddIfNotNull(IImmutableSet(compilation));
            AddIfNotNull(IImmutableStack(compilation));
            return builder.ToImmutable();

            // Local functions.
            void AddIfNotNull(INamedTypeSymbol type)
            {
                if (type != null)
                {
                    builder.Add(type);
                }
            }
        }

        #region Test Framework Types
        public static INamedTypeSymbol TestCleanupAttribute(Compilation compilation)
        {
            return compilation.GetTypeByMetadataName("Microsoft.VisualStudio.TestTools.UnitTesting.TestCleanupAttribute");
        }

        public static INamedTypeSymbol TestInitializeAttribute(Compilation compilation)
        {
            return compilation.GetTypeByMetadataName("Microsoft.VisualStudio.TestTools.UnitTesting.TestInitializeAttribute");
        }

        public static INamedTypeSymbol TestMethodAttribute(Compilation compilation)
        {
            return compilation.GetTypeByMetadataName("Microsoft.VisualStudio.TestTools.UnitTesting.TestMethodAttribute");
        }

        public static INamedTypeSymbol DataTestMethodAttribute(Compilation compilation)
        {
            return compilation.GetTypeByMetadataName("Microsoft.VisualStudio.TestTools.UnitTesting.DataTestMethodAttribute");
        }

        public static INamedTypeSymbol ExpectedException(Compilation compilation)
        {
            return compilation.GetTypeByMetadataName("Microsoft.VisualStudio.TestTools.UnitTesting.ExpectedExceptionAttribute");
        }

        public static INamedTypeSymbol UnitTestingAssert(Compilation compilation)
        {
            return compilation.GetTypeByMetadataName("Microsoft.VisualStudio.TestTools.UnitTesting.Assert");
        }

        public static INamedTypeSymbol UnitTestingCollectionAssert(Compilation compilation)
        {
            return compilation.GetTypeByMetadataName("Microsoft.VisualStudio.TestTools.UnitTesting.CollectionAssert");
        }

        public static INamedTypeSymbol UnitTestingCollectionStringAssert(Compilation compilation)
        {
            return compilation.GetTypeByMetadataName("Microsoft.VisualStudio.TestTools.UnitTesting.StringAssert");
        }

        public static INamedTypeSymbol XunitAssert(Compilation compilation)
        {
            return compilation.GetTypeByMetadataName("Xunit.Assert");
        }

        public static INamedTypeSymbol XunitFact(Compilation compilation)
        {
            return compilation.GetTypeByMetadataName("Xunit.FactAttribute");
        }

        public static INamedTypeSymbol XunitTheory(Compilation compilation)
        {
            return compilation.GetTypeByMetadataName("Xunit.TheoryAttribute");
        }

        public static INamedTypeSymbol NunitAssert(Compilation compilation)
        {
            return compilation.GetTypeByMetadataName("NUnit.Framework.Assert");
        }

        public static INamedTypeSymbol NunitOneTimeSetUp(Compilation compilation)
        {
            return compilation.GetTypeByMetadataName("NUnit.Framework.OneTimeSetUpAttribute");
        }

        public static INamedTypeSymbol NunitOneTimeTearDown(Compilation compilation)
        {
            return compilation.GetTypeByMetadataName("NUnit.Framework.OneTimeTearDownAttribute");
        }

        public static INamedTypeSymbol NunitSetUp(Compilation compilation)
        {
            return compilation.GetTypeByMetadataName("NUnit.Framework.SetUpAttribute");
        }

        public static INamedTypeSymbol NunitSetUpFixture(Compilation compilation)
        {
            return compilation.GetTypeByMetadataName("NUnit.Framework.SetUpFixtureAttribute");
        }

        public static INamedTypeSymbol NunitTearDown(Compilation compilation)
        {
            return compilation.GetTypeByMetadataName("NUnit.Framework.TearDownAttribute");
        }

        public static INamedTypeSymbol NunitTest(Compilation compilation)
        {
            return compilation.GetTypeByMetadataName("NUnit.Framework.TestAttribute");
        }

        public static INamedTypeSymbol NunitTestCase(Compilation compilation)
        {
            return compilation.GetTypeByMetadataName("NUnit.Framework.TestCaseAttribute");
        }

        public static INamedTypeSymbol NunitTestCaseSource(Compilation compilation)
        {
            return compilation.GetTypeByMetadataName("NUnit.Framework.TestCaseSourceAttribute");
        }

        public static INamedTypeSymbol NunitTheory(Compilation compilation)
        {
            return compilation.GetTypeByMetadataName("NUnit.Framework.TheoryAttribute");
        }

        public static INamedTypeSymbol XmlWriter(Compilation compilation)
        {
            return compilation.GetTypeByMetadataName("System.Xml.XmlWriter");
        }

        #endregion
    }
}<|MERGE_RESOLUTION|>--- conflicted
+++ resolved
@@ -151,9 +151,7 @@
         public const string SystemDiagnosticsProcessStartInfo = "System.Diagnostics.ProcessStartInfo";
         public const string SystemTextRegularExpressionsRegex = "System.Text.RegularExpressions.Regex";
         public const string SystemRuntimeSerializationNetDataContractSerializer = "System.Runtime.Serialization.NetDataContractSerializer";
-<<<<<<< HEAD
         public const string SystemWebUIObjectStateFormatter = "System.Web.UI.ObjectStateFormatter";
-=======
         public const string MicrosoftSecurityApplicationAntiXss = "Microsoft.Security.Application.AntiXss";
         public const string MicrosoftSecurityApplicationAntiXssEncoder = "Microsoft.Security.Application.AntiXssEncoder";
         public const string MicrosoftSecurityApplicationEncoder = "Microsoft.Security.Application.Encoder";
@@ -197,7 +195,6 @@
         public const string SystemWebUIWebControlsWebPartsZoneLinkButton = "System.Web.UI.WebControls.WebParts.ZoneLinkButton";
         public const string SystemWebUIWebControlsWizard = "System.Web.UI.WebControls.Wizard";
         public const string SystemWebUtilHttpEncoder = "System.Web.Util.HttpEncoder";
->>>>>>> ac27d00c
 
         public static INamedTypeSymbol ICollection(Compilation compilation)
         {
