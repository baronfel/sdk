--- conflicted
+++ resolved
@@ -98,11 +98,7 @@
         {
             if (options < WordParserOptions.None || options > (WordParserOptions.IgnoreMnemonicsIndicators | WordParserOptions.SplitCompoundWords))
             {
-<<<<<<< HEAD
                 throw new ArgumentException($"'{(int)options}' is invalid for enum type '{typeof(WordParserOptions).Name}'", nameof(options));
-=======
-                throw new ArgumentException($"'{nameof(options)}' ({(int)options}) is invalid for Enum type'{typeof(WordParserOptions).Name}'");
->>>>>>> 53e22351
             }
 
             _text = text ?? throw new ArgumentNullException(nameof(text));
@@ -180,13 +176,8 @@
         ///     Returns a value indicating whether at least one of the specified words occurs, using a case-insensitive ordinal comparison, within the specified text.
         /// </summary>
         /// <param name="text">
-<<<<<<< HEAD
-        ///     A <see cref="String"/> containing the text to check.
-        /// </param>
-=======
         ///     A <see cref="string"/> containing the text to check.
         /// </param>    
->>>>>>> 53e22351
         /// <param name="options">
         ///     One or more of the <see cref="WordParserOptions"/> specifying parsing and delimiting options.
         /// </param>
@@ -215,13 +206,8 @@
         ///     Returns a value indicating whether at least one of the specified words occurs, using a case-insensitive ordinal comparison, within the specified text.
         /// </summary>
         /// <param name="text">
-<<<<<<< HEAD
-        ///     A <see cref="String"/> containing the text to check.
-        /// </param>
-=======
         ///     A <see cref="string"/> containing the text to check.
         /// </param>    
->>>>>>> 53e22351
         /// <param name="options">
         ///     One or more of the <see cref="WordParserOptions"/> specifying parsing and delimiting options.
         /// </param>
