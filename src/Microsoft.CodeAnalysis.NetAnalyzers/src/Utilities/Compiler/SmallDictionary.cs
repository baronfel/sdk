--- conflicted
+++ resolved
@@ -672,14 +672,10 @@
 
                     static void PushIfNotNull(Stack<AvlNode> stack, AvlNode? child)
                     {
-<<<<<<< HEAD
                         if (child != null)
                         {
                             stack.Push(child);
                         }
-=======
-                        _stack!.Push(child);
->>>>>>> 96196c0b
                     }
                 }
             }
@@ -794,14 +790,10 @@
 
                     static void PushIfNotNull(Stack<AvlNode> stack, AvlNode? child)
                     {
-<<<<<<< HEAD
                         if (child != null)
                         {
                             stack.Push(child);
                         }
-=======
-                        _stack!.Push(child);
->>>>>>> 96196c0b
                     }
                 }
             }
@@ -904,14 +896,10 @@
 
                 static void PushIfNotNull(Stack<AvlNode> stack, AvlNode? child)
                 {
-<<<<<<< HEAD
                     if (child != null)
                     {
                         stack.Push(child);
                     }
-=======
-                    _stack!.Push(child);
->>>>>>> 96196c0b
                 }
             }
         }
