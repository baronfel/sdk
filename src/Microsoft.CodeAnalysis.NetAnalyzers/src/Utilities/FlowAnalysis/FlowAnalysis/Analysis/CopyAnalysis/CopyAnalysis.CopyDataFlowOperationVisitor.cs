--- conflicted
+++ resolved
@@ -412,17 +412,13 @@
                             var entitiesToExclude = newValue.AnalysisEntities.Where(e => !targetAnalysisData.HasAbstractValue(e));
                             if (entitiesToExclude.Any())
                             {
-<<<<<<< HEAD
-                                targetAnalysisData.SetAbstactValueForEntities(newValue, entityBeingAssigned: null);
-=======
                                 newValue = newValue.WithEntitiesRemoved(entitiesToExclude);
->>>>>>> 7aa92ee1
                             }
                         }
 
                         if (newValue != existingValue)
                         {
-                            targetAnalysisData.SetAbstactValueForEntities(newValue, entityBeingAssignedOpt: null);
+                            targetAnalysisData.SetAbstactValueForEntities(newValue, entityBeingAssigned: null);
                         }
 
                         processedEntities.AddRange(newValue.AnalysisEntities);
@@ -462,13 +458,8 @@
                     returnValueAndPredicateKind.Value.Value.Kind.IsKnown() &&
                     DataFlowAnalysisContext.InterproceduralAnalysisData != null)
                 {
-<<<<<<< HEAD
-                    var entitiesToFilterBuilder = PooledHashSet<AnalysisEntity>.GetInstance();
+                    using var entitiesToFilterBuilder = PooledHashSet<AnalysisEntity>.GetInstance();
                     var copyValue = returnValueAndPredicateKind.Value.Value;
-=======
-                    using var entitiesToFilterBuilder = PooledHashSet<AnalysisEntity>.GetInstance();
-                    var copyValue = returnValueAndPredicateKindOpt.Value.Value;
->>>>>>> 7aa92ee1
                     var copyValueEntities = copyValue.AnalysisEntities;
 
                     foreach (var entity in copyValueEntities)
@@ -485,18 +476,6 @@
                                 entitiesToFilterBuilder.AddRange(childEntities);
                             }
                         }
-<<<<<<< HEAD
-
-                        if (entitiesToFilterBuilder.Count > 0)
-                        {
-                            copyValue = entitiesToFilterBuilder.Count == copyValueEntities.Count ?
-                                CopyAbstractValue.Unknown :
-                                copyValue.WithEntitiesRemoved(entitiesToFilterBuilder);
-                        }
-
-                        return (copyValue, returnValueAndPredicateKind.Value.PredicateValueKind);
-=======
->>>>>>> 7aa92ee1
                     }
 
                     if (entitiesToFilterBuilder.Count > 0)
@@ -506,7 +485,7 @@
                             copyValue.WithEntitiesRemoved(entitiesToFilterBuilder);
                     }
 
-                    return (copyValue, returnValueAndPredicateKindOpt.Value.PredicateValueKind);
+                    return (copyValue, returnValueAndPredicateKind.Value.PredicateValueKind);
                 }
 
                 return returnValueAndPredicateKind;
@@ -530,49 +509,24 @@
                     var key = kvp.Key;
                     var copyValue = kvp.Value;
                     if (mergedData.CoreAnalysisData.ContainsKey(key) ||
-                        (predicateOpt != null && !predicateOpt(key)) ||
+                        (predicate != null && !predicate(key)) ||
                         !processedEntities.Add(key))
                     {
-<<<<<<< HEAD
-                        var key = kvp.Key;
-                        var copyValue = kvp.Value;
-                        if (mergedData.CoreAnalysisData.ContainsKey(key) ||
-                            (predicate != null && !predicate(key)) ||
-                            !processedEntities.Add(key))
-                        {
-                            continue;
-                        }
-
-                        if (predicate != null && copyValue.AnalysisEntities.Count > 1)
-                        {
-                            var entitiesToRemove = copyValue.AnalysisEntities.Where(entity => key != entity && !predicate(entity));
-                            if (entitiesToRemove.Any())
-                            {
-                                copyValue = copyValue.WithEntitiesRemoved(entitiesToRemove);
-                            }
-                        }
-
-                        Debug.Assert(copyValue.AnalysisEntities.Contains(key));
-                        Debug.Assert(predicate == null || copyValue.AnalysisEntities.All(predicate));
-                        mergedData.SetAbstactValueForEntities(copyValue, entityBeingAssigned: null);
-                        processedEntities.AddRange(copyValue.AnalysisEntities);
-=======
                         continue;
                     }
 
-                    if (predicateOpt != null && copyValue.AnalysisEntities.Count > 1)
-                    {
-                        var entitiesToRemove = copyValue.AnalysisEntities.Where(entity => key != entity && !predicateOpt(entity));
+                    if (predicate != null && copyValue.AnalysisEntities.Count > 1)
+                    {
+                        var entitiesToRemove = copyValue.AnalysisEntities.Where(entity => key != entity && !predicate(entity));
                         if (entitiesToRemove.Any())
                         {
                             copyValue = copyValue.WithEntitiesRemoved(entitiesToRemove);
                         }
->>>>>>> 7aa92ee1
                     }
 
                     Debug.Assert(copyValue.AnalysisEntities.Contains(key));
-                    Debug.Assert(predicateOpt == null || copyValue.AnalysisEntities.All(predicateOpt));
-                    mergedData.SetAbstactValueForEntities(copyValue, entityBeingAssignedOpt: null);
+                    Debug.Assert(predicate == null || copyValue.AnalysisEntities.All(predicate));
+                    mergedData.SetAbstactValueForEntities(copyValue, entityBeingAssigned: null);
                     processedEntities.AddRange(copyValue.AnalysisEntities);
                 }
 
@@ -587,18 +541,9 @@
                 {
                     if (processedEntities.Add(entity))
                     {
-<<<<<<< HEAD
-                        if (processedEntities.Add(entity))
-                        {
-                            var copyValue = GetAbstractValue(entity);
-                            analysisData.SetAbstactValueForEntities(copyValue, entityBeingAssigned: null);
-                            processedEntities.AddRange(copyValue.AnalysisEntities);
-                        }
-=======
                         var copyValue = GetAbstractValue(entity);
-                        analysisData.SetAbstactValueForEntities(copyValue, entityBeingAssignedOpt: null);
+                        analysisData.SetAbstactValueForEntities(copyValue, entityBeingAssigned: null);
                         processedEntities.AddRange(copyValue.AnalysisEntities);
->>>>>>> 7aa92ee1
                     }
                 }
 
