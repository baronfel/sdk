﻿// Copyright (c) Microsoft.  All Rights Reserved.  Licensed under the Apache License, Version 2.0.  See License.txt in the project root for license information.

using System;
using System.Collections.Generic;
using System.Collections.Immutable;
using Analyzer.Utilities.Extensions;
using Analyzer.Utilities.PooledObjects;
using Microsoft.CodeAnalysis;
using Microsoft.CodeAnalysis.FlowAnalysis;
using Microsoft.CodeAnalysis.FlowAnalysis.DataFlow;
using Microsoft.CodeAnalysis.FlowAnalysis.DataFlow.PointsToAnalysis;
using Microsoft.CodeAnalysis.FlowAnalysis.DataFlow.ValueContentAnalysis;

namespace Analyzer.Utilities.FlowAnalysis.Analysis.PropertySetAnalysis
{
    using PropertySetAnalysisData = DictionaryAnalysisData<AbstractLocation, PropertySetAbstractValue>;
    using PropertySetAnalysisDomain = MapAbstractDomain<AbstractLocation, PropertySetAbstractValue>;
    using ValueContentAnalysisResult = DataFlowAnalysisResult<ValueContentBlockAnalysisResult, ValueContentAbstractValue>;

    /// <summary>
    /// Dataflow analysis to track <see cref="PropertySetAbstractValue"/> of <see cref="AbstractLocation"/>/<see cref="IOperation"/> instances.
    /// </summary>
    internal partial class PropertySetAnalysis : ForwardDataFlowAnalysis<PropertySetAnalysisData, PropertySetAnalysisContext, PropertySetAnalysisResult, PropertySetBlockAnalysisResult, PropertySetAbstractValue>
    {
        public static readonly PropertySetAnalysisDomain PropertySetAnalysisDomainInstance = new PropertySetAnalysisDomain(PropertySetAbstractValueDomain.Default);

        private PropertySetAnalysis(PropertySetAnalysisDomain analysisDomain, PropertySetDataFlowOperationVisitor operationVisitor)
            : base(analysisDomain, operationVisitor)
        {
        }

        /// <summary>
        /// Gets hazardous usages of an object based on a set of its properties.
        /// </summary>
        /// <param name="cfg">Control flow graph of the code.</param>
        /// <param name="compilation">Compilation containing the code.</param>
        /// <param name="owningSymbol">Symbol of the code to examine.</param>
        /// <param name="typeToTrackMetadataName">Name of the type to track.</param>
        /// <param name="constructorMapper">How constructor invocations map to <see cref="PropertySetAbstractValueKind"/>s.</param>
        /// <param name="propertyMappers">How property assignments map to <see cref="PropertySetAbstractValueKind"/>.</param>
        /// <param name="hazardousUsageEvaluators">When and how to evaluate <see cref="PropertySetAbstractValueKind"/>s to for hazardous usages.</param>
        /// <param name="interproceduralAnalysisConfig">Interprocedural dataflow analysis configuration.</param>
        /// <param name="pessimisticAnalysis">Whether to be pessimistic.</param>
        /// <returns>Dictionary of <see cref="Location"/> and <see cref="IMethodSymbol"/> pairs mapping to the kind of hazardous usage (Flagged or MaybeFlagged).</returns>
        public static ImmutableDictionary<(Location Location, IMethodSymbol Method), HazardousUsageEvaluationResult> GetOrComputeHazardousUsages(
            ControlFlowGraph cfg,
            Compilation compilation,
            ISymbol owningSymbol,
            string typeToTrackMetadataName,
            ConstructorMapper constructorMapper,
            PropertyMapperCollection propertyMappers,
            HazardousUsageEvaluatorCollection hazardousUsageEvaluators,
            InterproceduralAnalysisConfiguration interproceduralAnalysisConfig,
            bool pessimisticAnalysis = false)
        {
            if (constructorMapper == null)
            {
                throw new ArgumentNullException(nameof(constructorMapper));
            }

            if (propertyMappers == null)
            {
                throw new ArgumentNullException(nameof(propertyMappers));
            }

            if (hazardousUsageEvaluators == null)
            {
                throw new ArgumentNullException(nameof(hazardousUsageEvaluators));
            }

            constructorMapper.Validate(propertyMappers.Count);

            var wellKnownTypeProvider = WellKnownTypeProvider.GetOrCreate(compilation);

            PointsToAnalysisResult pointsToAnalysisResult;
            ValueContentAnalysisResult valueContentAnalysisResultOpt;
            if (!constructorMapper.RequiresValueContentAnalysis && !propertyMappers.RequiresValueContentAnalysis)
            {
                pointsToAnalysisResult = PointsToAnalysis.GetOrComputeResult(
                    cfg,
                    owningSymbol,
                    wellKnownTypeProvider,
                    interproceduralAnalysisConfig,
                    interproceduralAnalysisPredicateOpt: null,
                    pessimisticAnalysis,
                    performCopyAnalysis: false);
                valueContentAnalysisResultOpt = null;
            }
            else
            {
                valueContentAnalysisResultOpt = ValueContentAnalysis.GetOrComputeResult(
                    cfg,
                    owningSymbol,
                    wellKnownTypeProvider,
                    interproceduralAnalysisConfig,
                    out var copyAnalysisResult,
                    out pointsToAnalysisResult,
<<<<<<< HEAD
                    pessimisticAnalysis);
=======
                    pessimisticAnalysis,
                    performCopyAnalysis: false);
>>>>>>> 369625d5
            }

            var analysisContext = PropertySetAnalysisContext.Create(
                PropertySetAbstractValueDomain.Default,
                wellKnownTypeProvider,
                cfg,
                owningSymbol,
                interproceduralAnalysisConfig,
                pessimisticAnalysis,
                pointsToAnalysisResult,
                valueContentAnalysisResultOpt,
                GetOrComputeResultForAnalysisContext,
                typeToTrackMetadataName,
                constructorMapper,
                propertyMappers,
                hazardousUsageEvaluators);
            var result = GetOrComputeResultForAnalysisContext(analysisContext);
            return result.HazardousUsages;
        }

        public static PooledDictionary<(Location Location, IMethodSymbol Method), HazardousUsageEvaluationResult> BatchGetOrComputeHazardousUsages(
            Compilation compilation,
            IEnumerable<(IOperation Operation, ISymbol ContainingSymbol)> rootOperationsNeedingAnalysis,
            string typeToTrackMetadataName,
            ConstructorMapper constructorMapper,
            PropertyMapperCollection propertyMappers,
            HazardousUsageEvaluatorCollection hazardousUsageEvaluators,
            InterproceduralAnalysisConfiguration interproceduralAnalysisConfig,
            bool pessimisticAnalysis = false)
        {
            PooledDictionary<(Location Location, IMethodSymbol Method), HazardousUsageEvaluationResult> allResults = null;

            foreach ((IOperation Operation, ISymbol ContainingSymbol) in rootOperationsNeedingAnalysis)
            {
                ImmutableDictionary<(Location Location, IMethodSymbol Method), HazardousUsageEvaluationResult> dfaResult =
                    PropertySetAnalysis.GetOrComputeHazardousUsages(
                        Operation.GetEnclosingControlFlowGraph(),
                        compilation,
                        ContainingSymbol,
                        typeToTrackMetadataName,
                        constructorMapper,
                        propertyMappers,
                        hazardousUsageEvaluators,
                        interproceduralAnalysisConfig,
                        pessimisticAnalysis);
                if (dfaResult.IsEmpty)
                {
                    continue;
                }

                if (allResults == null)
                {
                    allResults = PooledDictionary<(Location Location, IMethodSymbol Method), HazardousUsageEvaluationResult>.GetInstance();
                }

                foreach (KeyValuePair<(Location Location, IMethodSymbol Method), HazardousUsageEvaluationResult> kvp
                    in dfaResult)
                {
                    if (allResults.TryGetValue(kvp.Key, out HazardousUsageEvaluationResult existingValue))
                    {
                        allResults[kvp.Key] = PropertySetAnalysis.MergeHazardousUsageEvaluationResult(existingValue, kvp.Value);
                    }
                    else
                    {
                        allResults.Add(kvp.Key, kvp.Value);
                    }
                }
            }

            return allResults;
        }

        /// <summary>
        /// When there are multiple hazardous usage evaluations for the same exact code, this prioritizes Flagged over MaybeFlagged, and MaybeFlagged over Unflagged.
        /// </summary>
        /// <param name="r1">First evaluation result.</param>
        /// <param name="r2">Second evaluation result.</param>
        /// <returns>Prioritized result.</returns>
        public static HazardousUsageEvaluationResult MergeHazardousUsageEvaluationResult(HazardousUsageEvaluationResult r1, HazardousUsageEvaluationResult r2)
        {
            if (r1 == HazardousUsageEvaluationResult.Flagged || r2 == HazardousUsageEvaluationResult.Flagged)
            {
                return HazardousUsageEvaluationResult.Flagged;
            }
            else if (r1 == HazardousUsageEvaluationResult.MaybeFlagged || r2 == HazardousUsageEvaluationResult.MaybeFlagged)
            {
                return HazardousUsageEvaluationResult.MaybeFlagged;
            }
            else
            {
                return HazardousUsageEvaluationResult.Unflagged;
            }
        }

        private static PropertySetAnalysisResult GetOrComputeResultForAnalysisContext(PropertySetAnalysisContext analysisContext)
        {
            var operationVisitor = new PropertySetDataFlowOperationVisitor(analysisContext);
            var analysis = new PropertySetAnalysis(PropertySetAnalysisDomainInstance, operationVisitor);
            return analysis.GetOrComputeResultCore(analysisContext, cacheResult: true);
        }

        protected override PropertySetAnalysisResult ToResult(
            PropertySetAnalysisContext analysisContext,
            DataFlowAnalysisResult<PropertySetBlockAnalysisResult, PropertySetAbstractValue> dataFlowAnalysisResult)
        {
            return new PropertySetAnalysisResult(
                dataFlowAnalysisResult,
                ((PropertySetDataFlowOperationVisitor)this.OperationVisitor).HazardousUsages);
        }

        protected override PropertySetBlockAnalysisResult ToBlockResult(BasicBlock basicBlock, PropertySetAnalysisData blockAnalysisData)
            => new PropertySetBlockAnalysisResult(basicBlock, blockAnalysisData);
    }
}<|MERGE_RESOLUTION|>--- conflicted
+++ resolved
@@ -95,12 +95,8 @@
                     interproceduralAnalysisConfig,
                     out var copyAnalysisResult,
                     out pointsToAnalysisResult,
-<<<<<<< HEAD
-                    pessimisticAnalysis);
-=======
                     pessimisticAnalysis,
                     performCopyAnalysis: false);
->>>>>>> 369625d5
             }
 
             var analysisContext = PropertySetAnalysisContext.Create(
