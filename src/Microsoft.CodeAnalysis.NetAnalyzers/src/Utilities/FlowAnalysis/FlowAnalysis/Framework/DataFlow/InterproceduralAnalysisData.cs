﻿// Copyright (c) Microsoft.  All Rights Reserved.  Licensed under the Apache License, Version 2.0.  See License.txt in the project root for license information.

using System;
using System.Collections.Immutable;
using Analyzer.Utilities;
using Microsoft.CodeAnalysis.FlowAnalysis.DataFlow.CopyAnalysis;
using Microsoft.CodeAnalysis.FlowAnalysis.DataFlow.PointsToAnalysis;

namespace Microsoft.CodeAnalysis.FlowAnalysis.DataFlow
{
    /// <summary>
    /// Contains the caller's analysis context data passed to context sensitive interprocedural analysis, <see cref="InterproceduralAnalysisKind.ContextSensitive"/>.
    /// This includes the following:
    /// 1. Caller's tracked analysis data at the call site, which is the initial analysis data for callee.
    /// 2. Information about the invocation instance on which the method is invoked.
    /// 3. Information about arguments for the invocation.
    /// 4. Captured variables (for lambda/local function invocations).
    /// 5. Information about ref/out parameter entities that share address with callee's parameters.
    /// 6. Operation call stack for the current interprocedural analysis.
    /// 7. Set of analysis contexts currently being analyzed.
    /// </summary>
    public sealed class InterproceduralAnalysisData<TAnalysisData, TAnalysisContext, TAbstractAnalysisValue>
        : CacheBasedEquatable<InterproceduralAnalysisData<TAnalysisData, TAnalysisContext, TAbstractAnalysisValue>>
        where TAnalysisContext : class, IDataFlowAnalysisContext
    {
        public InterproceduralAnalysisData(
            TAnalysisData? initialAnalysisData,
            (AnalysisEntity?, PointsToAbstractValue)? invocationInstance,
            (AnalysisEntity, PointsToAbstractValue)? thisOrMeInstanceForCaller,
            ImmutableDictionary<IParameterSymbol, ArgumentInfo<TAbstractAnalysisValue>> argumentValuesMap,
            ImmutableDictionary<ISymbol, PointsToAbstractValue> capturedVariablesMap,
            ImmutableDictionary<AnalysisEntity, CopyAbstractValue> addressSharedEntities,
            ImmutableStack<IOperation> callStack,
            ImmutableHashSet<TAnalysisContext> methodsBeingAnalyzed,
            Func<IOperation, TAbstractAnalysisValue> getCachedAbstractValueFromCaller,
            Func<IMethodSymbol, ControlFlowGraph?> getInterproceduralControlFlowGraph,
            Func<IOperation, AnalysisEntity?> getAnalysisEntityForFlowCapture,
            Func<ISymbol, ImmutableStack<IOperation>?> getInterproceduralCallStackForOwningSymbol)
        {
            InitialAnalysisData = initialAnalysisData;
            InvocationInstance = invocationInstance;
            ThisOrMeInstanceForCaller = thisOrMeInstanceForCaller;
            ArgumentValuesMap = argumentValuesMap;
            CapturedVariablesMap = capturedVariablesMap;
            AddressSharedEntities = addressSharedEntities;
            CallStack = callStack;
            MethodsBeingAnalyzed = methodsBeingAnalyzed;
            GetCachedAbstractValueFromCaller = getCachedAbstractValueFromCaller;
            GetInterproceduralControlFlowGraph = getInterproceduralControlFlowGraph;
            GetAnalysisEntityForFlowCapture = getAnalysisEntityForFlowCapture;
            GetInterproceduralCallStackForOwningSymbol = getInterproceduralCallStackForOwningSymbol;
        }

        public TAnalysisData? InitialAnalysisData { get; }
        public (AnalysisEntity? Instance, PointsToAbstractValue PointsToValue)? InvocationInstance { get; }
        public (AnalysisEntity Instance, PointsToAbstractValue PointsToValue)? ThisOrMeInstanceForCaller { get; }
        public ImmutableDictionary<IParameterSymbol, ArgumentInfo<TAbstractAnalysisValue>> ArgumentValuesMap { get; }
        public ImmutableDictionary<ISymbol, PointsToAbstractValue> CapturedVariablesMap { get; }
        public ImmutableDictionary<AnalysisEntity, CopyAbstractValue> AddressSharedEntities { get; }
        public ImmutableStack<IOperation> CallStack { get; }
        public ImmutableHashSet<TAnalysisContext> MethodsBeingAnalyzed { get; }
        public Func<IOperation, TAbstractAnalysisValue> GetCachedAbstractValueFromCaller { get; }
        public Func<IMethodSymbol, ControlFlowGraph?> GetInterproceduralControlFlowGraph { get; }
        public Func<IOperation, AnalysisEntity?> GetAnalysisEntityForFlowCapture { get; }
        public Func<ISymbol, ImmutableStack<IOperation>?> GetInterproceduralCallStackForOwningSymbol { get; }

        protected override void ComputeHashCodeParts(ref RoslynHashCode hashCode)
        {
<<<<<<< HEAD
            addPart(InitialAnalysisData.GetHashCodeOrDefault());
            AddHashCodeParts(InvocationInstance, addPart);
            AddHashCodeParts(ThisOrMeInstanceForCaller, addPart);
            addPart(HashUtilities.Combine(ArgumentValuesMap));
            addPart(HashUtilities.Combine(CapturedVariablesMap));
            addPart(HashUtilities.Combine(AddressSharedEntities));
            addPart(HashUtilities.Combine(CallStack));
            addPart(HashUtilities.Combine(MethodsBeingAnalyzed));
=======
            hashCode.Add(InitialAnalysisData.GetHashCodeOrDefault());
            AddHashCodeParts(InvocationInstanceOpt, ref hashCode);
            AddHashCodeParts(ThisOrMeInstanceForCallerOpt, ref hashCode);
            hashCode.Add(HashUtilities.Combine(ArgumentValuesMap));
            hashCode.Add(HashUtilities.Combine(CapturedVariablesMap));
            hashCode.Add(HashUtilities.Combine(AddressSharedEntities));
            hashCode.Add(HashUtilities.Combine(CallStack));
            hashCode.Add(HashUtilities.Combine(MethodsBeingAnalyzed));
        }

        protected override bool ComputeEqualsByHashCodeParts(CacheBasedEquatable<InterproceduralAnalysisData<TAnalysisData, TAnalysisContext, TAbstractAnalysisValue>> obj)
        {
            var other = (InterproceduralAnalysisData<TAnalysisData, TAnalysisContext, TAbstractAnalysisValue>)obj;
            return InitialAnalysisData.GetHashCodeOrDefault() == other.InitialAnalysisData.GetHashCodeOrDefault()
                && EqualsByHashCodeParts(InvocationInstanceOpt, other.InvocationInstanceOpt)
                && EqualsByHashCodeParts(ThisOrMeInstanceForCallerOpt, other.ThisOrMeInstanceForCallerOpt)
                && HashUtilities.Combine(ArgumentValuesMap) == HashUtilities.Combine(other.ArgumentValuesMap)
                && HashUtilities.Combine(CapturedVariablesMap) == HashUtilities.Combine(other.CapturedVariablesMap)
                && HashUtilities.Combine(AddressSharedEntities) == HashUtilities.Combine(other.AddressSharedEntities)
                && HashUtilities.Combine(CallStack) == HashUtilities.Combine(other.CallStack)
                && HashUtilities.Combine(MethodsBeingAnalyzed) == HashUtilities.Combine(other.MethodsBeingAnalyzed);
>>>>>>> c66dcc47
        }

        private static void AddHashCodeParts(
            (AnalysisEntity? Instance, PointsToAbstractValue PointsToValue)? instanceAndPointsToValue,
<<<<<<< HEAD
            Action<int> addPart)
        {
            if (instanceAndPointsToValue.HasValue)
            {
                addPart(instanceAndPointsToValue.Value.Instance.GetHashCodeOrDefault());
                addPart(instanceAndPointsToValue.Value.PointsToValue.GetHashCode());
=======
            ref RoslynHashCode hashCode)
        {
            if (instanceAndPointsToValue.HasValue)
            {
                hashCode.Add(instanceAndPointsToValue.Value.Instance.GetHashCodeOrDefault());
                hashCode.Add(instanceAndPointsToValue.Value.PointsToValue.GetHashCode());
>>>>>>> c66dcc47
            }
            else
            {
                hashCode.Add(0);
            }
        }

        private static bool EqualsByHashCodeParts(
            (AnalysisEntity? Instance, PointsToAbstractValue PointsToValue)? left,
            (AnalysisEntity? Instance, PointsToAbstractValue PointsToValue)? right)
        {
            if (left is null)
                return right is null;
            else if (right is null)
                return false;

            return left.Value.Instance.GetHashCodeOrDefault() == right.Value.Instance.GetHashCodeOrDefault()
                && left.Value.PointsToValue.GetHashCode() == right.Value.PointsToValue.GetHashCode();
        }
    }
}<|MERGE_RESOLUTION|>--- conflicted
+++ resolved
@@ -66,19 +66,9 @@
 
         protected override void ComputeHashCodeParts(ref RoslynHashCode hashCode)
         {
-<<<<<<< HEAD
-            addPart(InitialAnalysisData.GetHashCodeOrDefault());
-            AddHashCodeParts(InvocationInstance, addPart);
-            AddHashCodeParts(ThisOrMeInstanceForCaller, addPart);
-            addPart(HashUtilities.Combine(ArgumentValuesMap));
-            addPart(HashUtilities.Combine(CapturedVariablesMap));
-            addPart(HashUtilities.Combine(AddressSharedEntities));
-            addPart(HashUtilities.Combine(CallStack));
-            addPart(HashUtilities.Combine(MethodsBeingAnalyzed));
-=======
             hashCode.Add(InitialAnalysisData.GetHashCodeOrDefault());
-            AddHashCodeParts(InvocationInstanceOpt, ref hashCode);
-            AddHashCodeParts(ThisOrMeInstanceForCallerOpt, ref hashCode);
+            AddHashCodeParts(InvocationInstance, ref hashCode);
+            AddHashCodeParts(ThisOrMeInstanceForCaller, ref hashCode);
             hashCode.Add(HashUtilities.Combine(ArgumentValuesMap));
             hashCode.Add(HashUtilities.Combine(CapturedVariablesMap));
             hashCode.Add(HashUtilities.Combine(AddressSharedEntities));
@@ -90,33 +80,23 @@
         {
             var other = (InterproceduralAnalysisData<TAnalysisData, TAnalysisContext, TAbstractAnalysisValue>)obj;
             return InitialAnalysisData.GetHashCodeOrDefault() == other.InitialAnalysisData.GetHashCodeOrDefault()
-                && EqualsByHashCodeParts(InvocationInstanceOpt, other.InvocationInstanceOpt)
-                && EqualsByHashCodeParts(ThisOrMeInstanceForCallerOpt, other.ThisOrMeInstanceForCallerOpt)
+                && EqualsByHashCodeParts(InvocationInstance, other.InvocationInstance)
+                && EqualsByHashCodeParts(ThisOrMeInstanceForCaller, other.ThisOrMeInstanceForCaller)
                 && HashUtilities.Combine(ArgumentValuesMap) == HashUtilities.Combine(other.ArgumentValuesMap)
                 && HashUtilities.Combine(CapturedVariablesMap) == HashUtilities.Combine(other.CapturedVariablesMap)
                 && HashUtilities.Combine(AddressSharedEntities) == HashUtilities.Combine(other.AddressSharedEntities)
                 && HashUtilities.Combine(CallStack) == HashUtilities.Combine(other.CallStack)
                 && HashUtilities.Combine(MethodsBeingAnalyzed) == HashUtilities.Combine(other.MethodsBeingAnalyzed);
->>>>>>> c66dcc47
         }
 
         private static void AddHashCodeParts(
             (AnalysisEntity? Instance, PointsToAbstractValue PointsToValue)? instanceAndPointsToValue,
-<<<<<<< HEAD
-            Action<int> addPart)
-        {
-            if (instanceAndPointsToValue.HasValue)
-            {
-                addPart(instanceAndPointsToValue.Value.Instance.GetHashCodeOrDefault());
-                addPart(instanceAndPointsToValue.Value.PointsToValue.GetHashCode());
-=======
             ref RoslynHashCode hashCode)
         {
             if (instanceAndPointsToValue.HasValue)
             {
                 hashCode.Add(instanceAndPointsToValue.Value.Instance.GetHashCodeOrDefault());
                 hashCode.Add(instanceAndPointsToValue.Value.PointsToValue.GetHashCode());
->>>>>>> c66dcc47
             }
             else
             {
