--- conflicted
+++ resolved
@@ -27,11 +27,7 @@
         {
             var test = new Test
             {
-<<<<<<< HEAD
-                TestCode = source
-=======
                 TestCode = source,
->>>>>>> f6564c2c
             };
 
             test.ExpectedDiagnostics.AddRange(expected);
