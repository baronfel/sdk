--- conflicted
+++ resolved
@@ -77,14 +77,8 @@
 class TestClass
 {
     public string SAS { get; } = new CloudFile(null).GetSharedAccessSignature(null, null, null, SharedAccessProtocol.HttpsOrHttp, null);
-<<<<<<< HEAD
-}"
-            /* , GetCSharpResultAt(8, 34)    // Can't get CFG in 2.9.x => don't warn */
-            );
-=======
 }",
             GetCSharpResultAt(8, 34));
->>>>>>> bc89b7ae
         }
 
         [Fact]
@@ -98,14 +92,8 @@
 class TestClass
 {
     public string SAS = new CloudFile(null).GetSharedAccessSignature(null, null, null, SharedAccessProtocol.HttpsOrHttp, null);
-<<<<<<< HEAD
-}"
-            /* , GetCSharpResultAt(8, 25)    // Can't get CFG in 2.9.x => don't warn */
-            );
-=======
 }",
             GetCSharpResultAt(8, 25));
->>>>>>> bc89b7ae
         }
 
         [Fact]
