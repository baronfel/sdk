--- conflicted
+++ resolved
@@ -16,17 +16,10 @@
     public partial class DoNotUseInsecureDtdProcessingAnalyzerTests
     {
         private static DiagnosticResult GetCA3075LoadXmlCSharpResultAt(int line, int column)
-<<<<<<< HEAD
-            => VerifyCS.Diagnostic().WithLocation(line, column).WithArguments(string.Format(CultureInfo.CurrentCulture, MicrosoftNetFrameworkAnalyzersResources.DoNotUseDtdProcessingOverloadsMessage, "LoadXml"));
-
-        private static DiagnosticResult GetCA3075LoadXmlBasicResultAt(int line, int column)
-            => VerifyVB.Diagnostic().WithLocation(line, column).WithArguments(string.Format(CultureInfo.CurrentCulture, MicrosoftNetFrameworkAnalyzersResources.DoNotUseDtdProcessingOverloadsMessage, "LoadXml"));
-=======
             => VerifyCS.Diagnostic(DoNotUseInsecureDtdProcessingAnalyzer.RuleDoNotUseDtdProcessingOverloads).WithLocation(line, column).WithArguments("LoadXml");
 
         private static DiagnosticResult GetCA3075LoadXmlBasicResultAt(int line, int column)
             => VerifyVB.Diagnostic(DoNotUseInsecureDtdProcessingAnalyzer.RuleDoNotUseDtdProcessingOverloads).WithLocation(line, column).WithArguments("LoadXml");
->>>>>>> c79f59c2
 
         [Fact]
         public async Task UseXmlDocumentLoadXmlShouldGenerateDiagnostic()
