﻿// Copyright (c) Microsoft.  All Rights Reserved.  Licensed under the Apache License, Version 2.0.  See License.txt in the project root for license information.

using System.Threading.Tasks;
using Microsoft.CodeAnalysis.Testing;
using Xunit;
using VerifyCS = Test.Utilities.CSharpSecurityCodeFixVerifier<
    Microsoft.NetFramework.Analyzers.DoNotUseInsecureDtdProcessingAnalyzer,
    Microsoft.CodeAnalysis.Testing.EmptyCodeFixProvider>;
using VerifyVB = Test.Utilities.VisualBasicSecurityCodeFixVerifier<
    Microsoft.NetFramework.Analyzers.DoNotUseInsecureDtdProcessingAnalyzer,
    Microsoft.CodeAnalysis.Testing.EmptyCodeFixProvider>;

namespace Microsoft.NetFramework.Analyzers.UnitTests
{
    public partial class DoNotUseInsecureDtdProcessingAnalyzerTests
    {
        [Fact]
        public async Task XmlReaderSettingsDefaultAsFieldShouldNotGenerateDiagnostic()
        {
            await VerifyCSharpAnalyzerAsync(
                ReferenceAssemblies.NetFramework.Net472.Default,
                @"
using System.Xml;

namespace TestNamespace
{
    public class TestClass
    {
        public XmlReaderSettings settings = new XmlReaderSettings();

        public void TestMethod(string path)
        {
            var reader = XmlReader.Create(path, settings);  // analyzer only looks at a code block, so the field's state is unknown
        }
    }
}
");

            await VerifyVisualBasicAnalyzerAsync(
                ReferenceAssemblies.NetFramework.Net472.Default,
                @"
Imports System.Xml

Namespace TestNamespace
    Public Class TestClass
        Public settings As New XmlReaderSettings()

        Public Sub TestMethod(path As String)
            Dim reader = XmlReader.Create(path, settings)
            ' analyzer only looks at a code block, so the field's state is unknown
        End Sub
    End Class
End Namespace");
        }

        [Fact]
        public async Task XmlReaderSettingsAsFieldSetDtdProcessingToParseWithNoCreateShouldNotGenerateDiagnostic()
        {
            await VerifyCSharpAnalyzerAsync(
                ReferenceAssemblies.NetFramework.Net472.Default,
                @"
using System.Xml;

namespace TestNamespace
{
    public class TestClass
    {
        public XmlReaderSettings settings = new XmlReaderSettings() { DtdProcessing = DtdProcessing.Parse }; 

        public void TestMethod(){}
    }
}
"
            );

            await VerifyVisualBasicAnalyzerAsync(
                ReferenceAssemblies.NetFramework.Net472.Default,
                @"
Imports System.Xml

Namespace TestNamespace
    Public Class TestClass
        Public settings As New XmlReaderSettings() With { _
            .DtdProcessing = DtdProcessing.Parse _
        }

        Public Sub TestMethod()
        End Sub
    End Class
End Namespace");
        }

        [Fact]
        public async Task XmlReaderSettingsAsFieldDefaultAndDtdProcessingToIgnoreShouldNotGenerateDiagnostic()
        {
            await VerifyCSharpAnalyzerAsync(
                ReferenceAssemblies.NetFramework.Net472.Default,
                @"
using System.Xml;

namespace TestNamespace
{
    public class TestClass
    {
        public XmlReaderSettings settings = new XmlReaderSettings(); 

        public void TestMethod(string path)
        {
            this.settings.DtdProcessing = DtdProcessing.Prohibit;
            var reader = XmlReader.Create(path, settings);
        }
    }
}
"
            );

            await VerifyVisualBasicAnalyzerAsync(
                ReferenceAssemblies.NetFramework.Net472.Default,
                @"
Imports System.Xml

Namespace TestNamespace
    Public Class TestClass
        Public settings As New XmlReaderSettings()

        Public Sub TestMethod(path As String)
            Me.settings.DtdProcessing = DtdProcessing.Prohibit
            Dim reader = XmlReader.Create(path, settings)
        End Sub
    End Class
End Namespace");
        }

        [Fact]
        public async Task XmlReaderSettingsAsInputSetDtdProcessingToParseShouldNotGenerateDiagnostic()
        {
            await VerifyCSharpAnalyzerAsync(
                ReferenceAssemblies.NetFramework.Net472.Default,
                @"
using System.Xml;

namespace TestNamespace
{
    public class TestClass
    {
        public void TestMethod(string path, XmlReaderSettings settings)
        {
            var reader = XmlReader.Create(path, settings);
        }
    }
}
");

            await VerifyVisualBasicAnalyzerAsync(
                ReferenceAssemblies.NetFramework.Net472.Default,
                @"
Imports System.Xml

Namespace TestNamespace
    Public Class TestClass
        Public Sub TestMethod(path As String, settings As XmlReaderSettings)
            Dim reader = XmlReader.Create(path, settings)
        End Sub
    End Class
End Namespace");
        }

        [Fact]
        public async Task XmlReaderSettingsAsInputInGetShouldNotGenerateDiagnostic()
        {
            await VerifyCSharpAnalyzerAsync(
                ReferenceAssemblies.NetFramework.Net472.Default,
                @"
using System.Xml;

public class TestClass
{
    XmlReaderSettings settings;
    public XmlReader Test
    {
        get
        {
            var xml = """";
            XmlReader reader = XmlReader.Create(xml, settings);
            return reader;
        }
    }
}
");

            await VerifyVisualBasicAnalyzerAsync(
                ReferenceAssemblies.NetFramework.Net472.Default,
                @"
Imports System.Xml

Public Class TestClass
    Private settings As XmlReaderSettings
    Public ReadOnly Property Test() As XmlReader
        Get
            Dim xml = """"
            Dim reader As XmlReader = XmlReader.Create(xml, settings)
            Return reader
        End Get
    End Property
End Class");
        }

        [Fact]
        public async Task XmlReaderSettingsAsInputInTryShouldNotGenerateDiagnostic()
        {
            await VerifyCSharpAnalyzerAsync(
                ReferenceAssemblies.NetFramework.Net472.Default,
                @"
using System;
using System.Xml;

class TestClass6a
{
    XmlReaderSettings settings;
    private void TestMethod()
    {
        try
        {
            var xml = """";
            var reader = XmlReader.Create(xml, settings);
        }
        catch (Exception) { throw; }
        finally { }
    }
}
");

            await VerifyVisualBasicAnalyzerAsync(
                ReferenceAssemblies.NetFramework.Net472.Default,
                @"
Imports System
Imports System.Xml

Class TestClass6a
    Private settings As XmlReaderSettings
    Private Sub TestMethod()
        Try
            Dim xml = """"
            Dim reader = XmlReader.Create(xml, settings)
        Catch generatedExceptionName As Exception
            Throw
        Finally
        End Try
    End Sub
End Class");
        }

        [Fact]
        public async Task XmlReaderSettingsAsInputInCatchShouldNotGenerateDiagnostic()
        {
            await VerifyCSharpAnalyzerAsync(
                ReferenceAssemblies.NetFramework.Net472.Default,
                @"
using System;
using System.Xml;

class TestClass6a
{
    XmlReaderSettings settings;
    private void TestMethod()
    {
        try {        }
        catch (Exception) { 
            var xml = """";
            var reader = XmlReader.Create(xml, settings);
        }
        finally { }
    }
}
");

            await VerifyVisualBasicAnalyzerAsync(
                ReferenceAssemblies.NetFramework.Net472.Default,
                @"
Imports System
Imports System.Xml

Class TestClass6a
    Private settings As XmlReaderSettings
    Private Sub TestMethod()
        Try
        Catch generatedExceptionName As Exception
            Dim xml = """"
            Dim reader = XmlReader.Create(xml, settings)
        Finally
        End Try
    End Sub
End Class");
        }

        [Fact]
        public async Task XmlReaderSettingsAsInputInFinallyShouldNotGenerateDiagnostic()
        {
            await VerifyCSharpAnalyzerAsync(
                ReferenceAssemblies.NetFramework.Net472.Default,
                @"
using System;
using System.Xml;

class TestClass6a
{
    XmlReaderSettings settings;
    private void TestMethod()
    {
        try {  }
        catch (Exception) { throw; }
        finally { 
            var xml = """";
            var reader = XmlReader.Create(xml, settings);
        }
    }
}
");

            await VerifyVisualBasicAnalyzerAsync(
                ReferenceAssemblies.NetFramework.Net472.Default,
                @"
Imports System
Imports System.Xml

Class TestClass6a
    Private settings As XmlReaderSettings
    Private Sub TestMethod()
        Try
        Catch generatedExceptionName As Exception
            Throw
        Finally
            Dim xml = """"
            Dim reader = XmlReader.Create(xml, settings)
        End Try
    End Sub
End Class");
        }

        [Fact]
        public async Task XmlReaderSettingsAsInputInAsyncAwaitShouldNotGenerateDiagnostic()
        {
            await VerifyCSharpAnalyzerAsync(
                ReferenceAssemblies.NetFramework.Net472.Default,
                @"
using System.Threading.Tasks;
using System.Xml;

class TestClass
{
    XmlReaderSettings settings;
    private async Task TestMethod()
    {
        await Task.Run(() => {
            var xml = """";
            var reader = XmlReader.Create(xml, settings);
        });
    }

    private async void TestMethod2()
    {
        await TestMethod();
    }
}
");

            await VerifyVisualBasicAnalyzerAsync(
                ReferenceAssemblies.NetFramework.Net472.Default,
                @"
Imports System.Threading.Tasks
Imports System.Xml

Class TestClass
    Private settings As XmlReaderSettings
    Private Async Function TestMethod() As Task
        Await Task.Run(Function() 
        Dim xml = """"
        Dim reader = XmlReader.Create(xml, settings)

End Function)
    End Function

    Private Async Sub TestMethod2()
        Await TestMethod()
    End Sub
End Class");
        }

        [Fact]
        public async Task XmlReaderSettingsAsInputInDelegateShouldNotGenerateDiagnostic()
        {
            await VerifyCSharpAnalyzerAsync(
                ReferenceAssemblies.NetFramework.Net472.Default,
                @"
using System.Xml;

class TestClass
{
    
    delegate void Del();

    Del d = delegate () {
        var xml = """";
        XmlReaderSettings settings = null;
        var reader = XmlReader.Create(xml, settings);
    };
}
");

            await VerifyVisualBasicAnalyzerAsync(
                ReferenceAssemblies.NetFramework.Net472.Default,
                @"
Imports System.Xml

Class TestClass

    Private Delegate Sub Del()

    Private d As Del = Sub() 
    Dim xml = """"
    Dim settings As XmlReaderSettings = Nothing
    Dim reader = XmlReader.Create(xml, settings)

End Sub
End Class");
        }

        [Fact]
        public async Task XmlReaderSettingsAsInputSetDtdProcessingToProhibitShouldNotGenerateDiagnostic()
        {
            await VerifyCSharpAnalyzerAsync(
                ReferenceAssemblies.NetFramework.Net472.Default,
                @"
using System.Xml;

namespace TestNamespace
{
    public class TestClass
    {
        public void TestMethod(string path, XmlReaderSettings settings)
        {
            settings.DtdProcessing = DtdProcessing.Prohibit;
            var reader = XmlReader.Create(path, settings);
        }
    }
}
"
            );

            await VerifyVisualBasicAnalyzerAsync(
                ReferenceAssemblies.NetFramework.Net472.Default,
                @"
Imports System.Xml

Namespace TestNamespace
    Public Class TestClass
        Public Sub TestMethod(path As String, settings As XmlReaderSettings)
            settings.DtdProcessing = DtdProcessing.Prohibit
            Dim reader = XmlReader.Create(path, settings)
        End Sub
    End Class
End Namespace");
        }

        [Fact]
        public async Task XmlReaderSettingsAsInputSetPropertiesToSecureValuesShouldNotGenerateDiagnostic()
        {
            await VerifyCSharpAnalyzerAsync(
                ReferenceAssemblies.NetFramework.Net472.Default,
                @"
using System.Xml;

namespace TestNamespace
{
    public class TestClass
    {
        public void TestMethod(string path, XmlReaderSettings settings)
        {
            settings.DtdProcessing = DtdProcessing.Parse;
            settings.MaxCharactersFromEntities = (long)1e7;
            settings.XmlResolver = null;
            var reader = XmlReader.Create(path, settings);
        }
    }
}
"
            );

            await VerifyVisualBasicAnalyzerAsync(
                ReferenceAssemblies.NetFramework.Net472.Default,
                @"
Imports System.Xml

Namespace TestNamespace
    Public Class TestClass
        Public Sub TestMethod(path As String, settings As XmlReaderSettings)
            settings.DtdProcessing = DtdProcessing.Parse
            settings.MaxCharactersFromEntities = CLng(10000000.0)
            settings.XmlResolver = Nothing
            Dim reader = XmlReader.Create(path, settings)
        End Sub
    End Class
End Namespace");
        }

        [Fact]
        public async Task RealCodeSnippetFromCustomerPre452ShouldGenerateDiagnostic()
        {
            await VerifyCSharpAnalyzerAsync(
<<<<<<< HEAD
                ReferenceAssemblies.NetFramework.Net472.Default,
=======
                ReferenceAssemblies.NetFramework.Net451.Default,
>>>>>>> 1a7b9d5c
                @"
using System;
using System.IO;
using System.Xml;

namespace TestNamespace
{
    class TestClass
    {         
        public static string TestMethod(string inputRule)
        {
            string outputRule;
            try
            {
                XmlDocument xmlDoc = new XmlDocument();         // CA3075 for not setting secure Xml resolver
                StringReader stringReader = new StringReader(inputRule);
                XmlTextReader textReader = new XmlTextReader(stringReader)
                {
                    DtdProcessing = DtdProcessing.Ignore,
                    XmlResolver = null
                };
                XmlReaderSettings settings = new XmlReaderSettings
                {
                    ConformanceLevel = ConformanceLevel.Auto,
                    IgnoreComments = true,
                    DtdProcessing = DtdProcessing.Ignore,
                    XmlResolver = null
                };
                XmlReader reader = XmlReader.Create(textReader, settings);
                xmlDoc.Load(reader);
                XmlAttribute enabledAttribute = xmlDoc.CreateAttribute(""enabled"");
                XmlAttributeCollection ruleAttrColl = xmlDoc.DocumentElement.Attributes;
                XmlAttribute nameAttribute = (XmlAttribute)ruleAttrColl.GetNamedItem(""name"");
                ruleAttrColl.Remove(ruleAttrColl[""enabled""]);
                ruleAttrColl.InsertAfter(enabledAttribute, nameAttribute);
                outputRule = xmlDoc.OuterXml;
            }
            catch (XmlException e)
            {
                throw new Exception(""Compliance policy parsing error"", e);
            }
            return outputRule;
        }
    }
}
",
                GetCA3075XmlDocumentWithNoSecureResolverCSharpResultAt(15, 38)
            );

            await VerifyVisualBasicAnalyzerAsync(
<<<<<<< HEAD
                ReferenceAssemblies.NetFramework.Net472.Default,
=======
                ReferenceAssemblies.NetFramework.Net451.Default,
>>>>>>> 1a7b9d5c
                @"
Imports System
Imports System.IO
Imports System.Xml

Namespace TestNamespace
    Class TestClass
        Public Shared Function TestMethod(inputRule As String) As String
            Dim outputRule As String
            Try
                Dim xmlDoc As New XmlDocument()
                ' CA3075 for not setting secure Xml resolver
                Dim stringReader As New StringReader(inputRule)
                Dim textReader As New XmlTextReader(stringReader) With { _
                    .DtdProcessing = DtdProcessing.Ignore, _
                    .XmlResolver = Nothing _
                }
                Dim settings As New XmlReaderSettings() With { _
                    .ConformanceLevel = ConformanceLevel.Auto, _
                    .IgnoreComments = True, _
                    .DtdProcessing = DtdProcessing.Ignore, _
                    .XmlResolver = Nothing _
                }
                Dim reader As XmlReader = XmlReader.Create(textReader, settings)
                xmlDoc.Load(reader)
                Dim enabledAttribute As XmlAttribute = xmlDoc.CreateAttribute(""enabled"")
                Dim ruleAttrColl As XmlAttributeCollection = xmlDoc.DocumentElement.Attributes
                Dim nameAttribute As XmlAttribute = DirectCast(ruleAttrColl.GetNamedItem(""name""), XmlAttribute)
                ruleAttrColl.Remove(ruleAttrColl(""enabled""))
                ruleAttrColl.InsertAfter(enabledAttribute, nameAttribute)
                outputRule = xmlDoc.OuterXml
            Catch e As XmlException
                Throw New Exception(""Compliance policy parsing error"", e)
            End Try
            Return outputRule
        End Function
    End Class
End Namespace",
                GetCA3075XmlDocumentWithNoSecureResolverBasicResultAt(11, 31)
            );
        }

        [Fact]
        public async Task RealCodeSnippetFromCustomerPost452ShouldNotGenerateDiagnostic()
        {
            await VerifyCSharpAnalyzerAsync(
                ReferenceAssemblies.NetFramework.Net452.Default,
                @"
using System;
using System.IO;
using System.Xml;

namespace TestNamespace
{
    class TestClass
    {         
        public static string TestMethod(string inputRule)
        {
            string outputRule;
            try
            {
                XmlDocument xmlDoc = new XmlDocument();         // ok
                StringReader stringReader = new StringReader(inputRule);
                XmlTextReader textReader = new XmlTextReader(stringReader)
                {
                    DtdProcessing = DtdProcessing.Ignore,
                    XmlResolver = null
                };
                XmlReaderSettings settings = new XmlReaderSettings
                {
                    ConformanceLevel = ConformanceLevel.Auto,
                    IgnoreComments = true,
                    DtdProcessing = DtdProcessing.Ignore,
                    XmlResolver = null
                };
                XmlReader reader = XmlReader.Create(textReader, settings);
                xmlDoc.Load(reader);
                XmlAttribute enabledAttribute = xmlDoc.CreateAttribute(""enabled"");
                XmlAttributeCollection ruleAttrColl = xmlDoc.DocumentElement.Attributes;
                XmlAttribute nameAttribute = (XmlAttribute)ruleAttrColl.GetNamedItem(""name"");
                ruleAttrColl.Remove(ruleAttrColl[""enabled""]);
                ruleAttrColl.InsertAfter(enabledAttribute, nameAttribute);
                outputRule = xmlDoc.OuterXml;
            }
            catch (XmlException e)
            {
                throw new Exception(""Compliance policy parsing error"", e);
            }
            return outputRule;
        }
    }
}
"
            );

            await VerifyVisualBasicAnalyzerAsync(
                ReferenceAssemblies.NetFramework.Net452.Default,
                @"
Imports System
Imports System.IO
Imports System.Xml

Namespace TestNamespace
    Class TestClass
        Public Shared Function TestMethod(inputRule As String) As String
            Dim outputRule As String
            Try
                Dim xmlDoc As New XmlDocument()
                ' ok
                Dim stringReader As New StringReader(inputRule)
                Dim textReader As New XmlTextReader(stringReader) With { _
                    .DtdProcessing = DtdProcessing.Ignore, _
                    .XmlResolver = Nothing _
                }
                Dim settings As New XmlReaderSettings() With { _
                    .ConformanceLevel = ConformanceLevel.Auto, _
                    .IgnoreComments = True, _
                    .DtdProcessing = DtdProcessing.Ignore, _
                    .XmlResolver = Nothing _
                }
                Dim reader As XmlReader = XmlReader.Create(textReader, settings)
                xmlDoc.Load(reader)
                Dim enabledAttribute As XmlAttribute = xmlDoc.CreateAttribute(""enabled"")
                Dim ruleAttrColl As XmlAttributeCollection = xmlDoc.DocumentElement.Attributes
                Dim nameAttribute As XmlAttribute = DirectCast(ruleAttrColl.GetNamedItem(""name""), XmlAttribute)
                ruleAttrColl.Remove(ruleAttrColl(""enabled""))
                ruleAttrColl.InsertAfter(enabledAttribute, nameAttribute)
                outputRule = xmlDoc.OuterXml
            Catch e As XmlException
                Throw New Exception(""Compliance policy parsing error"", e)
            End Try
            Return outputRule
        End Function
    End Class
End Namespace"
            );
        }
    }
}<|MERGE_RESOLUTION|>--- conflicted
+++ resolved
@@ -507,11 +507,7 @@
         public async Task RealCodeSnippetFromCustomerPre452ShouldGenerateDiagnostic()
         {
             await VerifyCSharpAnalyzerAsync(
-<<<<<<< HEAD
-                ReferenceAssemblies.NetFramework.Net472.Default,
-=======
                 ReferenceAssemblies.NetFramework.Net451.Default,
->>>>>>> 1a7b9d5c
                 @"
 using System;
 using System.IO;
@@ -562,11 +558,7 @@
             );
 
             await VerifyVisualBasicAnalyzerAsync(
-<<<<<<< HEAD
-                ReferenceAssemblies.NetFramework.Net472.Default,
-=======
                 ReferenceAssemblies.NetFramework.Net451.Default,
->>>>>>> 1a7b9d5c
                 @"
 Imports System
 Imports System.IO
