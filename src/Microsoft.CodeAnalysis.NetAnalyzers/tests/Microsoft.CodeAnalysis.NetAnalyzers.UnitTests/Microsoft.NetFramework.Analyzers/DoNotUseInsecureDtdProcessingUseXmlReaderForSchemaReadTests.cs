// Copyright (c) Microsoft.  All Rights Reserved.  Licensed under the Apache License, Version 2.0.  See License.txt in the project root for license information.

using System.Globalization;
using System.Threading.Tasks;
using Microsoft.CodeAnalysis.Testing;
using Xunit;
using VerifyCS = Test.Utilities.CSharpSecurityCodeFixVerifier<
    Microsoft.NetFramework.Analyzers.DoNotUseInsecureDtdProcessingAnalyzer,
    Microsoft.CodeAnalysis.Testing.EmptyCodeFixProvider>;
using VerifyVB = Test.Utilities.VisualBasicSecurityCodeFixVerifier<
    Microsoft.NetFramework.Analyzers.DoNotUseInsecureDtdProcessingAnalyzer,
    Microsoft.CodeAnalysis.Testing.EmptyCodeFixProvider>;

namespace Microsoft.NetFramework.Analyzers.UnitTests
{
    public partial class DoNotUseInsecureDtdProcessingAnalyzerTests
    {
        private static DiagnosticResult GetCA3075SchemaReadCSharpResultAt(int line, int column)
<<<<<<< HEAD
            => VerifyCS.Diagnostic().WithLocation(line, column).WithArguments(string.Format(CultureInfo.CurrentCulture, MicrosoftNetFrameworkAnalyzersResources.DoNotUseDtdProcessingOverloadsMessage, "Read"));

        private static DiagnosticResult GetCA3075SchemaReadBasicResultAt(int line, int column)
            => VerifyCS.Diagnostic().WithLocation(line, column).WithArguments(string.Format(CultureInfo.CurrentCulture, MicrosoftNetFrameworkAnalyzersResources.DoNotUseDtdProcessingOverloadsMessage, "Read"));
=======
            => VerifyCS.Diagnostic(DoNotUseInsecureDtdProcessingAnalyzer.RuleDoNotUseDtdProcessingOverloads).WithLocation(line, column).WithArguments("Read");

        private static DiagnosticResult GetCA3075SchemaReadBasicResultAt(int line, int column)
            => VerifyVB.Diagnostic(DoNotUseInsecureDtdProcessingAnalyzer.RuleDoNotUseDtdProcessingOverloads).WithLocation(line, column).WithArguments("Read");
>>>>>>> c79f59c2

        [Fact]
        public async Task UseXmlSchemaReadWithoutXmlTextReaderShouldGenerateDiagnostic()
        {
            await VerifyCS.VerifyAnalyzerAsync(@"
using System.IO;
using System.Xml.Schema;

namespace TestNamespace
{
    public class TestClass
    {
        public void TestMethod(string path)
        {
            TextReader tr = new StreamReader(path);
            XmlSchema schema = XmlSchema.Read(tr, null);
        }
    }
}",
                GetCA3075SchemaReadCSharpResultAt(12, 32)
            );

            await VerifyVB.VerifyAnalyzerAsync(@"
Imports System.IO
Imports System.Xml.Schema

Namespace TestNamespace
    Public Class TestClass
        Public Sub TestMethod(path As String)
            Dim tr As TextReader = New StreamReader(path)
            Dim schema As XmlSchema = XmlSchema.Read(tr, Nothing)
        End Sub
    End Class
End Namespace",
                GetCA3075SchemaReadBasicResultAt(9, 39)
            );
        }

        [Fact]
        public async Task UseXmlSchemaReadWithoutXmlTextReaderInGetShouldGenerateDiagnostic()
        {
            await VerifyCS.VerifyAnalyzerAsync(@"
using System.IO;
using System.Xml.Schema;

class TestClass
{
    public XmlSchema Test
    {
        get
        {
            var src = """";
            TextReader tr = new StreamReader(src);
            XmlSchema schema = XmlSchema.Read(tr, null);
            return schema;
        }
    }
}",
                GetCA3075SchemaReadCSharpResultAt(13, 32)
            );

            await VerifyVB.VerifyAnalyzerAsync(@"
Imports System.IO
Imports System.Xml.Schema

Class TestClass
    Public ReadOnly Property Test() As XmlSchema
        Get
            Dim src = """"
            Dim tr As TextReader = New StreamReader(src)
            Dim schema As XmlSchema = XmlSchema.Read(tr, Nothing)
            Return schema
        End Get
    End Property
End Class",
                GetCA3075SchemaReadBasicResultAt(10, 39)
            );
        }

        [Fact]
        public async Task UseUseXmlSchemaReadWithoutXmlTextReaderInSetShouldGenerateDiagnostic()
        {
            await VerifyCS.VerifyAnalyzerAsync(@"
using System.Data;
using System.IO;
using System.Xml.Schema;

class TestClass
{
    XmlSchema privateDoc;
    public XmlSchema GetDoc
    {
        set
        {
            if (value == null)
            {
                var src = """";
                TextReader tr = new StreamReader(src);
                XmlSchema schema = XmlSchema.Read(tr, null);
                privateDoc = schema;
            }
            else
                privateDoc = value;
        }
    }
}",
                GetCA3075SchemaReadCSharpResultAt(17, 36)
            );

            await VerifyVB.VerifyAnalyzerAsync(@"
Imports System.Data
Imports System.IO
Imports System.Xml.Schema

Class TestClass
    Private privateDoc As XmlSchema
    Public WriteOnly Property GetDoc() As XmlSchema
        Set
            If value Is Nothing Then
                Dim src = """"
                Dim tr As TextReader = New StreamReader(src)
                Dim schema As XmlSchema = XmlSchema.Read(tr, Nothing)
                privateDoc = schema
            Else
                privateDoc = value
            End If
        End Set
    End Property
End Class",
                GetCA3075SchemaReadBasicResultAt(13, 43)
            );
        }

        [Fact]
        public async Task UseXmlSchemaReadWithoutXmlTextReaderInTryBlockShouldGenerateDiagnostic()
        {
            await VerifyCS.VerifyAnalyzerAsync(@"
using System;
using System.Data;
using System.IO;
using System.Xml.Schema;
class TestClass
{
    private void TestMethod()
    {
        try
        {
            var src = """";
            TextReader tr = new StreamReader(src);
            XmlSchema schema = XmlSchema.Read(tr, null);
        }
        catch (Exception) { throw; }
        finally { }
    }
}",
                GetCA3075SchemaReadCSharpResultAt(14, 32)
            );

            await VerifyVB.VerifyAnalyzerAsync(@"
Imports System
Imports System.Data
Imports System.IO
Imports System.Xml.Schema
Class TestClass
    Private Sub TestMethod()
        Try
            Dim src = """"
            Dim tr As TextReader = New StreamReader(src)
            Dim schema As XmlSchema = XmlSchema.Read(tr, Nothing)
        Catch generatedExceptionName As Exception
            Throw
        Finally
        End Try
    End Sub
End Class",
                GetCA3075SchemaReadBasicResultAt(11, 39)
            );
        }

        [Fact]
        public async Task UseXmlSchemaReadWithoutXmlTextReaderInCatchBlockShouldGenerateDiagnostic()
        {
            await VerifyCS.VerifyAnalyzerAsync(@"
    using System;
    using System.Data;
    using System.IO;
    using System.Xml.Schema;
    class TestClass
    {
        private void TestMethod()
        {
            try { }
            catch (Exception)
            {
                var src = """";
                TextReader tr = new StreamReader(src);
                XmlSchema schema = XmlSchema.Read(tr, null);
            }
            finally { }
        }
    }",
                GetCA3075SchemaReadCSharpResultAt(15, 36)
            );

            await VerifyVB.VerifyAnalyzerAsync(@"
Imports System
Imports System.Data
Imports System.IO
Imports System.Xml.Schema
Class TestClass
    Private Sub TestMethod()
        Try
        Catch generatedExceptionName As Exception
            Dim src = """"
            Dim tr As TextReader = New StreamReader(src)
            Dim schema As XmlSchema = XmlSchema.Read(tr, Nothing)
        Finally
        End Try
    End Sub
End Class",
                GetCA3075SchemaReadBasicResultAt(12, 39)
            );
        }

        [Fact]
        public async Task UseXmlSchemaReadWithoutXmlTextReaderInFinallyBlockShouldGenerateDiagnostic()
        {
            await VerifyCS.VerifyAnalyzerAsync(@"
    using System;
    using System.Data;
    using System.IO;
    using System.Xml.Schema;
    class TestClass
    {
        private void TestMethod()
        {
            try { }
            catch (Exception) { throw; }
            finally
            {
                var src = """";
                TextReader tr = new StreamReader(src);
                XmlSchema schema = XmlSchema.Read(tr, null);
            }
        }
    }",
                GetCA3075SchemaReadCSharpResultAt(16, 36)
            );

            await VerifyVB.VerifyAnalyzerAsync(@"
Imports System
Imports System.Data
Imports System.IO
Imports System.Xml.Schema
Class TestClass
    Private Sub TestMethod()
        Try
        Catch generatedExceptionName As Exception
            Throw
        Finally
            Dim src = """"
            Dim tr As TextReader = New StreamReader(src)
            Dim schema As XmlSchema = XmlSchema.Read(tr, Nothing)
        End Try
    End Sub
End Class",
                GetCA3075SchemaReadBasicResultAt(14, 39)
            );
        }

        [Fact]
        public async Task UseXmlSchemaReadWithoutXmlTextReaderInAsyncAwaitShouldGenerateDiagnostic()
        {
            await VerifyCS.VerifyAnalyzerAsync(@"
using System.Threading.Tasks;
using System.Data;
using System.IO;
using System.Xml.Schema;
    class TestClass
    {
        private async Task TestMethod()
        {
            await Task.Run(() => {
                var src = """";
                TextReader tr = new StreamReader(src);
                XmlSchema schema = XmlSchema.Read(tr, null);
            });
        }

        private async void TestMethod2()
        {
            await TestMethod();
        }
    }",
                GetCA3075SchemaReadCSharpResultAt(13, 36)
            );

            await VerifyVB.VerifyAnalyzerAsync(@"
Imports System.Threading.Tasks
Imports System.Data
Imports System.IO
Imports System.Xml.Schema
Class TestClass
    Private Async Function TestMethod() As Task
        Await Task.Run(Function() 
        Dim src = """"
        Dim tr As TextReader = New StreamReader(src)
        Dim schema As XmlSchema = XmlSchema.Read(tr, Nothing)

End Function)
    End Function

    Private Async Sub TestMethod2()
        Await TestMethod()
    End Sub
End Class",
                GetCA3075SchemaReadBasicResultAt(11, 35)
            );
        }

        [Fact]
        public async Task UseXmlSchemaReadWithoutXmlTextReaderInDelegateShouldGenerateDiagnostic()
        {
            await VerifyCS.VerifyAnalyzerAsync(@"
using System.Data;
using System.IO;
using System.Xml.Schema;
    class TestClass
    {
        delegate void Del();

        Del d = delegate () {
            var src = """";
            TextReader tr = new StreamReader(src);
            XmlSchema schema = XmlSchema.Read(tr, null);
        };
    }",
                GetCA3075SchemaReadCSharpResultAt(12, 32)
            );

            await VerifyVB.VerifyAnalyzerAsync(@"
Imports System.Data
Imports System.IO
Imports System.Xml.Schema
Class TestClass
    Private Delegate Sub Del()

    Private d As Del = Sub() 
    Dim src = """"
    Dim tr As TextReader = New StreamReader(src)
    Dim schema As XmlSchema = XmlSchema.Read(tr, Nothing)

End Sub
End Class",
                GetCA3075SchemaReadBasicResultAt(11, 31)
            );
        }

        [Fact]
        public async Task UseXmlSchemaReadWithXmlTextReaderShouldNotGenerateDiagnostic()
        {
            await VerifyCS.VerifyAnalyzerAsync(@"
using System.Xml;
using System.Xml.Schema;

namespace TestNamespace
{
    public class UseXmlReaderForSchemaRead
    {
        public void TestMethod19(XmlTextReader reader)
        {
            XmlSchema schema = XmlSchema.Read(reader, null);
        }
    }
}"
            );

            await VerifyVB.VerifyAnalyzerAsync(@"
Imports System.Xml
Imports System.Xml.Schema

Namespace TestNamespace
    Public Class UseXmlReaderForSchemaRead
        Public Sub TestMethod19(reader As XmlTextReader)
            Dim schema As XmlSchema = XmlSchema.Read(reader, Nothing)
        End Sub
    End Class
End Namespace");
        }
    }
}<|MERGE_RESOLUTION|>--- conflicted
+++ resolved
@@ -16,17 +16,10 @@
     public partial class DoNotUseInsecureDtdProcessingAnalyzerTests
     {
         private static DiagnosticResult GetCA3075SchemaReadCSharpResultAt(int line, int column)
-<<<<<<< HEAD
-            => VerifyCS.Diagnostic().WithLocation(line, column).WithArguments(string.Format(CultureInfo.CurrentCulture, MicrosoftNetFrameworkAnalyzersResources.DoNotUseDtdProcessingOverloadsMessage, "Read"));
-
-        private static DiagnosticResult GetCA3075SchemaReadBasicResultAt(int line, int column)
-            => VerifyCS.Diagnostic().WithLocation(line, column).WithArguments(string.Format(CultureInfo.CurrentCulture, MicrosoftNetFrameworkAnalyzersResources.DoNotUseDtdProcessingOverloadsMessage, "Read"));
-=======
             => VerifyCS.Diagnostic(DoNotUseInsecureDtdProcessingAnalyzer.RuleDoNotUseDtdProcessingOverloads).WithLocation(line, column).WithArguments("Read");
 
         private static DiagnosticResult GetCA3075SchemaReadBasicResultAt(int line, int column)
             => VerifyVB.Diagnostic(DoNotUseInsecureDtdProcessingAnalyzer.RuleDoNotUseDtdProcessingOverloads).WithLocation(line, column).WithArguments("Read");
->>>>>>> c79f59c2
 
         [Fact]
         public async Task UseXmlSchemaReadWithoutXmlTextReaderShouldGenerateDiagnostic()
