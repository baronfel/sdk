// Copyright (c) Microsoft.  All Rights Reserved.  Licensed under the Apache License, Version 2.0.  See License.txt in the project root for license information.

using System.Globalization;
using System.Threading.Tasks;
using Microsoft.CodeAnalysis.Testing;
using Xunit;
using VerifyCS = Test.Utilities.CSharpSecurityCodeFixVerifier<
    Microsoft.NetFramework.Analyzers.DoNotUseInsecureDtdProcessingAnalyzer,
    Microsoft.CodeAnalysis.Testing.EmptyCodeFixProvider>;
using VerifyVB = Test.Utilities.VisualBasicSecurityCodeFixVerifier<
    Microsoft.NetFramework.Analyzers.DoNotUseInsecureDtdProcessingAnalyzer,
    Microsoft.CodeAnalysis.Testing.EmptyCodeFixProvider>;

namespace Microsoft.NetFramework.Analyzers.UnitTests
{
    public partial class DoNotUseInsecureDtdProcessingAnalyzerTests
    {
        private static DiagnosticResult GetCA3075DeserializeCSharpResultAt(int line, int column)
<<<<<<< HEAD
            => VerifyCS.Diagnostic().WithLocation(line, column).WithArguments(string.Format(CultureInfo.CurrentCulture, MicrosoftNetFrameworkAnalyzersResources.DoNotUseDtdProcessingOverloadsMessage, "Deserialize"));

        private static DiagnosticResult GetCA3075DeserializeBasicResultAt(int line, int column)
            => VerifyVB.Diagnostic().WithLocation(line, column).WithArguments(string.Format(CultureInfo.CurrentCulture, MicrosoftNetFrameworkAnalyzersResources.DoNotUseDtdProcessingOverloadsMessage, "Deserialize"));
=======
            => VerifyCS.Diagnostic(DoNotUseInsecureDtdProcessingAnalyzer.RuleDoNotUseDtdProcessingOverloads).WithLocation(line, column).WithArguments("Deserialize");

        private static DiagnosticResult GetCA3075DeserializeBasicResultAt(int line, int column)
            => VerifyVB.Diagnostic(DoNotUseInsecureDtdProcessingAnalyzer.RuleDoNotUseDtdProcessingOverloads).WithLocation(line, column).WithArguments("Deserialize");
>>>>>>> c79f59c2

        [Fact]
        public async Task UseXmlSerializerDeserializeShouldGenerateDiagnostic()
        {
            await VerifyCS.VerifyAnalyzerAsync(@"
using System.IO;
using System.Xml;
using System.Xml.Serialization;

namespace TestNamespace
{
    public class UseXmlReaderForDeserialize
    {
        public void TestMethod(Stream stream)
        {
            XmlSerializer serializer = new XmlSerializer(typeof(UseXmlReaderForDeserialize));
            serializer.Deserialize(stream);
        }
    }
}",
                GetCA3075DeserializeCSharpResultAt(13, 13)
            );

            await VerifyVB.VerifyAnalyzerAsync(@"
Imports System.IO
Imports System.Xml
Imports System.Xml.Serialization

Namespace TestNamespace
    Public Class UseXmlReaderForDeserialize
        Public Sub TestMethod(stream As Stream)
            Dim serializer As New XmlSerializer(GetType(UseXmlReaderForDeserialize))
            serializer.Deserialize(stream)
        End Sub
    End Class
End Namespace",
                GetCA3075DeserializeBasicResultAt(10, 13)
            );
        }

        [Fact]
        public async Task UseXmlSerializerDeserializeInGetShouldGenerateDiagnostic()
        {
            await VerifyCS.VerifyAnalyzerAsync(@"
using System.IO;
using System.Xml.Serialization;

public class UseXmlReaderForDeserialize
{
    Stream stream;
    public XmlSerializer Test
    {
        get
        {
            XmlSerializer serializer = new XmlSerializer(typeof(UseXmlReaderForDeserialize));
            serializer.Deserialize(stream);
            return serializer;
        }
    }
}",
                GetCA3075DeserializeCSharpResultAt(13, 13)
            );

            await VerifyVB.VerifyAnalyzerAsync(@"
Imports System.IO
Imports System.Xml.Serialization

Public Class UseXmlReaderForDeserialize
    Private stream As Stream
    Public ReadOnly Property Test() As XmlSerializer
        Get
            Dim serializer As New XmlSerializer(GetType(UseXmlReaderForDeserialize))
            serializer.Deserialize(stream)
            Return serializer
        End Get
    End Property
End Class",
                GetCA3075DeserializeBasicResultAt(10, 13)
            );
        }

        [Fact]
        public async Task UseXmlSerializerDeserializeInSetShouldGenerateDiagnostic()
        {
            await VerifyCS.VerifyAnalyzerAsync(@"
using System.IO;
using System.Xml.Serialization;

public class UseXmlReaderForDeserialize
{
    Stream stream;
    XmlSerializer privateDoc;
    public XmlSerializer SetDoc
    {
        set
        {
            if (value == null)
            {
                XmlSerializer serializer = new XmlSerializer(typeof(UseXmlReaderForDeserialize));
                serializer.Deserialize(stream);
                privateDoc = serializer;
            }
            else
                privateDoc = value;
        }
    }
}",
                GetCA3075DeserializeCSharpResultAt(16, 17)
            );

            await VerifyVB.VerifyAnalyzerAsync(@"
Imports System.IO
Imports System.Xml.Serialization

Public Class UseXmlReaderForDeserialize
    Private stream As Stream
    Private privateDoc As XmlSerializer
    Public WriteOnly Property SetDoc() As XmlSerializer
        Set
            If value Is Nothing Then
                Dim serializer As New XmlSerializer(GetType(UseXmlReaderForDeserialize))
                serializer.Deserialize(stream)
                privateDoc = serializer
            Else
                privateDoc = value
            End If
        End Set
    End Property
End Class",
                GetCA3075DeserializeBasicResultAt(12, 17)
            );
        }

        [Fact]
        public async Task UseXmlSerializerDeserializeInTryShouldGenerateDiagnostic()
        {
            await VerifyCS.VerifyAnalyzerAsync(@"
using System.IO;
using System.Xml.Serialization;
using System;

public class UseXmlReaderForDeserialize
{
    Stream stream;
    private void TestMethod()
    {
        try
        {
            XmlSerializer serializer = new XmlSerializer(typeof(UseXmlReaderForDeserialize));
            serializer.Deserialize(stream);
        }
        catch (Exception) { throw; }
        finally { }
    }
}",
                GetCA3075DeserializeCSharpResultAt(14, 13)
            );

            await VerifyVB.VerifyAnalyzerAsync(@"
Imports System
Imports System.IO
Imports System.Xml.Serialization

Public Class UseXmlReaderForDeserialize
    Private stream As Stream
    Private Sub TestMethod()
        Try
            Dim serializer As New XmlSerializer(GetType(UseXmlReaderForDeserialize))
            serializer.Deserialize(stream)
        Catch generatedExceptionName As Exception
            Throw
        Finally
        End Try
    End Sub
End Class",
                GetCA3075DeserializeBasicResultAt(11, 13)
            );
        }

        [Fact]
        public async Task UseXmlSerializerDeserializeInCatchShouldGenerateDiagnostic()
        {
            await VerifyCS.VerifyAnalyzerAsync(@"
using System.IO;
using System.Xml.Serialization;
using System;

public class UseXmlReaderForDeserialize
{
    Stream stream;
    private void TestMethod()
    {
        try {        }
        catch (Exception) { 
            XmlSerializer serializer = new XmlSerializer(typeof(UseXmlReaderForDeserialize));
            serializer.Deserialize(stream);
        }
        finally { }
    }
}",
                GetCA3075DeserializeCSharpResultAt(14, 13)
            );

            await VerifyVB.VerifyAnalyzerAsync(@"
Imports System
Imports System.IO
Imports System.Xml.Serialization

Public Class UseXmlReaderForDeserialize
    Private stream As Stream
    Private Sub TestMethod()
        Try
        Catch generatedExceptionName As Exception
            Dim serializer As New XmlSerializer(GetType(UseXmlReaderForDeserialize))
            serializer.Deserialize(stream)
        Finally
        End Try
    End Sub
End Class",
                GetCA3075DeserializeBasicResultAt(12, 13)
            );
        }

        [Fact]
        public async Task UseXmlSerializerDeserializeInFinallyShouldGenerateDiagnostic()
        {
            await VerifyCS.VerifyAnalyzerAsync(@"
using System.IO;
using System.Xml.Serialization;
using System;

public class UseXmlReaderForDeserialize
{
    Stream stream;
    private void TestMethod()
    {
        try {        }
        catch (Exception) { throw; }
        finally { 
            XmlSerializer serializer = new XmlSerializer(typeof(UseXmlReaderForDeserialize));
            serializer.Deserialize(stream);
        }
    }
}",
                GetCA3075DeserializeCSharpResultAt(15, 13)
            );

            await VerifyVB.VerifyAnalyzerAsync(@"
Imports System
Imports System.IO
Imports System.Xml.Serialization

Public Class UseXmlReaderForDeserialize
    Private stream As Stream
    Private Sub TestMethod()
        Try
        Catch generatedExceptionName As Exception
            Throw
        Finally
            Dim serializer As New XmlSerializer(GetType(UseXmlReaderForDeserialize))
            serializer.Deserialize(stream)
        End Try
    End Sub
End Class",
                GetCA3075DeserializeBasicResultAt(14, 13)
            );
        }

        [Fact]
        public async Task UseXmlSerializerDeserializeInDelegateShouldGenerateDiagnostic()
        {
            await VerifyCS.VerifyAnalyzerAsync(@"
using System.IO;
using System.Xml.Serialization;

public class UseXmlReaderForDeserialize
{    
    delegate void Del();

    Del d = delegate ()
    {
        Stream stream = null;
        XmlSerializer serializer = new XmlSerializer(typeof(UseXmlReaderForDeserialize));
        serializer.Deserialize(stream);
    };

}",
                GetCA3075DeserializeCSharpResultAt(13, 9)
            );

            await VerifyVB.VerifyAnalyzerAsync(@"
Imports System.IO
Imports System.Xml.Serialization

Public Class UseXmlReaderForDeserialize
    Private Delegate Sub Del()

    Private d As Del = Sub() 
    Dim stream As Stream = Nothing
    Dim serializer As New XmlSerializer(GetType(UseXmlReaderForDeserialize))
    serializer.Deserialize(stream)

End Sub

End Class",
                GetCA3075DeserializeBasicResultAt(11, 5)
            );
        }

        [Fact]
        public async Task UseXmlSerializerDeserializeInAsyncAwaitShouldGenerateDiagnostic()
        {
            await VerifyCS.VerifyAnalyzerAsync(@"
using System.IO;
using System.Threading.Tasks;
using System.Xml.Serialization;

class UseXmlReaderForDeserialize
{
    private async Task TestMethod(Stream stream)
    {
        await Task.Run(() => {
            XmlSerializer serializer = new XmlSerializer(typeof(UseXmlReaderForDeserialize));
            serializer.Deserialize(stream);
        });
    }

    private async void TestMethod2()
    {
        await TestMethod(null);
    }
}",
                GetCA3075DeserializeCSharpResultAt(12, 13)
            );

            await VerifyVB.VerifyAnalyzerAsync(@"
Imports System.IO
Imports System.Threading.Tasks
Imports System.Xml.Serialization

Class UseXmlReaderForDeserialize
    Private Async Function TestMethod(stream As Stream) As Task
        Await Task.Run(Function() 
        Dim serializer As New XmlSerializer(GetType(UseXmlReaderForDeserialize))
        serializer.Deserialize(stream)

End Function)
    End Function

    Private Async Sub TestMethod2()
        Await TestMethod(Nothing)
    End Sub
End Class",
                GetCA3075DeserializeBasicResultAt(10, 9)
            );
        }

        [Fact]
        public async Task UseXmlSerializerDeserializeWithXmlReaderShouldNoGenerateDiagnostic()
        {
            await VerifyCS.VerifyAnalyzerAsync(@"
using System.IO;
using System.Xml;
using System.Xml.Serialization;

namespace TestNamespace
{
    public class UseXmlReaderForDeserialize
    {
        public void TestMethod(XmlTextReader reader)
        {
            System.Xml.Serialization.XmlSerializer serializer = new XmlSerializer(typeof(UseXmlReaderForDeserialize));
            serializer.Deserialize(reader);
        }
    }
}"
            );

            await VerifyVB.VerifyAnalyzerAsync(@"
Imports System.IO
Imports System.Xml
Imports System.Xml.Serialization

Namespace TestNamespace
    Public Class UseXmlReaderForDeserialize
        Public Sub TestMethod(reader As XmlTextReader)
            Dim serializer As System.Xml.Serialization.XmlSerializer = New XmlSerializer(GetType(UseXmlReaderForDeserialize))
            serializer.Deserialize(reader)
        End Sub
    End Class
End Namespace");
        }
    }
}<|MERGE_RESOLUTION|>--- conflicted
+++ resolved
@@ -16,17 +16,10 @@
     public partial class DoNotUseInsecureDtdProcessingAnalyzerTests
     {
         private static DiagnosticResult GetCA3075DeserializeCSharpResultAt(int line, int column)
-<<<<<<< HEAD
-            => VerifyCS.Diagnostic().WithLocation(line, column).WithArguments(string.Format(CultureInfo.CurrentCulture, MicrosoftNetFrameworkAnalyzersResources.DoNotUseDtdProcessingOverloadsMessage, "Deserialize"));
-
-        private static DiagnosticResult GetCA3075DeserializeBasicResultAt(int line, int column)
-            => VerifyVB.Diagnostic().WithLocation(line, column).WithArguments(string.Format(CultureInfo.CurrentCulture, MicrosoftNetFrameworkAnalyzersResources.DoNotUseDtdProcessingOverloadsMessage, "Deserialize"));
-=======
             => VerifyCS.Diagnostic(DoNotUseInsecureDtdProcessingAnalyzer.RuleDoNotUseDtdProcessingOverloads).WithLocation(line, column).WithArguments("Deserialize");
 
         private static DiagnosticResult GetCA3075DeserializeBasicResultAt(int line, int column)
             => VerifyVB.Diagnostic(DoNotUseInsecureDtdProcessingAnalyzer.RuleDoNotUseDtdProcessingOverloads).WithLocation(line, column).WithArguments("Deserialize");
->>>>>>> c79f59c2
 
         [Fact]
         public async Task UseXmlSerializerDeserializeShouldGenerateDiagnostic()
