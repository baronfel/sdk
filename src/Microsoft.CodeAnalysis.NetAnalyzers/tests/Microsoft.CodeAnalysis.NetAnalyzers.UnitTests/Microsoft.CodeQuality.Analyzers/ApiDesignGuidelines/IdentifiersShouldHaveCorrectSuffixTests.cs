--- conflicted
+++ resolved
@@ -1159,11 +1159,7 @@
         }
 
         [Fact, WorkItem(2955, "https://github.com/dotnet/roslyn-analyzers/issues/2955")]
-<<<<<<< HEAD
         public async Task CA1710_IReadOnlyCollection_IncludeIndirectBaseTypes()
-=======
-        public async Task CA1710_IReadOnlyCollectionAsync()
->>>>>>> 71476033
         {
             await new VerifyCS.Test
             {
