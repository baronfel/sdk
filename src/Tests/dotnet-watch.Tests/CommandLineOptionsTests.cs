--- conflicted
+++ resolved
@@ -1,34 +1,16 @@
 ﻿// Copyright (c) .NET Foundation. All rights reserved.
 // Licensed under the Apache License, Version 2.0. See License.txt in the project root for license information.
 
-<<<<<<< HEAD
-using System.CommandLine;
+using System;
 using System.IO;
-using System.Threading.Tasks;
-using Moq;
-=======
-using System;
-using System.CommandLine.IO;
 using System.Linq;
-
->>>>>>> 14ef05cb
 using Xunit;
 
 namespace Microsoft.DotNet.Watcher.Tools
 {
     public class CommandLineOptionsTests
     {
-<<<<<<< HEAD
-        private readonly Extensions.Tools.Internal.TestReporter _testReporter;
-
-        public CommandLineOptionsTests(ITestOutputHelper output)
-        {
-            _testReporter = new(output);
-        }
-=======
         private readonly MockReporter _testReporter = new();
-        private readonly TestConsole _console = new();
->>>>>>> 14ef05cb
 
         [Theory]
         [InlineData(new object[] { new[] { "-h" } })]
@@ -37,23 +19,12 @@
         [InlineData(new object[] { new[] { "--help", "--bogus" } })]
         public void HelpArgs(string[] args)
         {
-<<<<<<< HEAD
-            var rootCommand = Program.CreateRootCommand(c => Task.FromResult(0), _testReporter);
-            CliConfiguration configuration = new(rootCommand)
-            {
-                Output = new StringWriter()
-            };
-
-            await configuration.Parse(args).InvokeAsync();
-
-            Assert.Contains("Usage:", configuration.Output.ToString());
-=======
-            Assert.Null(CommandLineOptions.Parse(args, _testReporter, out var errorCode, _console));
+            StringWriter output = new();
+            Assert.Null(CommandLineOptions.Parse(args, _testReporter, out var errorCode, output: output));
             Assert.Equal(0, errorCode);
 
             Assert.Empty(_testReporter.Messages);
-            Assert.Contains("Usage:", _console.Out.ToString());
->>>>>>> 14ef05cb
+            Assert.Contains("Usage:", output.ToString());
         }
 
         [Theory]
@@ -63,26 +34,14 @@
         [InlineData(" P\t = V ", "P", " V ")]
         public void BuildProperties_Valid(string argValue, string name, string value)
         {
+            StringWriter error = new();
             var args = new[] { "--property", argValue };
-            var options = CommandLineOptions.Parse(args, _testReporter, out var errorCode, _console);
+            var options = CommandLineOptions.Parse(args, _testReporter, out var errorCode, error: error);
             Assert.Equal(new[] { (name, value) }, options.BuildProperties);
             Assert.Equal(0, errorCode);
-            Assert.Equal("", _console.Error.ToString());
-        }
-
-<<<<<<< HEAD
-            var rootCommand = Program.CreateRootCommand(c =>
-            {
-                options = c;
-                return Task.FromResult(0);
-            }, _testReporter);
-            CliConfiguration configuration = new(rootCommand)
-            {
-                Output = new StringWriter()
-            };
-
-            await configuration.Parse(args).InvokeAsync();
-=======
+            Assert.Equal("", error.ToString());
+        }
+
         [Theory]
         [InlineData("P2=")]
         [InlineData("=P3")]
@@ -90,18 +49,19 @@
         [InlineData("==")]
         public void BuildProperties_Invalid(string value)
         {
+            StringWriter error = new();
             var args = new[] { "--property", value };
-            CommandLineOptions.Parse(args, _testReporter, out var errorCode, _console);
+            CommandLineOptions.Parse(args, _testReporter, out var errorCode, error: error);
             Assert.Equal(1, errorCode);
-            Assert.Equal($"Invalid property format: '{value}'. Expected 'name=value'.", _console.Error.ToString().Trim());
+            Assert.Equal($"Invalid property format: '{value}'. Expected 'name=value'.", error.ToString().Trim());
         }
 
         [Fact]
         public void RunOptions_NoRun()
         {
+            StringWriter output = new();
             var args = new[] { "--verbose" };
-            var options = CommandLineOptions.Parse(args, _testReporter, out _, _console);
->>>>>>> 14ef05cb
+            var options = CommandLineOptions.Parse(args, _testReporter, out _, output: output);
 
             Assert.True(options.Verbose);
             Assert.False(options.NoLaunchProfile);
@@ -118,30 +78,15 @@
             Assert.False(watchNoProfile);
             Assert.Null(watchProfileName);
 
-<<<<<<< HEAD
-            Assert.Equal(expected, options.RemainingArguments);
-            Assert.Empty(configuration.Output.ToString());
-=======
-            Assert.Empty(_console.Out.ToString());
->>>>>>> 14ef05cb
+            Assert.Empty(output.ToString());
         }
 
         [Fact]
         public void RunOptions_Run()
         {
-<<<<<<< HEAD
-            var rootCommand = Program.CreateRootCommand(c => Task.FromResult(0), _testReporter);
-            CliConfiguration configuration = new(rootCommand)
-            {
-                Error = new StringWriter()
-            };
-
-            await configuration.Parse(new[] { "--quiet", "--verbose" }).InvokeAsync();
-
-            Assert.Contains(Resources.Error_QuietAndVerboseSpecified, configuration.Error.ToString());
-=======
+            StringWriter output = new();
             var args = new[] { "--verbose", "run" };
-            var options = CommandLineOptions.Parse(args, _testReporter, out _, _console);
+            var options = CommandLineOptions.Parse(args, _testReporter, out _, output: output);
 
             Assert.True(options.Verbose);
             Assert.False(options.NoLaunchProfile);
@@ -160,14 +105,15 @@
             Assert.False(watchNoProfile);
             Assert.Null(watchProfileName);
 
-            Assert.Empty(_console.Out.ToString());
+            Assert.Empty(output.ToString());
         }
 
         [Fact]
         public void RunOptions_LaunchProfile_Watch()
         {
+            StringWriter output = new();
             var args = new[] { "-lp", "P", "run" };
-            var options = CommandLineOptions.Parse(args, _testReporter, out _, _console);
+            var options = CommandLineOptions.Parse(args, _testReporter, out _, output: output);
 
             Assert.Equal("P", options.LaunchProfileName);
             Assert.Null(options.RunOptions.LaunchProfileName);
@@ -178,14 +124,15 @@
             Assert.Empty(options.GetLaunchProcessArguments(hotReload: true, _testReporter, out _, out watchProfileName));
             Assert.Equal("P", watchProfileName);
 
-            Assert.Empty(_console.Out.ToString());
+            Assert.Empty(output.ToString());
         }
 
         [Fact]
         public void RunOptions_LaunchProfile_Run()
         {
+            StringWriter output = new();
             var args = new[] { "run", "-lp", "P" };
-            var options = CommandLineOptions.Parse(args, _testReporter, out _, _console);
+            var options = CommandLineOptions.Parse(args, _testReporter, out _, output: output);
 
             Assert.Null(options.LaunchProfileName);
             Assert.Equal("P", options.RunOptions.LaunchProfileName);
@@ -196,14 +143,15 @@
             Assert.Empty(options.GetLaunchProcessArguments(hotReload: true, _testReporter, out _, out watchProfileName));
             Assert.Equal("P", watchProfileName);
 
-            Assert.Empty(_console.Out.ToString());
+            Assert.Empty(output.ToString());
         }
 
         [Fact]
         public void RunOptions_LaunchProfile_Both()
         {
+            StringWriter output = new();
             var args = new[] { "-lp", "P1", "run", "-lp", "P2" };
-            var options = CommandLineOptions.Parse(args, _testReporter, out _, _console);
+            var options = CommandLineOptions.Parse(args, _testReporter, out _, output: output);
 
             Assert.Equal("P1", options.LaunchProfileName);
             Assert.Equal("P2", options.RunOptions.LaunchProfileName);
@@ -215,14 +163,15 @@
             Assert.Equal("P1", watchProfileName);
 
             Assert.Equal(new[] { "warn ⌚ Using launch profile name 'P1', ignoring 'P2'." }, _testReporter.Messages);
-            Assert.Empty(_console.Out.ToString());
+            Assert.Empty(output.ToString());
         }
 
         [Fact]
         public void RunOptions_NoProfile_Watch()
         {
+            StringWriter output = new();
             var args = new[] { "--no-launch-profile", "run" };
-            var options = CommandLineOptions.Parse(args, _testReporter, out _, _console);
+            var options = CommandLineOptions.Parse(args, _testReporter, out _, output: output);
 
             Assert.True(options.NoLaunchProfile);
             Assert.False(options.RunOptions.NoLaunchProfile);
@@ -233,14 +182,15 @@
             Assert.Empty(options.GetLaunchProcessArguments(hotReload: true, _testReporter, out watchNoLaunchProfile, out _));
             Assert.True(watchNoLaunchProfile);
 
-            Assert.Empty(_console.Out.ToString());
+            Assert.Empty(output.ToString());
         }
 
         [Fact]
         public void RunOptions_NoProfile_Run()
         {
+            StringWriter output = new();
             var args = new[] { "run", "--no-launch-profile" };
-            var options = CommandLineOptions.Parse(args, _testReporter, out _, _console);
+            var options = CommandLineOptions.Parse(args, _testReporter, out _, output: output);
 
             Assert.False(options.NoLaunchProfile);
             Assert.True(options.RunOptions.NoLaunchProfile);
@@ -251,14 +201,15 @@
             Assert.Empty(options.GetLaunchProcessArguments(hotReload: true, _testReporter, out watchNoLaunchProfile, out _));
             Assert.True(watchNoLaunchProfile);
 
-            Assert.Empty(_console.Out.ToString());
+            Assert.Empty(output.ToString());
         }
 
         [Fact]
         public void RunOptions_NoProfile_Both()
         {
+            StringWriter output = new();
             var args = new[] { "--no-launch-profile", "run", "--no-launch-profile" };
-            var options = CommandLineOptions.Parse(args, _testReporter, out _, _console);
+            var options = CommandLineOptions.Parse(args, _testReporter, out _, output: output);
 
             Assert.True(options.NoLaunchProfile);
             Assert.True(options.RunOptions.NoLaunchProfile);
@@ -269,34 +220,32 @@
             Assert.Empty(options.GetLaunchProcessArguments(hotReload: true, _testReporter, out watchNoLaunchProfile, out _));
             Assert.True(watchNoLaunchProfile);
 
-            Assert.Empty(_console.Out.ToString());
->>>>>>> 14ef05cb
+            Assert.Empty(output.ToString());
         }
 
         [Fact]
         public void RemainingOptions()
         {
+            StringWriter output = new();
             var args = new[] { "-watchArg", "--verbose", "run", "-runArg" };
-            var options = CommandLineOptions.Parse(args, _testReporter, out _, _console);
+            var options = CommandLineOptions.Parse(args, _testReporter, out _, output: output);
             //dotnet watch -- --verbose run
             Assert.True(options.Verbose);
             Assert.Equal(new[] { "-watchArg" }, options.RemainingArguments);
             Assert.Equal(new[] { "-runArg" }, options.RunOptions.RemainingArguments);
 
-<<<<<<< HEAD
-            await rootCommand.Parse(new[] { "-p", "MyProject.csproj" }).InvokeAsync();
-=======
             Assert.Equal(new[] { "run", "-watchArg", "-runArg" }, options.GetLaunchProcessArguments(hotReload: false, _testReporter, out _, out _));
             Assert.Equal(new[] { "-watchArg", "-runArg" }, options.GetLaunchProcessArguments(hotReload: true, _testReporter, out _, out _));
 
-            Assert.Empty(_console.Out.ToString());
+            Assert.Empty(output.ToString());
         }
 
         [Fact]
         public void RemainingOptionsDashDash()
         {
+            StringWriter output = new();
             var args = new[] { "-watchArg", "--", "--verbose", "run", "-runArg" };
-            var options = CommandLineOptions.Parse(args, _testReporter, out _, _console);
+            var options = CommandLineOptions.Parse(args, _testReporter, out _, output: output);
 
             Assert.False(options.Verbose);
             Assert.Equal(new[] { "-watchArg", "--verbose", "run", "-runArg" }, options.RemainingArguments);
@@ -305,14 +254,15 @@
             Assert.Equal(new[] { "run", "-watchArg", "--verbose", "run", "-runArg" }, options.GetLaunchProcessArguments(hotReload: false, _testReporter, out _, out _));
             Assert.Equal(new[] { "-watchArg", "--verbose", "run", "-runArg" }, options.GetLaunchProcessArguments(hotReload: true, _testReporter, out _, out _));
 
-            Assert.Empty(_console.Out.ToString());
+            Assert.Empty(output.ToString());
         }
 
         [Fact]
         public void RemainingOptionsDashDashRun()
         {
+            StringWriter output = new();
             var args = new[] { "--", "run" };
-            var options = CommandLineOptions.Parse(args, _testReporter, out _, _console);
+            var options = CommandLineOptions.Parse(args, _testReporter, out _, output: output);
 
             Assert.False(options.Verbose);
             Assert.Equal(new[] { "run" }, options.RemainingArguments);
@@ -321,17 +271,18 @@
             Assert.Equal(new[] { "run", "run" }, options.GetLaunchProcessArguments(hotReload: false, _testReporter, out _, out _));
             Assert.Equal(new[] { "run" }, options.GetLaunchProcessArguments(hotReload: true, _testReporter, out _, out _));
 
-            Assert.Empty(_console.Out.ToString());
+            Assert.Empty(output.ToString());
         }
 
         [Theory]
         [CombinatorialData]
         public void OptionsSpecifiedBeforeOrAfterRun(bool afterRun)
         {
+            StringWriter output = new();
             var args = new[] { "--project", "P", "--framework", "F", "--property", "P1=V1", "--property", "P2=V2" };
             args = afterRun ? args.Prepend("run").ToArray() : args.Append("run").ToArray();
 
-            var options = CommandLineOptions.Parse(args, _testReporter, out _, _console);
+            var options = CommandLineOptions.Parse(args, _testReporter, out _, output: output);
 
             Assert.Equal("P", options.Project);
             Assert.Equal("F", options.TargetFramework);
@@ -340,7 +291,7 @@
             Assert.Equal(new[] { "run", "--framework", "F", "--property", "P1=V1", "--property", "P2=V2" }, options.GetLaunchProcessArguments(hotReload: false, _testReporter, out _, out _));
             Assert.Empty(options.GetLaunchProcessArguments(hotReload: true, _testReporter, out _, out _));
 
-            Assert.Empty(_console.Out.ToString());
+            Assert.Empty(output.ToString());
         }
 
         public enum ArgPosition
@@ -362,6 +313,7 @@
                 "--non-interactive")]
             string arg)
         {
+            StringWriter output = new();
             var args = new[] { arg };
 
             args = position switch
@@ -372,7 +324,7 @@
                 _ => args,
             };
 
-            var options = CommandLineOptions.Parse(args, _testReporter, out _, _console);
+            var options = CommandLineOptions.Parse(args, _testReporter, out _, output: output);
 
             Assert.True(arg switch
             {
@@ -384,16 +336,17 @@
                 _ => false
             });
 
-            Assert.Empty(_console.Out.ToString());
+            Assert.Empty(output.ToString());
         }
 
         [Theory]
         [InlineData("--property", "P1=V1", "P2=V2")]
         public void OptionDuplicates_Allowed_Strings(string argName, string argValue1, string argValue2)
         {
+            StringWriter output = new();
             var args = new[] { argName, argValue1, "run", argName, argValue2 };
 
-            var options = CommandLineOptions.Parse(args, _testReporter, out var errorCode, _console);
+            var options = CommandLineOptions.Parse(args, _testReporter, out var errorCode, output: output);
 
             Assert.Equal(new[] { argValue1, argValue2 }, argName switch
             {
@@ -402,7 +355,7 @@
             });
 
             Assert.Equal(0, errorCode);
-            Assert.Equal("", _console.Out.ToString());
+            Assert.Equal("", output.ToString());
         }
 
         [Theory]
@@ -410,13 +363,14 @@
         [InlineData(new object[] { new[] { "--framework", "abc" } })]
         public void OptionDuplicates_NotAllowed(string[] args)
         {
+            StringWriter output = new();
             args = args.Concat(new[] { "run" }).Concat(args).ToArray();
 
-            var options = CommandLineOptions.Parse(args, _testReporter, out var errorCode, _console);
+            var options = CommandLineOptions.Parse(args, _testReporter, out var errorCode, output: output);
             Assert.Null(options);
             Assert.Equal(1, errorCode);
 
-            Assert.Equal("", _console.Out.ToString());
+            Assert.Equal("", output.ToString());
         }
 
         [Theory]
@@ -430,34 +384,31 @@
         [InlineData(new[] { "-watcharg", "run", "--", "--", "runarg" }, new[] { "-watcharg" }, new[] { "--", "runarg" })]
         public void ParsesRemainingArgs(string[] args, string[] expectedWatch, string[] expectedRun)
         {
-            var options = CommandLineOptions.Parse(args, _testReporter, out _, _console);
->>>>>>> 14ef05cb
+            StringWriter output = new();
+            var options = CommandLineOptions.Parse(args, _testReporter, out _, output: output);
 
             Assert.NotNull(options);
 
             Assert.Equal(expectedWatch, options.RemainingArguments);
             Assert.Equal(expectedRun, options.RunOptions?.RemainingArguments ?? Array.Empty<string>());
-            Assert.Empty(_console.Out.ToString());
+            Assert.Empty(output.ToString());
         }
 
         [Fact]
         public void CannotHaveQuietAndVerbose()
         {
+            StringWriter error = new();
             var args = new[] { "--quiet", "--verbose" };
-            _ = CommandLineOptions.Parse(args, _testReporter, out _, _console);
-
-            Assert.Contains(Resources.Error_QuietAndVerboseSpecified, _console.Error.ToString());
-        }
-
-<<<<<<< HEAD
-            await rootCommand.Parse(new[] { "--project", "MyProject.csproj" }).InvokeAsync();
-=======
+            _ = CommandLineOptions.Parse(args, _testReporter, out _, error: error);
+
+            Assert.Contains(Resources.Error_QuietAndVerboseSpecified, error.ToString());
+        }
+
         [Fact]
         public void ShortFormForProjectArgumentPrintsWarning()
         {
             var args = new[] { "-p", "MyProject.csproj" };
-            var options = CommandLineOptions.Parse(args, _testReporter, out _, _console);
->>>>>>> 14ef05cb
+            var options = CommandLineOptions.Parse(args, _testReporter, out _);
 
             Assert.Equal(new[] { $"warn ⌚ {Resources.Warning_ProjectAbbreviationDeprecated}" }, _testReporter.Messages);
             Assert.NotNull(options);
@@ -467,16 +418,8 @@
         [Fact]
         public void LongFormForProjectArgumentWorks()
         {
-<<<<<<< HEAD
-            var reporter = new Mock<Extensions.Tools.Internal.IReporter>();
-            CommandLineOptions options = null;
-            var rootCommand = Program.CreateRootCommand(c => { options = c; return Task.FromResult(0); }, reporter.Object);
-
-            await rootCommand.Parse(new[] { "--launch-profile", "CustomLaunchProfile" }).InvokeAsync();
-=======
             var args = new[] { "--project", "MyProject.csproj" };
-            var options = CommandLineOptions.Parse(args, _testReporter, out _, _console);
->>>>>>> 14ef05cb
+            var options = CommandLineOptions.Parse(args, _testReporter, out _);
 
             Assert.Empty(_testReporter.Messages);
             Assert.NotNull(options);
@@ -487,11 +430,8 @@
         public void LongFormForLaunchProfileArgumentWorks()
         {
             var args = new[] { "--launch-profile", "CustomLaunchProfile" };
-            var options = CommandLineOptions.Parse(args, _testReporter, out _, _console);
-
-<<<<<<< HEAD
-            await rootCommand.Parse(new[] { "-lp", "CustomLaunchProfile" }).InvokeAsync();
-=======
+            var options = CommandLineOptions.Parse(args, _testReporter, out _);
+
             Assert.Empty(_testReporter.Messages);
             Assert.NotNull(options);
             Assert.Equal("CustomLaunchProfile", options.LaunchProfileName);
@@ -501,8 +441,7 @@
         public void ShortFormForLaunchProfileArgumentWorks()
         {
             var args = new[] { "-lp", "CustomLaunchProfile" };
-            var options = CommandLineOptions.Parse(args, _testReporter, out _, _console);
->>>>>>> 14ef05cb
+            var options = CommandLineOptions.Parse(args, _testReporter, out _);
 
             Assert.Empty(_testReporter.Messages);
             Assert.NotNull(options);
