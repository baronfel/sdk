﻿using System.Collections.Generic;
using System.IO;
using FluentAssertions;
using Microsoft.DotNet.Cli.Utils;
using Microsoft.DotNet.PlatformAbstractions;
using Microsoft.NET.TestFramework;
using Microsoft.NET.TestFramework.Assertions;
using Microsoft.NET.TestFramework.Commands;
using Microsoft.NET.TestFramework.ProjectConstruction;
using Xunit;
using Xunit.Abstractions;

namespace Microsoft.NET.Publish.Tests
{
    public class PublishItemsOutputGroupTests : SdkTest
    {
        public PublishItemsOutputGroupTests(ITestOutputHelper log) : base(log)
        {
        }

        private readonly static List<string> FrameworkAssemblies = new List<string>()
        {
            "api-ms-win-core-console-l1-1-0.dll",
            "System.Runtime.dll",
            "WindowsBase.dll",
        };

        [Fact]
        public void GroupPopulatedWithRid()
        {
            var testProject = this.SetupProject();
            var testAsset = _testAssetsManager.CreateTestProject(testProject);

            var restoreCommand = new RestoreCommand(Log, testAsset.Path, testProject.Name);
            restoreCommand
                .Execute()
                .Should()
                .Pass();

            var buildCommand = new BuildCommand(Log, testAsset.Path, testProject.Name);
            buildCommand
                .Execute("/p:RuntimeIdentifier=win-x86;DesignTimeBuild=true", "/t:PublishItemsOutputGroup")
                .Should()
                .Pass();

            var testOutputDir = new DirectoryInfo(Path.Combine(testAsset.Path, testProject.Name, "TestOutput"));
            Log.WriteLine("Contents of PublishItemsOutputGroup dumped to '{0}'.", testOutputDir.FullName);

            // Check for the existence of a few specific files that should be in the directory where the 
            // contents of PublishItemsOutputGroup were dumped to make sure it's getting populated.
            testOutputDir.Should().HaveFile($"{testProject.Name}.exe");
            testOutputDir.Should().HaveFile($"{testProject.Name}.deps.json");
            testOutputDir.Should().HaveFiles(FrameworkAssemblies);

            var testKeyOutputDir = new DirectoryInfo(Path.Combine(testAsset.Path, testProject.Name, "TestOutput_Key"));
            Log.WriteLine("PublishItemsOutputGroup key items dumped to '{0}'.", testKeyOutputDir.FullName);

            // Verify the only key item is the exe
            testKeyOutputDir.Should().OnlyHaveFiles(new List<string>() { $"{testProject.Name}.exe" });
        }

        [Fact]
        public void GroupNotPopulatedWithoutRid()
        {
            var testProject = this.SetupProject();
            var testAsset = _testAssetsManager.CreateTestProject(testProject);

            var restoreCommand = new RestoreCommand(Log, testAsset.Path, testProject.Name);
            restoreCommand
                .Execute()
                .Should()
                .Pass();

            var buildCommand = new BuildCommand(Log, testAsset.Path, testProject.Name);
            buildCommand
                .Execute("/p:DesignTimeBuild=true", "/t:PublishItemsOutputGroup")
                .Should()
                .Pass();

            var testOutputDir = new DirectoryInfo(Path.Combine(testAsset.Path, testProject.Name, "TestOutput"));
            Log.WriteLine("Contents of PublishItemsOutputGroup dumped to '{0}'.", testOutputDir.FullName);

<<<<<<< HEAD
=======
            // Since no RID was specified the output group should only contain framework dependent output
>>>>>>> c8630b46
            if (RuntimeEnvironment.OperatingSystemPlatform != Platform.Darwin)
            {
                testOutputDir.Should().HaveFile($"{testProject.Name}{Constants.ExeSuffix}");
            }

            testOutputDir.Should().HaveFile($"{testProject.Name}.deps.json");

            // Since no RID was specified the output group should not contain framework assemblies
            testOutputDir.Should().NotHaveFiles(FrameworkAssemblies);

            var testKeyOutputDir = new DirectoryInfo(Path.Combine(testAsset.Path, testProject.Name, "TestOutput_Key"));
            Log.WriteLine("PublishItemsOutputGroup key items dumped to '{0}'.", testKeyOutputDir.FullName);

            if (RuntimeEnvironment.OperatingSystemPlatform != Platform.Darwin)
            {
                // Verify the only key item is the exe
                testKeyOutputDir.Should()
                    .OnlyHaveFiles(new List<string>() {$"{testProject.Name}{Constants.ExeSuffix}"});
            }
<<<<<<< HEAD
        }

        [CoreMSBuildAndWindowsOnlyFact]
        public void GroupPopulatedCorrectlyWithSingleFile()
        {
            var testProject = this.SetupProject();
            var testAsset = _testAssetsManager.CreateTestProject(testProject);

            var restoreCommand = new RestoreCommand(Log, testAsset.Path, testProject.Name);
            restoreCommand
                .Execute()
                .Should()
                .Pass();

            var buildCommand = new BuildCommand(Log, testAsset.Path, testProject.Name);
            buildCommand
                .Execute("/p:RuntimeIdentifier=win-x86;DesignTimeBuild=true;PublishSingleFile=true", "/t:PublishItemsOutputGroup")
                .Should()
                .Pass();

            var testOutputDir = new DirectoryInfo(Path.Combine(testAsset.Path, testProject.Name, "TestOutput"));
            Log.WriteLine("Contents of PublishItemsOutputGroup dumped to '{0}'.", testOutputDir.FullName);

            if (RuntimeEnvironment.OperatingSystemPlatform != Platform.Darwin)
            {
                testOutputDir.Should().HaveFile($"{testProject.Name}{Constants.ExeSuffix}");
            }

            // In the single file case there shouldn't be a deps.json file 
            testOutputDir.Should().NotHaveFile($"{testProject.Name}.deps.json");

            // The framework assemblies should also get bundled with the main exe
            testOutputDir.Should().NotHaveFiles(FrameworkAssemblies);

            var testKeyOutputDir = new DirectoryInfo(Path.Combine(testAsset.Path, testProject.Name, "TestOutput_Key"));
            Log.WriteLine("PublishItemsOutputGroup key items dumped to '{0}'.", testKeyOutputDir.FullName);

            if (RuntimeEnvironment.OperatingSystemPlatform != Platform.Darwin)
            {
                // Verify the only key item is the exe
                testKeyOutputDir.Should()
                    .OnlyHaveFiles(new List<string>() { $"{testProject.Name}{Constants.ExeSuffix}" });
            }
=======
>>>>>>> c8630b46
        }

        private TestProject SetupProject()
        {
            var testProject = new TestProject()
            {
                Name = "TestPublishOutputGroup",
                TargetFrameworks = "netcoreapp3.0",
                IsSdkProject = true,
                IsExe = true
            };

            testProject.AdditionalProperties["RuntimeIdentifiers"] = "win-x86";

            //  Use a test-specific packages folder
            testProject.AdditionalProperties["RestorePackagesPath"] = @"$(MSBuildProjectDirectory)\..\pkg";

            // Add a target that will dump the contents of the PublishItemsOutputGroup to
            // a test directory after building.
            testProject.CopyFilesTargets.Add(new CopyFilesTarget(
                "CopyPublishItemsOutputGroup",
                "PublishItemsOutputGroup",
                "@(PublishItemsOutputGroupOutputs)",
                null,
                "$(MSBuildProjectDirectory)\\TestOutput"));

            // Add another target that will dump the members of PublishItemsOutputGroup that
            // have property IsKeyOutput set to true to a different test directory.
            testProject.CopyFilesTargets.Add(new CopyFilesTarget(
                "CopyPublishKeyItemsOutputGroup",
                "PublishItemsOutputGroup",
                "@(PublishItemsOutputGroupOutputs)",
                @"'%(PublishItemsOutputGroupOutputs.IsKeyOutput)' == 'True'",
                "$(MSBuildProjectDirectory)\\TestOutput_Key"));

            return testProject;
        }
    }
}<|MERGE_RESOLUTION|>--- conflicted
+++ resolved
@@ -80,18 +80,13 @@
             var testOutputDir = new DirectoryInfo(Path.Combine(testAsset.Path, testProject.Name, "TestOutput"));
             Log.WriteLine("Contents of PublishItemsOutputGroup dumped to '{0}'.", testOutputDir.FullName);
 
-<<<<<<< HEAD
-=======
             // Since no RID was specified the output group should only contain framework dependent output
->>>>>>> c8630b46
             if (RuntimeEnvironment.OperatingSystemPlatform != Platform.Darwin)
             {
                 testOutputDir.Should().HaveFile($"{testProject.Name}{Constants.ExeSuffix}");
             }
 
             testOutputDir.Should().HaveFile($"{testProject.Name}.deps.json");
-
-            // Since no RID was specified the output group should not contain framework assemblies
             testOutputDir.Should().NotHaveFiles(FrameworkAssemblies);
 
             var testKeyOutputDir = new DirectoryInfo(Path.Combine(testAsset.Path, testProject.Name, "TestOutput_Key"));
@@ -103,52 +98,6 @@
                 testKeyOutputDir.Should()
                     .OnlyHaveFiles(new List<string>() {$"{testProject.Name}{Constants.ExeSuffix}"});
             }
-<<<<<<< HEAD
-        }
-
-        [CoreMSBuildAndWindowsOnlyFact]
-        public void GroupPopulatedCorrectlyWithSingleFile()
-        {
-            var testProject = this.SetupProject();
-            var testAsset = _testAssetsManager.CreateTestProject(testProject);
-
-            var restoreCommand = new RestoreCommand(Log, testAsset.Path, testProject.Name);
-            restoreCommand
-                .Execute()
-                .Should()
-                .Pass();
-
-            var buildCommand = new BuildCommand(Log, testAsset.Path, testProject.Name);
-            buildCommand
-                .Execute("/p:RuntimeIdentifier=win-x86;DesignTimeBuild=true;PublishSingleFile=true", "/t:PublishItemsOutputGroup")
-                .Should()
-                .Pass();
-
-            var testOutputDir = new DirectoryInfo(Path.Combine(testAsset.Path, testProject.Name, "TestOutput"));
-            Log.WriteLine("Contents of PublishItemsOutputGroup dumped to '{0}'.", testOutputDir.FullName);
-
-            if (RuntimeEnvironment.OperatingSystemPlatform != Platform.Darwin)
-            {
-                testOutputDir.Should().HaveFile($"{testProject.Name}{Constants.ExeSuffix}");
-            }
-
-            // In the single file case there shouldn't be a deps.json file 
-            testOutputDir.Should().NotHaveFile($"{testProject.Name}.deps.json");
-
-            // The framework assemblies should also get bundled with the main exe
-            testOutputDir.Should().NotHaveFiles(FrameworkAssemblies);
-
-            var testKeyOutputDir = new DirectoryInfo(Path.Combine(testAsset.Path, testProject.Name, "TestOutput_Key"));
-            Log.WriteLine("PublishItemsOutputGroup key items dumped to '{0}'.", testKeyOutputDir.FullName);
-
-            if (RuntimeEnvironment.OperatingSystemPlatform != Platform.Darwin)
-            {
-                // Verify the only key item is the exe
-                testKeyOutputDir.Should()
-                    .OnlyHaveFiles(new List<string>() { $"{testProject.Name}{Constants.ExeSuffix}" });
-            }
-=======
->>>>>>> c8630b46
         }
 
         private TestProject SetupProject()
