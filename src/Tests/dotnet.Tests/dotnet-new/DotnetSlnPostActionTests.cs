// Licensed to the .NET Foundation under one or more agreements.
// The .NET Foundation licenses this file to you under the MIT license.

#nullable enable

using System.Collections.Generic;
using System.IO;
using System.Linq;
using Microsoft.DotNet.Tools.New.PostActionProcessors;
using Microsoft.TemplateEngine.Abstractions;
using Microsoft.TemplateEngine.Mocks;
using Microsoft.TemplateEngine.TestHelper;
using Xunit;

namespace Microsoft.DotNet.Cli.New.Tests
{
    public class DotnetSlnPostActionTests : IClassFixture<EnvironmentSettingsHelper>
    {
        private readonly IEngineEnvironmentSettings _engineEnvironmentSettings;

        public DotnetSlnPostActionTests(EnvironmentSettingsHelper environmentSettingsHelper)
        {
            _engineEnvironmentSettings = environmentSettingsHelper.CreateEnvironment(hostIdentifier: GetType().Name, virtualize: true);
        }

        [Fact(DisplayName = nameof(AddProjectToSolutionPostActionFindSolutionFileAtOutputPath))]
        public void AddProjectToSolutionPostActionFindSolutionFileAtOutputPath()
        {
            string targetBasePath = FileSystemHelpers.GetNewVirtualizedPath(_engineEnvironmentSettings);
            string solutionFileFullPath = Path.Combine(targetBasePath, "MySln.sln");
            _engineEnvironmentSettings.Host.FileSystem.WriteAllText(solutionFileFullPath, string.Empty);

            IReadOnlyList<string> solutionFiles = DotnetSlnPostActionProcessor.FindSolutionFilesAtOrAbovePath(_engineEnvironmentSettings.Host.FileSystem, targetBasePath);
            Assert.Equal(1, solutionFiles.Count);
            Assert.Equal(solutionFileFullPath, solutionFiles[0]);
        }

        [Fact(DisplayName = nameof(AddProjectToSolutionPostActionFindsOneProjectToAdd))]
        public void AddProjectToSolutionPostActionFindsOneProjectToAdd()
        {
            string outputBasePath = FileSystemHelpers.GetNewVirtualizedPath(_engineEnvironmentSettings);
            IPostAction postAction = new MockPostAction()
            {
                ActionId = DotnetSlnPostActionProcessor.ActionProcessorId,
                Args = new Dictionary<string, string>()
                {
                    { "primaryOutputIndexes", "0" }
                }
            };

            ICreationResult creationResult = new MockCreationResult(primaryOutputs: new[] { new MockCreationPath(Path.GetFullPath("outputProj1.csproj")) });

            Assert.True(DotnetSlnPostActionProcessor.TryGetProjectFilesToAdd( postAction, creationResult, outputBasePath, out IReadOnlyList<string>? foundProjectFiles));
            Assert.Equal(1, foundProjectFiles?.Count);
            Assert.Equal(creationResult.PrimaryOutputs[0].Path, foundProjectFiles?[0]);
        }

        [Fact(DisplayName = nameof(AddProjectToSolutionPostActionFindsMultipleProjectsToAdd))]
        public void AddProjectToSolutionPostActionFindsMultipleProjectsToAdd()
        {
            string outputBasePath = FileSystemHelpers.GetNewVirtualizedPath(_engineEnvironmentSettings);
            IPostAction postAction = new MockPostAction()
            {
                ActionId = DotnetSlnPostActionProcessor.ActionProcessorId,
                Args = new Dictionary<string, string>()
                {
                    { "primaryOutputIndexes", "0; 2" }
                }
            };

            ICreationResult creationResult = new MockCreationResult(
                primaryOutputs: new[]
                {
                    new MockCreationPath(Path.GetFullPath("outputProj1.csproj")),
                    new MockCreationPath(Path.GetFullPath("dontFindMe.csproj")),
                    new MockCreationPath(Path.GetFullPath("outputProj2.csproj"))
                });

            Assert.True(DotnetSlnPostActionProcessor.TryGetProjectFilesToAdd( postAction, creationResult, outputBasePath, out IReadOnlyList<string>? foundProjectFiles));
<<<<<<< HEAD
            Assert.Equal(2, foundProjectFiles?.Count);
            Assert.Contains(creationResult.PrimaryOutputs[0].Path, foundProjectFiles?.ToList()!);
            Assert.Contains(creationResult.PrimaryOutputs[2].Path, foundProjectFiles?.ToList()!);

            Assert.DoesNotContain(creationResult.PrimaryOutputs[1].Path, foundProjectFiles?.ToList()!);
=======
            Assert.NotNull(foundProjectFiles);
            Assert.Equal(2, foundProjectFiles.Count);
            Assert.Contains(creationResult.PrimaryOutputs[0].Path, foundProjectFiles.ToList());
            Assert.Contains(creationResult.PrimaryOutputs[2].Path, foundProjectFiles.ToList());

            Assert.DoesNotContain(creationResult.PrimaryOutputs[1].Path, foundProjectFiles.ToList());
>>>>>>> 67b1bcf3
        }

        [Fact(DisplayName = nameof(AddProjectToSolutionPostActionDoesntFindProjectOutOfRange))]
        public void AddProjectToSolutionPostActionDoesntFindProjectOutOfRange()
        {
            IPostAction postAction = new MockPostAction()
            {
                ActionId = DotnetSlnPostActionProcessor.ActionProcessorId,
                Args = new Dictionary<string, string>()
                {
                    { "primaryOutputIndexes", "1" }
                }
            };

            ICreationResult creationResult = new MockCreationResult(primaryOutputs: new[] { new MockCreationPath("outputProj1.csproj") });

            Assert.False(DotnetSlnPostActionProcessor.TryGetProjectFilesToAdd( postAction, creationResult, string.Empty, out IReadOnlyList<string>? foundProjectFiles));
            Assert.Null(foundProjectFiles);
        }

        [Fact(DisplayName = nameof(AddProjectToSolutionPostActionFindsMultipleProjectsToAddWithOutputBasePath))]
        public void AddProjectToSolutionPostActionFindsMultipleProjectsToAddWithOutputBasePath()
        {
            string outputBasePath = FileSystemHelpers.GetNewVirtualizedPath(_engineEnvironmentSettings);

            IPostAction postAction = new MockPostAction()
            {
                ActionId = DotnetSlnPostActionProcessor.ActionProcessorId,
                Args = new Dictionary<string, string>()
                {
                    { "primaryOutputIndexes", "0; 2" }
                }
            };

            ICreationResult creationResult = new MockCreationResult(
                primaryOutputs: new[]
                {
                    new MockCreationPath("outputProj1.csproj"),
                    new MockCreationPath("dontFindMe.csproj"),
                    new MockCreationPath("outputProj2.csproj")
                });
            string outputFileFullPath0 = Path.Combine(outputBasePath, creationResult.PrimaryOutputs[0].Path);
            string dontFindMeFullPath1 = Path.Combine(outputBasePath, creationResult.PrimaryOutputs[1].Path);
            string outputFileFullPath2 = Path.Combine(outputBasePath, creationResult.PrimaryOutputs[2].Path);

            Assert.True(DotnetSlnPostActionProcessor.TryGetProjectFilesToAdd( postAction, creationResult, outputBasePath, out IReadOnlyList<string>? foundProjectFiles));
<<<<<<< HEAD
            Assert.Equal(2, foundProjectFiles?.Count);
            Assert.Contains(outputFileFullPath0, foundProjectFiles?.ToList()!);
            Assert.Contains(outputFileFullPath2, foundProjectFiles?.ToList()!);

            Assert.DoesNotContain(dontFindMeFullPath1, foundProjectFiles?.ToList()!);
=======
            Assert.NotNull(foundProjectFiles);
            Assert.Equal(2, foundProjectFiles.Count);
            Assert.Contains(outputFileFullPath0, foundProjectFiles.ToList());
            Assert.Contains(outputFileFullPath2, foundProjectFiles.ToList());

            Assert.DoesNotContain(dontFindMeFullPath1, foundProjectFiles.ToList());
>>>>>>> 67b1bcf3
        }

        [Fact(DisplayName = nameof(AddProjectToSolutionPostActionWithoutPrimaryOutputIndexesWithOutputBasePath))]
        public void AddProjectToSolutionPostActionWithoutPrimaryOutputIndexesWithOutputBasePath()
        {
            string outputBasePath = FileSystemHelpers.GetNewVirtualizedPath(_engineEnvironmentSettings);

            IPostAction postAction = new MockPostAction()
            {
                ActionId = DotnetSlnPostActionProcessor.ActionProcessorId,
                Args = new Dictionary<string, string>()
            };

            ICreationResult creationResult = new MockCreationResult(
                primaryOutputs: new []
                {
                    new MockCreationPath("outputProj1.csproj"),
                    new MockCreationPath("outputProj2.csproj"),
                });
            string outputFileFullPath0 = Path.Combine(outputBasePath, creationResult.PrimaryOutputs[0].Path);
            string outputFileFullPath1 = Path.Combine(outputBasePath, creationResult.PrimaryOutputs[1].Path);

            Assert.True(DotnetSlnPostActionProcessor.TryGetProjectFilesToAdd( postAction, creationResult, outputBasePath, out IReadOnlyList<string>? foundProjectFiles));
<<<<<<< HEAD
            Assert.Equal(2, foundProjectFiles?.Count);
            Assert.Contains(outputFileFullPath0, foundProjectFiles?.ToList()!);
            Assert.Contains(outputFileFullPath1, foundProjectFiles?.ToList()!);
=======
            Assert.NotNull(foundProjectFiles);
            Assert.Equal(2, foundProjectFiles.Count);
            Assert.Contains(outputFileFullPath0, foundProjectFiles.ToList());
            Assert.Contains(outputFileFullPath1, foundProjectFiles.ToList());
>>>>>>> 67b1bcf3
        }

        [Fact(DisplayName = nameof(AddProjectToSolutionCanTargetASingleProjectWithAJsonArray))]
        public void AddProjectToSolutionCanTargetASingleProjectWithAJsonArray()
        {
            var callback = new MockAddProjectToSolutionCallback();
            var actionProcessor = new DotnetSlnPostActionProcessor(callback.AddProjectToSolution);

            string targetBasePath = _engineEnvironmentSettings.GetNewVirtualizedPath();
            string slnFileFullPath = Path.Combine(targetBasePath, "MyApp.sln");
            string projFileFullPath = Path.Combine(targetBasePath, "MyApp.csproj");

            _engineEnvironmentSettings.Host.FileSystem.WriteAllText(slnFileFullPath, "");

            var args = new Dictionary<string, string>() { { "projectFiles", "[\"MyApp.csproj\"]" } };
            var postAction = new MockPostAction { ActionId = DotnetSlnPostActionProcessor.ActionProcessorId, Args = args };

            MockCreationEffects creationEffects = new MockCreationEffects()
                .WithFileChange(new MockFileChange("./MyApp.csproj", "./MyApp.csproj", ChangeKind.Create));

            actionProcessor.Process(
                _engineEnvironmentSettings,
                postAction,
                creationEffects,
                new MockCreationResult(),
                targetBasePath);

            Assert.Equal(new [] { projFileFullPath }, callback.Projects);
            Assert.Equal(slnFileFullPath, callback.Solution);
        }

        [Fact(DisplayName = nameof(AddProjectToSolutionCanTargetASingleProjectWithTheProjectName))]
        public void AddProjectToSolutionCanTargetASingleProjectWithTheProjectName()
        {
            var callback = new MockAddProjectToSolutionCallback();
            var actionProcessor = new DotnetSlnPostActionProcessor(callback.AddProjectToSolution);

            string targetBasePath = _engineEnvironmentSettings.GetNewVirtualizedPath();
            string slnFileFullPath = Path.Combine(targetBasePath, "MyApp.sln");
            string projFileFullPath = Path.Combine(targetBasePath, "MyApp.csproj");

            _engineEnvironmentSettings.Host.FileSystem.WriteAllText(slnFileFullPath, "");

            var args = new Dictionary<string, string>() { { "projectFiles", "MyApp.csproj" } };
            var postAction = new MockPostAction { ActionId = DotnetSlnPostActionProcessor.ActionProcessorId, Args = args };

            MockCreationEffects creationEffects = new MockCreationEffects()
                .WithFileChange(new MockFileChange("./MyApp.csproj", "./MyApp.csproj", ChangeKind.Create));

            actionProcessor.Process(
                _engineEnvironmentSettings,
                postAction,
                creationEffects,
                new MockCreationResult(),
                targetBasePath);

            Assert.Equal(new[] { projFileFullPath }, callback.Projects);
            Assert.Equal(slnFileFullPath, callback.Solution);
        }

        private class MockAddProjectToSolutionCallback
        {
            public string? Solution { get; private set; }

            public IReadOnlyList<string?>? Projects { get; private set; }

            public bool AddProjectToSolution(string solution, IReadOnlyList<string?> projects, string? targetFolder)
            {
                Solution = solution;
                Projects = projects;

                return true;
            }
        }
    }
}<|MERGE_RESOLUTION|>--- conflicted
+++ resolved
@@ -77,20 +77,12 @@
                 });
 
             Assert.True(DotnetSlnPostActionProcessor.TryGetProjectFilesToAdd( postAction, creationResult, outputBasePath, out IReadOnlyList<string>? foundProjectFiles));
-<<<<<<< HEAD
-            Assert.Equal(2, foundProjectFiles?.Count);
-            Assert.Contains(creationResult.PrimaryOutputs[0].Path, foundProjectFiles?.ToList()!);
-            Assert.Contains(creationResult.PrimaryOutputs[2].Path, foundProjectFiles?.ToList()!);
-
-            Assert.DoesNotContain(creationResult.PrimaryOutputs[1].Path, foundProjectFiles?.ToList()!);
-=======
             Assert.NotNull(foundProjectFiles);
             Assert.Equal(2, foundProjectFiles.Count);
             Assert.Contains(creationResult.PrimaryOutputs[0].Path, foundProjectFiles.ToList());
             Assert.Contains(creationResult.PrimaryOutputs[2].Path, foundProjectFiles.ToList());
 
             Assert.DoesNotContain(creationResult.PrimaryOutputs[1].Path, foundProjectFiles.ToList());
->>>>>>> 67b1bcf3
         }
 
         [Fact(DisplayName = nameof(AddProjectToSolutionPostActionDoesntFindProjectOutOfRange))]
@@ -137,20 +129,12 @@
             string outputFileFullPath2 = Path.Combine(outputBasePath, creationResult.PrimaryOutputs[2].Path);
 
             Assert.True(DotnetSlnPostActionProcessor.TryGetProjectFilesToAdd( postAction, creationResult, outputBasePath, out IReadOnlyList<string>? foundProjectFiles));
-<<<<<<< HEAD
-            Assert.Equal(2, foundProjectFiles?.Count);
-            Assert.Contains(outputFileFullPath0, foundProjectFiles?.ToList()!);
-            Assert.Contains(outputFileFullPath2, foundProjectFiles?.ToList()!);
-
-            Assert.DoesNotContain(dontFindMeFullPath1, foundProjectFiles?.ToList()!);
-=======
             Assert.NotNull(foundProjectFiles);
             Assert.Equal(2, foundProjectFiles.Count);
             Assert.Contains(outputFileFullPath0, foundProjectFiles.ToList());
             Assert.Contains(outputFileFullPath2, foundProjectFiles.ToList());
 
             Assert.DoesNotContain(dontFindMeFullPath1, foundProjectFiles.ToList());
->>>>>>> 67b1bcf3
         }
 
         [Fact(DisplayName = nameof(AddProjectToSolutionPostActionWithoutPrimaryOutputIndexesWithOutputBasePath))]
@@ -174,16 +158,10 @@
             string outputFileFullPath1 = Path.Combine(outputBasePath, creationResult.PrimaryOutputs[1].Path);
 
             Assert.True(DotnetSlnPostActionProcessor.TryGetProjectFilesToAdd( postAction, creationResult, outputBasePath, out IReadOnlyList<string>? foundProjectFiles));
-<<<<<<< HEAD
-            Assert.Equal(2, foundProjectFiles?.Count);
-            Assert.Contains(outputFileFullPath0, foundProjectFiles?.ToList()!);
-            Assert.Contains(outputFileFullPath1, foundProjectFiles?.ToList()!);
-=======
             Assert.NotNull(foundProjectFiles);
             Assert.Equal(2, foundProjectFiles.Count);
             Assert.Contains(outputFileFullPath0, foundProjectFiles.ToList());
             Assert.Contains(outputFileFullPath1, foundProjectFiles.ToList());
->>>>>>> 67b1bcf3
         }
 
         [Fact(DisplayName = nameof(AddProjectToSolutionCanTargetASingleProjectWithAJsonArray))]
