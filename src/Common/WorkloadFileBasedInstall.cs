--- conflicted
+++ resolved
@@ -39,11 +39,7 @@
                 sdkFeatureBand = $"{sdkVersionParsed.Major}.{sdkVersionParsed.Minor}.{Last2DigitsTo0(sdkVersionParsed.Build)}";
             }
 
-<<<<<<< HEAD
-            return Path.Combine(dotnetDir!, "metadata", "workloads", sdkFeatureBand!, "userlocal");
-=======
-            return Path.Combine(dotnetDir, "metadata", "workloads", new SdkFeatureBand(sdkFeatureBand).ToString(), "userlocal");
->>>>>>> 1c826c28
+            return Path.Combine(dotnetDir!, "metadata", "workloads", new SdkFeatureBand(sdkFeatureBand).ToString(), "userlocal");
         }
 
 #if DotnetCsproj
