--- conflicted
+++ resolved
@@ -431,13 +431,8 @@
 
     <GenerateDepsFile ProjectPath="$(MSBuildProjectFullPath)"
                       AssetsFilePath="$(ProjectAssetsFile)"
-<<<<<<< HEAD
                       DepsFilePath="$(PublishDepsFilePath)"
-                      TargetFramework="$(TargetFrameworkIdentifier),Version=$(TargetFrameworkVersion)"
-=======
-                      DepsFilePath="$(_PublishDepsFilePath)"
                       TargetFramework="$(TargetFrameworkMoniker)"
->>>>>>> c391640c
                       AssemblyName="$(AssemblyName)"
                       AssemblyVersion="$(Version)"
                       AssemblySatelliteAssemblies="@(IntermediateSatelliteAssembliesWithTargetPath)"
@@ -486,12 +481,8 @@
     </PropertyGroup>
 
     <GenerateRuntimeConfigurationFiles AssetsFilePath="$(ProjectAssetsFile)"
-<<<<<<< HEAD
+                                       TargetFramework="$(TargetFrameworkMoniker)"
                                        RuntimeConfigPath="$(PublishRuntimeConfigFilePath)"
-=======
-                                       TargetFramework="$(TargetFrameworkMoniker)"
-                                       RuntimeConfigPath="$(_PublishRuntimeConfigFilePath)"
->>>>>>> c391640c
                                        RuntimeIdentifier="$(RuntimeIdentifier)"
                                        UserRuntimeConfig="$(UserRuntimeConfig)" />
 
