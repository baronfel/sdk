<!--
***********************************************************************************************
Microsoft.NET.SupportedTargetFrameworks.targets

WARNING:  DO NOT MODIFY this file unless you are knowledgeable about MSBuild and have
          created a backup copy.  Incorrect changes to this file will make it
          impossible to load or build your projects from the command-line or the IDE.

Copyright (c) .NET Foundation. All rights reserved.
***********************************************************************************************
-->

<!-- This file contains a list of the TFMs that are supported by this SDK for .NET Core, .NET Standard, and .NET Framework.
     This is used by VS to show the list of frameworks to which projects can be retargeted. -->
<Project>
    <!-- .NET Core App -->
    <ItemGroup>
        <SupportedNETCoreAppTargetFramework Include=".NETCoreApp,Version=v1.0" DisplayName=".NET Core 1.0" Alias="netcoreapp1.0" />
        <SupportedNETCoreAppTargetFramework Include=".NETCoreApp,Version=v1.1" DisplayName=".NET Core 1.1" Alias="netcoreapp1.1" />
        <SupportedNETCoreAppTargetFramework Include=".NETCoreApp,Version=v2.0" DisplayName=".NET Core 2.0" Alias="netcoreapp2.0" />
        <SupportedNETCoreAppTargetFramework Include=".NETCoreApp,Version=v2.1" DisplayName=".NET Core 2.1" Alias="netcoreapp2.1" />
        <SupportedNETCoreAppTargetFramework Include=".NETCoreApp,Version=v2.2" DisplayName=".NET Core 2.2" Alias="netcoreapp2.2" />
        <SupportedNETCoreAppTargetFramework Include=".NETCoreApp,Version=v3.0" DisplayName=".NET Core 3.0" Alias="netcoreapp3.0" />
        <SupportedNETCoreAppTargetFramework Include=".NETCoreApp,Version=v3.1" DisplayName=".NET Core 3.1" Alias="netcoreapp3.1" />
        <SupportedNETCoreAppTargetFramework Include=".NETCoreApp,Version=v5.0" DisplayName=".NET 5.0" Alias="net5.0" />
        <SupportedNETCoreAppTargetFramework Include=".NETCoreApp,Version=v6.0" DisplayName=".NET 6.0" Alias="net6.0" />
        <SupportedNETCoreAppTargetFramework Include=".NETCoreApp,Version=v7.0" DisplayName=".NET 7.0" Alias="net7.0" />
        <SupportedNETCoreAppTargetFramework Include=".NETCoreApp,Version=v8.0" DisplayName=".NET 8.0" Alias="net8.0" />
        <SupportedNETCoreAppTargetFramework Include=".NETCoreApp,Version=v9.0" DisplayName=".NET 9.0" Alias="net9.0"
                                            Condition="$([MSBuild]::VersionGreaterThanOrEquals($(MSBuildVersion), '17.12.0'))"/>
        <SupportedNETCoreAppTargetFramework Include=".NETCoreApp,Version=v10.0" DisplayName=".NET 10.0" Alias="net10.0" />
    </ItemGroup>

    <PropertyGroup>
        <!-- This is for a better error experience when using an older VS (with an older SDK) to target a newer TFM. The value should be the min VS version for N+1 version-->
        <UnsupportedTargetFrameworkVersion>$([MSBuild]::Add($(NETCoreAppMaximumVersion), 1)).0</UnsupportedTargetFrameworkVersion>
<<<<<<< HEAD
        <MinimumVisualStudioVersionForUnsupportedTargetFrameworkVersion>$([MSBuild]::Add($(NETCoreAppMaximumVersion), 9)).0</MinimumVisualStudioVersionForUnsupportedTargetFrameworkVersion>
=======
        <MinimumVisualStudioVersionForUnsupportedTargetFrameworkVersion>17.16</MinimumVisualStudioVersionForUnsupportedTargetFrameworkVersion>
>>>>>>> a7b34aee
    </PropertyGroup>

    <!-- .NET Standard -->
    <ItemGroup>
        <SupportedNETStandardTargetFramework Include=".NETStandard,Version=v1.0" DisplayName=".NET Standard 1.0" Alias="netstandard1.0" />
        <SupportedNETStandardTargetFramework Include=".NETStandard,Version=v1.1" DisplayName=".NET Standard 1.1" Alias="netstandard1.1" />
        <SupportedNETStandardTargetFramework Include=".NETStandard,Version=v1.2" DisplayName=".NET Standard 1.2" Alias="netstandard1.2" />
        <SupportedNETStandardTargetFramework Include=".NETStandard,Version=v1.3" DisplayName=".NET Standard 1.3" Alias="netstandard1.3" />
        <SupportedNETStandardTargetFramework Include=".NETStandard,Version=v1.4" DisplayName=".NET Standard 1.4" Alias="netstandard1.4" />
        <SupportedNETStandardTargetFramework Include=".NETStandard,Version=v1.5" DisplayName=".NET Standard 1.5" Alias="netstandard1.5" />
        <SupportedNETStandardTargetFramework Include=".NETStandard,Version=v1.6" DisplayName=".NET Standard 1.6" Alias="netstandard1.6" />
        <SupportedNETStandardTargetFramework Include=".NETStandard,Version=v2.0" DisplayName=".NET Standard 2.0" Alias="netstandard2.0" />
        <SupportedNETStandardTargetFramework Include=".NETStandard,Version=v2.1" DisplayName=".NET Standard 2.1" Alias="netstandard2.1" />
    </ItemGroup>

    <!-- .NET Framework -->
    <ItemGroup>
        <SupportedNETFrameworkTargetFramework Include=".NETFramework,Version=v2.0"   DisplayName=".NET Framework 2.0" Alias="net20" />
        <SupportedNETFrameworkTargetFramework Include=".NETFramework,Version=v3.0"   DisplayName=".NET Framework 3.0" Alias="net30" />
        <SupportedNETFrameworkTargetFramework Include=".NETFramework,Version=v3.5"   DisplayName=".NET Framework 3.5" Alias="net35" />
        <SupportedNETFrameworkTargetFramework Include=".NETFramework,Version=v4.0"   DisplayName=".NET Framework 4.0" Alias="net40" />
        <SupportedNETFrameworkTargetFramework Include=".NETFramework,Version=v4.5"   DisplayName=".NET Framework 4.5" Alias="net45" />
        <SupportedNETFrameworkTargetFramework Include=".NETFramework,Version=v4.5.1" DisplayName=".NET Framework 4.5.1" Alias="net451" />
        <SupportedNETFrameworkTargetFramework Include=".NETFramework,Version=v4.5.2" DisplayName=".NET Framework 4.5.2" Alias="net452" />
        <SupportedNETFrameworkTargetFramework Include=".NETFramework,Version=v4.6"   DisplayName=".NET Framework 4.6" Alias="net46" />
        <SupportedNETFrameworkTargetFramework Include=".NETFramework,Version=v4.6.1" DisplayName=".NET Framework 4.6.1" Alias="net461" />
        <SupportedNETFrameworkTargetFramework Include=".NETFramework,Version=v4.6.2" DisplayName=".NET Framework 4.6.2" Alias="net462" />
        <SupportedNETFrameworkTargetFramework Include=".NETFramework,Version=v4.7"   DisplayName=".NET Framework 4.7" Alias="net47" />
        <SupportedNETFrameworkTargetFramework Include=".NETFramework,Version=v4.7.1" DisplayName=".NET Framework 4.7.1" Alias="net471" />
        <SupportedNETFrameworkTargetFramework Include=".NETFramework,Version=v4.7.2" DisplayName=".NET Framework 4.7.2" Alias="net472" />
        <SupportedNETFrameworkTargetFramework Include=".NETFramework,Version=v4.8"   DisplayName=".NET Framework 4.8" Alias="net48" />
        <SupportedNETFrameworkTargetFramework Include=".NETFramework,Version=v4.8.1"   DisplayName=".NET Framework 4.8.1" Alias="net481" />
    </ItemGroup>

    <!-- All supported target frameworks -->
    <ItemGroup>
        <SupportedTargetFramework Include="@(SupportedNETCoreAppTargetFramework);@(SupportedNETStandardTargetFramework);@(SupportedNETFrameworkTargetFramework)" />
    </ItemGroup>
</Project><|MERGE_RESOLUTION|>--- conflicted
+++ resolved
@@ -34,11 +34,7 @@
     <PropertyGroup>
         <!-- This is for a better error experience when using an older VS (with an older SDK) to target a newer TFM. The value should be the min VS version for N+1 version-->
         <UnsupportedTargetFrameworkVersion>$([MSBuild]::Add($(NETCoreAppMaximumVersion), 1)).0</UnsupportedTargetFrameworkVersion>
-<<<<<<< HEAD
-        <MinimumVisualStudioVersionForUnsupportedTargetFrameworkVersion>$([MSBuild]::Add($(NETCoreAppMaximumVersion), 9)).0</MinimumVisualStudioVersionForUnsupportedTargetFrameworkVersion>
-=======
         <MinimumVisualStudioVersionForUnsupportedTargetFrameworkVersion>17.16</MinimumVisualStudioVersionForUnsupportedTargetFrameworkVersion>
->>>>>>> a7b34aee
     </PropertyGroup>
 
     <!-- .NET Standard -->
