<!--
***********************************************************************************************
Microsoft.NET.Sdk.DefaultItems.targets

WARNING:  DO NOT MODIFY this file unless you are knowledgeable about MSBuild and have
          created a backup copy.  Incorrect changes to this file will make it
          impossible to load or build your projects from the command-line or the IDE.

Copyright (c) .NET Foundation. All rights reserved. 
***********************************************************************************************
-->
<Project xmlns="http://schemas.microsoft.com/developer/msbuild/2003">

  <PropertyGroup>
    <MSBuildAllProjects>$(MSBuildAllProjects);$(MSBuildThisFileFullPath)</MSBuildAllProjects>
  </PropertyGroup>

  <PropertyGroup>
   <EnableDefaultItems Condition=" '$(EnableDefaultItems)' == '' ">true</EnableDefaultItems>
   <EnableDefaultCompileItems Condition=" '$(EnableDefaultCompileItems)' == '' ">true</EnableDefaultCompileItems>
    <EnableDefaultEmbeddedResourceItems Condition=" '$(EnableDefaultEmbeddedResourceItems)' == '' ">true</EnableDefaultEmbeddedResourceItems>
    <EnableDefaultNoneItems Condition=" '$(EnableDefaultNoneItems)' == '' ">true</EnableDefaultNoneItems>
  </PropertyGroup>

  <PropertyGroup>    
    <!-- Set DefaultItemExcludes property for items that should be excluded from the default Compile, etc items.
         This is in the .targets because it needs to come after the final BaseOutputPath has been evaluated. -->
    
    <!-- bin folder, by default -->
    <DefaultItemExcludes>$(DefaultItemExcludes);$(BaseOutputPath)/**</DefaultItemExcludes>
    <!-- obj folder, by default -->
    <DefaultItemExcludes>$(DefaultItemExcludes);$(BaseIntermediateOutputPath)/**</DefaultItemExcludes>

    <!-- Various files that should generally always be ignored -->
    <DefaultItemExcludes>$(DefaultItemExcludes);**/*.user</DefaultItemExcludes>
    <DefaultItemExcludes>$(DefaultItemExcludes);**/*.*proj</DefaultItemExcludes>
    <DefaultItemExcludes>$(DefaultItemExcludes);**/*.sln</DefaultItemExcludes>
    <DefaultItemExcludes>$(DefaultItemExcludes);**/*.vssscc</DefaultItemExcludes>
    
    <!-- WARNING: This pattern is there to ignore folders such as .git and .vs, but it will also match items included with a
         relative path outside the project folder (for example "..\Shared\Shared.cs").  So be sure only to apply it to items
         that are in the project folder. -->
    <DefaultExcludesInProjectFolder>$(DefaultItemExcludesInProjectFolder);**/.*/**</DefaultExcludesInProjectFolder>
   
  </PropertyGroup>

  <!-- Set the default versions of the NETStandard.Library or Microsoft.NETCore.App packages to reference.
       The implicit package references themselves are defined in Microsoft.NET.Sdk.props, so that they can be overridden
       in the project file. -->
  <PropertyGroup Condition="'$(TargetFrameworkIdentifier)' == '.NETStandard'">
    <!-- If targeting the same release that is bundled with the .NET Core SDK, use the bundled package version provided by Microsoft.NETCoreSdk.BundledVersions.props -->
    <!-- This is disabled due to https://github.com/dotnet/sdk/issues/2410
    <NETStandardImplicitPackageVersion Condition="'$(NETStandardImplicitPackageVersion)' =='' And '$(_TargetFrameworkVersionWithoutV)' == '$(BundledNETStandardTargetFrameworkVersion)'">$(BundledNETStandardPackageVersion)</NETStandardImplicitPackageVersion>
    -->

    <!-- If targeting .NET Standard 1.x, use version 1.6.1 of the package.  This is so that when projects are packed, the dependency on the package produced won't change when
         updating to the 2.0 or higher SDK.  When targeting .NET Standard 2.0 or higher, the NETStandard.Library reference won't show up as a dependency of the package
         produced, so we will roll forward to the latest version. -->
    <NETStandardImplicitPackageVersion Condition="'$(NETStandardImplicitPackageVersion)' =='' And '$(_TargetFrameworkVersionWithoutV)' &lt; '2.0'">1.6.1</NETStandardImplicitPackageVersion>
    
    <!-- Default to use the latest stable release. -->
    <NETStandardImplicitPackageVersion Condition="'$(NETStandardImplicitPackageVersion)' ==''">2.0.3</NETStandardImplicitPackageVersion>
  </PropertyGroup>

  <!--
    Determine the version (including patch) of .NET Core to target.
    
    When targeting .NET Core, the TargetFramework is used to specify the major and minor version of the runtime to use.  By default,
    the patch version is inferred.  The general logic is that self-contained apps will target the latest patch that the SDK
    knows about, while framework-dependent apps will target the ".0" patch (and roll forward to the latest patch installed at
    runtime).
    
    When targeting .NET Core 1.0 and 1.1, framework-dependent apps use 1.0.5 and 1.1.2, respectively.  This is done for compatibility
    with previous releases that bumped the self-contained and framework-dependent versions together.
    
    The TargetLatestRuntimePatch property can be set to true or false to explicitly opt in or out of the logic to roll forward
    to the latest patch, regardless of whether the app is self-contained or framework-dependent.
    
    The RuntimeFrameworkVersion is where the actual version of the .NET Core runtime to target can be set.  If set, it will be
    used in the implicit PackageReference to Microsoft.NETCore.App.  
    
    The framework version that is written to the runtimeconfig.json file is based on the actual resolved package version
    of Microsoft.NETCore.App.  This is to allow floating the verion number (ie the RuntimeFrameworkVersion could be set to
    "2.0-*".
  
  -->
  
  <PropertyGroup Condition="'$(TargetLatestRuntimePatch)' == ''">
    <TargetLatestRuntimePatch Condition="'$(SelfContained)' == 'true' ">true</TargetLatestRuntimePatch>
    <TargetLatestRuntimePatch Condition="'$(SelfContained)' != 'true' ">false</TargetLatestRuntimePatch>
  </PropertyGroup>

  <PropertyGroup Condition="'$(TargetFrameworkIdentifier)' == '.NETCoreApp' And '$(DisableImplicitFrameworkReferences)' != 'true'">
    <VerifyMatchingImplicitPackageVersion Condition="'$(VerifyMatchingImplicitPackageVersion)' == ''">true</VerifyMatchingImplicitPackageVersion>
  </PropertyGroup>

  <ItemGroup>
    <!-- Set implicit metadata on ASP.NET package references -->
    <PackageReference Update="Microsoft.AspNetCore.App">
      <PrivateAssets Condition="'%(PackageReference.Version)' == ''">true</PrivateAssets>
      <Publish Condition="'%(PackageReference.Version)' == ''">true</Publish>
    </PackageReference>
  
    <PackageReference Update="Microsoft.AspNetCore.All">
      <PrivateAssets Condition="'%(PackageReference.Version)' == ''">true</PrivateAssets>
      <Publish Condition="'%(PackageReference.Version)' == ''">true</Publish>
    </PackageReference>
  
    <!-- Allow RuntimeFrameworkVersion to be used to explicitly specify the version of Microsoft.NETCore.App -->
    <PackageReference Update="Microsoft.NETCore.App"
                      Version="$(RuntimeFrameworkVersion)"
                      Condition="'$(RuntimeFrameworkVersion)' != ''" 
                      AllowExplicitVersion="true"/>
    
    <!-- If implicit PackageReferences are disabled, then don't warn about explicit versions at all -->
    <PackageReference Update="@(PackageReference)"
                      Condition="'$(DisableImplicitFrameworkReferences)' == 'true'"
                      AllowExplicitVersion="true"/>
  </ItemGroup>
  
  <UsingTask TaskName="ApplyImplicitVersions" AssemblyFile="$(MicrosoftNETBuildTasksAssembly)" />

  <Target Name="ApplyImplicitVersions" BeforeTargets="_CheckForInvalidConfigurationAndPlatform;CollectPackageReferences"
          DependsOnTargets="CheckForImplicitPackageReferenceOverrides">
    <ApplyImplicitVersions TargetFrameworkVersion="$(_TargetFrameworkVersionWithoutV)"
                           TargetLatestRuntimePatch="$(TargetLatestRuntimePatch)"
                           PackageReferences="@(PackageReference)"
                           ImplicitPackageReferenceVersions="@(ImplicitPackageReferenceVersion)">
      <Output TaskParameter="PackageReferencesToUpdate" ItemName="PackageReferenceToUpdate" />
      <Output TaskParameter="SdkBuildWarnings" ItemName="SdkBuildWarning" />
    </ApplyImplicitVersions>

<<<<<<< HEAD
  <PropertyGroup Condition="'$(TargetFrameworkIdentifier)' == '.NETCoreApp' And '$(DisableImplicitFrameworkReferences)' != 'true'">
    <VerifyMatchingImplicitPackageVersion Condition="'$(VerifyMatchingImplicitPackageVersion)' == ''">true</VerifyMatchingImplicitPackageVersion>
  </PropertyGroup>

  <UsingTask TaskName="ResolveFrameworkReferences" AssemblyFile="$(MicrosoftNETBuildTasksAssembly)" />
  
  <Target Name="ResolveFrameworkReferences" BeforeTargets="_CheckForInvalidConfigurationAndPlatform;CollectPackageReferences">
    <ItemGroup>
      <!-- The KnownFrameworkReference items that this target expects will be defined in the bundled
           versions .props file. They should look something like this: -->
      
      <!--
      <KnownFrameworkReference Include="Microsoft.AspNetCore"
                               RuntimeFrameworkName="Microsoft.AspNetCore.App"
                               DefaultRuntimeFrameworkVersion="2.1.1"
                               LatestRuntimeFrameworkVersion="2.1.3"
                               TargetingPackName="Microsoft.AspNetCore.App"
                               TargetingPackVersion="2.1.0"
                               />
      -->
      
    </ItemGroup>

    <ResolveFrameworkReferences FrameworkReferences="@(FrameworkReference)"
                                KnownFrameworkReferences="@(KnownFrameworkReference)">
      <Output TaskParameter="PackageReferencesToAdd" ItemName="PackageReferenceToAdd" />
      <Output TaskParameter="RuntimeFrameworks" ItemName="RuntimeFramework" />
      <Output TaskParameter="UnresolvedFrameworkReferences" ItemName="_UnresolvedFrameworkReference" />
      
    </ResolveFrameworkReferences>

    <ItemGroup>
      <PackageReference Include="@(PackageReferenceToAdd)" />
    </ItemGroup>
    
  </Target>

  <UsingTask TaskName="ReportUnknownFrameworkReferences" AssemblyFile="$(MicrosoftNETBuildTasksAssembly)" />

  <!-- Report unresolved FrameworkReferences in a separate target so that the error is only reported on Build, not Restore. -->
  <Target Name="ReportUnresolvedFrameworkReferences" DependsOnTargets="ResolveFrameworkReferences"
          BeforeTargets="_CheckForInvalidConfigurationAndPlatform"
          Condition="'@(_UnresolvedFrameworkReference)' != ''">

    <!-- Use a custom task in order to report multiple errors instead of stopping on the first one (which would happen if we batched) -->
    <ReportUnknownFrameworkReferences UnresolvedFrameworkReferences="@(_UnresolvedFrameworkReference)"/>
    
=======
    <ItemGroup>
      <PackageReference Remove="@(PackageReferenceToUpdate)" />
      <PackageReference Include="@(PackageReferenceToUpdate)" />
    </ItemGroup>

    <ItemGroup>
      <!-- Support using a patch version in the TargetFramework, ie netcoreapp1.1.1
           Note that this isn't officially supported, but it worked in the past so
           this should prevent breaking it. -->
      <PackageReference Condition="'%(PackageReference.Identity)' == 'Microsoft.NETCore.App'">
        <Version Condition="'%(PackageReference.Version)' == ''">$(_TargetFrameworkVersionWithoutV)</Version>
      </PackageReference>
    </ItemGroup>
  </Target>
  
  <!-- This target runs before build but not before restore, to avoid duplicating these warnings
       if building with an implicit restore. -->
  <Target Name="WarnForExplicitVersions" BeforeTargets="_CheckForInvalidConfigurationAndPlatform"
          DependsOnTargets="ApplyImplicitVersions"
          Condition="'@(SdkBuildWarning)' != ''">
    <NetSdkWarning FormattedText="%(SdkBuildWarning.Identity)" />
>>>>>>> 43539b5d
  </Target>
  
  <!--
    Automatically add Link metadata to items of specific types if they are outside of the project folder and don't already have the Link metadata set.
    This will cause them to be shown in the Solution Explorer.  If an item has LinkBase metadata, the automatic Link will start with that value, and
    the items will appear in the Solution Explorer under the folder specified by LinkBase.
    -->
  <ItemGroup Condition="'$(SetLinkMetadataAutomatically)' != 'false'">
    <Compile Update="@(Compile)">
      <!-- First, add a trailing slash to the LinkBase metadata if necessary.  This allows us to use the same value
           for the Link metadata whether or not LinkBase metadata is set: %(LinkBase)%(RecursiveDir)%(Filename)%(Extension) 
           
           Note that RecursiveDir already includes the trailing slash.
      -->
      <LinkBase Condition="'%(LinkBase)' != ''">$([MSBuild]::EnsureTrailingSlash(%(LinkBase)))</LinkBase>
    
      <!-- Set the Link metadata if it's not already set, if the item wasn't defined in a shared project,  and the item is outside of the project directory.
           Check whether the item was defined in a shared project by checking whether the extension of the defining project was .projitems.
           Check whether an item is inside the project directory by seeing if the FullPath starts with EnsureTrailingSlash(MSBuildProjectDirectory)
           The FullPath and the MSBuildProjectDirectory will both already be normalized full paths.
           The call to [MSBuild]::ValueOrDefault() is there in order to allow calling StartsWith on the FullPath value, since it's
           not possible to call a string method on a metadata item directly.  The intrinsic ValueOrDefault() will be more
           performant than calling String.Copy(), which has been used for this in other contexts, but actually makes a copy
           of the string data.
      -->    
      <Link Condition="'%(Link)' == '' And '%(DefiningProjectExtension)' != '.projitems' And !$([MSBuild]::ValueOrDefault('%(FullPath)', '').StartsWith($([MSBuild]::EnsureTrailingSlash($(MSBuildProjectDirectory)))))">%(LinkBase)%(RecursiveDir)%(Filename)%(Extension)</Link>
    </Compile>

    <AdditionalFiles Update="@(AdditionalFiles)">
      <LinkBase Condition="'%(LinkBase)' != ''">$([MSBuild]::EnsureTrailingSlash(%(LinkBase)))</LinkBase>
      <Link Condition="'%(Link)' == '' And '%(DefiningProjectExtension)' != '.projitems' And !$([MSBuild]::ValueOrDefault('%(FullPath)', '').StartsWith($([MSBuild]::EnsureTrailingSlash($(MSBuildProjectDirectory)))))">%(LinkBase)%(RecursiveDir)%(Filename)%(Extension)</Link>
    </AdditionalFiles>
    
    <None Update="@(None)">
      <LinkBase Condition="'%(LinkBase)' != ''">$([MSBuild]::EnsureTrailingSlash(%(LinkBase)))</LinkBase>
      <Link Condition="'%(Link)' == '' And '%(DefiningProjectExtension)' != '.projitems' And !$([MSBuild]::ValueOrDefault('%(FullPath)', '').StartsWith($([MSBuild]::EnsureTrailingSlash($(MSBuildProjectDirectory)))))">%(LinkBase)%(RecursiveDir)%(Filename)%(Extension)</Link>
    </None>

    <Content Update="@(Content)">
      <LinkBase Condition="'%(LinkBase)' != ''">$([MSBuild]::EnsureTrailingSlash(%(LinkBase)))</LinkBase>
      <Link Condition="'%(Link)' == '' And '%(DefiningProjectExtension)' != '.projitems' And !$([MSBuild]::ValueOrDefault('%(FullPath)', '').StartsWith($([MSBuild]::EnsureTrailingSlash($(MSBuildProjectDirectory)))))">%(LinkBase)%(RecursiveDir)%(Filename)%(Extension)</Link>
    </Content>

    <EmbeddedResource Update="@(EmbeddedResource)">
      <LinkBase Condition="'%(LinkBase)' != ''">$([MSBuild]::EnsureTrailingSlash(%(LinkBase)))</LinkBase>
      <Link Condition="'%(Link)' == '' And '%(DefiningProjectExtension)' != '.projitems' And !$([MSBuild]::ValueOrDefault('%(FullPath)', '').StartsWith($([MSBuild]::EnsureTrailingSlash($(MSBuildProjectDirectory)))))">%(LinkBase)%(RecursiveDir)%(Filename)%(Extension)</Link>
    </EmbeddedResource>
  </ItemGroup>

  <UsingTask TaskName="CheckForImplicitPackageReferenceOverrides" AssemblyFile="$(MicrosoftNETBuildTasksAssembly)" />

  <!-- Remove package references with metadata IsImplicitlyDefined = true, if there are other PackageReference items with the same identity -->
  <Target Name="CheckForImplicitPackageReferenceOverrides" BeforeTargets="_CheckForInvalidConfigurationAndPlatform;CollectPackageReferences">
    <PropertyGroup>
      <ImplicitPackageReferenceInformationLink>https://aka.ms/sdkimplicitrefs</ImplicitPackageReferenceInformationLink>
    </PropertyGroup>

    <CheckForImplicitPackageReferenceOverrides
        PackageReferenceItems="@(PackageReference)"
        MoreInformationLink="$(ImplicitPackageReferenceInformationLink)">
      <Output TaskParameter="ItemsToRemove" ItemName="_PackageReferenceToRemove" />
      <Output TaskParameter="ItemsToAdd" ItemName="_PackageReferenceToAdd" />
    </CheckForImplicitPackageReferenceOverrides>

    <ItemGroup>
      <!-- Remove and add the PackageReference items according to the output from the task -->
      <PackageReference Remove="@(_PackageReferenceToRemove)" />

      <PackageReference Include="@(_PackageReferenceToAdd)" />
    </ItemGroup>
    
    <!-- If any implicit package references were overridden, then don't check that RuntimeFrameworkVersion matches the package version -->
    <PropertyGroup Condition="'@(_PackageReferenceToRemove)' != ''">
      <VerifyMatchingImplicitPackageVersion>false</VerifyMatchingImplicitPackageVersion>
    </PropertyGroup>

  </Target>

  <UsingTask TaskName="CheckForDuplicateItems" AssemblyFile="$(MicrosoftNETBuildTasksAssembly)" />

  <Target Name="CheckForDuplicateItems" BeforeTargets="_CheckForInvalidConfigurationAndPlatform;CoreCompile">

    <PropertyGroup>
      <DefaultItemsMoreInformationLink>https://aka.ms/sdkimplicititems</DefaultItemsMoreInformationLink>

      <!-- For the design-time build, we will continue on error and remove the duplicate items.
           This is because otherwise there won't be any references to pass to the compiler, leading to design-time
           compilation errors for every API that is used in the project.  Amidst all the compile errors, it would
           be easy to miss the duplicate items error which is the real source of the problem. -->
      <CheckForDuplicateItemsContinueOnError>false</CheckForDuplicateItemsContinueOnError>
      <CheckForDuplicateItemsContinueOnError Condition="'$(DesignTimeBuild)' == 'true'">ErrorAndContinue</CheckForDuplicateItemsContinueOnError>
    </PropertyGroup>

    <CheckForDuplicateItems
      Items="@(Compile)"
      ItemName="Compile"
      DefaultItemsEnabled="$(EnableDefaultItems)"
      DefaultItemsOfThisTypeEnabled="$(EnableDefaultCompileItems)"
      PropertyNameToDisableDefaultItems="EnableDefaultCompileItems"
      MoreInformationLink="$(DefaultItemsMoreInformationLink)"
      ContinueOnError="$(CheckForDuplicateItemsContinueOnError)">
      <Output TaskParameter="DeduplicatedItems" ItemName="DeduplicatedCompileItems" />
    </CheckForDuplicateItems>

    <CheckForDuplicateItems
      Items="@(EmbeddedResource)"
      ItemName="EmbeddedResource"
      DefaultItemsEnabled="$(EnableDefaultItems)"
      DefaultItemsOfThisTypeEnabled="$(EnableDefaultEmbeddedResourceItems)"
      PropertyNameToDisableDefaultItems="EnableDefaultEmbeddedResourceItems"
      MoreInformationLink="$(DefaultItemsMoreInformationLink)"
      ContinueOnError="$(CheckForDuplicateItemsContinueOnError)">
      <Output TaskParameter="DeduplicatedItems" ItemName="DeduplicatedEmbeddedResourceItems" />
    </CheckForDuplicateItems>
    
    <!-- Default content items are enabled by the Web SDK, not the .NET SDK, but we check it here for simplicity -->
    <CheckForDuplicateItems
      Items="@(Content)"
      ItemName="Content"
      DefaultItemsEnabled="$(EnableDefaultItems)"
      DefaultItemsOfThisTypeEnabled="$(EnableDefaultContentItems)"
      PropertyNameToDisableDefaultItems="EnableDefaultContentItems"
      MoreInformationLink="$(DefaultItemsMoreInformationLink)"
      ContinueOnError="$(CheckForDuplicateItemsContinueOnError)">
      <Output TaskParameter="DeduplicatedItems" ItemName="DeduplicatedContentItems" />
    </CheckForDuplicateItems>

    <ItemGroup Condition="'$(DesignTimeBuild)' == 'true' And '@(DeduplicatedCompileItems)' != ''">
      <Compile Remove="@(Compile)" />
      <Compile Include="@(DeduplicatedCompileItems)" />
    </ItemGroup>

    <ItemGroup Condition="'$(DesignTimeBuild)' == 'true' And '@(DeduplicatedEmbeddedResourceItems)' != ''">
      <EmbeddedResource Remove="@(EmbeddedResource)" />
      <EmbeddedResource Include="@(DeduplicatedEmbeddedResourceItems)" />
    </ItemGroup>

    <ItemGroup Condition="'$(DesignTimeBuild)' == 'true' And '@(DeduplicatedContentItems)' != ''">
      <Content Remove="@(Content)" />
      <Content Include="@(DeduplicatedContentItems)" />
    </ItemGroup>
    
  </Target>
</Project><|MERGE_RESOLUTION|>--- conflicted
+++ resolved
@@ -130,10 +130,28 @@
       <Output TaskParameter="SdkBuildWarnings" ItemName="SdkBuildWarning" />
     </ApplyImplicitVersions>
 
-<<<<<<< HEAD
-  <PropertyGroup Condition="'$(TargetFrameworkIdentifier)' == '.NETCoreApp' And '$(DisableImplicitFrameworkReferences)' != 'true'">
-    <VerifyMatchingImplicitPackageVersion Condition="'$(VerifyMatchingImplicitPackageVersion)' == ''">true</VerifyMatchingImplicitPackageVersion>
-  </PropertyGroup>
+    <ItemGroup>
+      <PackageReference Remove="@(PackageReferenceToUpdate)" />
+      <PackageReference Include="@(PackageReferenceToUpdate)" />
+    </ItemGroup>
+
+    <ItemGroup>
+      <!-- Support using a patch version in the TargetFramework, ie netcoreapp1.1.1
+           Note that this isn't officially supported, but it worked in the past so
+           this should prevent breaking it. -->
+      <PackageReference Condition="'%(PackageReference.Identity)' == 'Microsoft.NETCore.App'">
+        <Version Condition="'%(PackageReference.Version)' == ''">$(_TargetFrameworkVersionWithoutV)</Version>
+      </PackageReference>
+    </ItemGroup>
+  </Target>
+  
+  <!-- This target runs before build but not before restore, to avoid duplicating these warnings
+       if building with an implicit restore. -->
+  <Target Name="WarnForExplicitVersions" BeforeTargets="_CheckForInvalidConfigurationAndPlatform"
+          DependsOnTargets="ApplyImplicitVersions"
+          Condition="'@(SdkBuildWarning)' != ''">
+    <NetSdkWarning FormattedText="%(SdkBuildWarning.Identity)" />
+  </Target>
 
   <UsingTask TaskName="ResolveFrameworkReferences" AssemblyFile="$(MicrosoftNETBuildTasksAssembly)" />
   
@@ -178,29 +196,6 @@
     <!-- Use a custom task in order to report multiple errors instead of stopping on the first one (which would happen if we batched) -->
     <ReportUnknownFrameworkReferences UnresolvedFrameworkReferences="@(_UnresolvedFrameworkReference)"/>
     
-=======
-    <ItemGroup>
-      <PackageReference Remove="@(PackageReferenceToUpdate)" />
-      <PackageReference Include="@(PackageReferenceToUpdate)" />
-    </ItemGroup>
-
-    <ItemGroup>
-      <!-- Support using a patch version in the TargetFramework, ie netcoreapp1.1.1
-           Note that this isn't officially supported, but it worked in the past so
-           this should prevent breaking it. -->
-      <PackageReference Condition="'%(PackageReference.Identity)' == 'Microsoft.NETCore.App'">
-        <Version Condition="'%(PackageReference.Version)' == ''">$(_TargetFrameworkVersionWithoutV)</Version>
-      </PackageReference>
-    </ItemGroup>
-  </Target>
-  
-  <!-- This target runs before build but not before restore, to avoid duplicating these warnings
-       if building with an implicit restore. -->
-  <Target Name="WarnForExplicitVersions" BeforeTargets="_CheckForInvalidConfigurationAndPlatform"
-          DependsOnTargets="ApplyImplicitVersions"
-          Condition="'@(SdkBuildWarning)' != ''">
-    <NetSdkWarning FormattedText="%(SdkBuildWarning.Identity)" />
->>>>>>> 43539b5d
   </Target>
   
   <!--
