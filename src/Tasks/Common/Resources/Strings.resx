--- conflicted
+++ resolved
@@ -994,25 +994,6 @@
     <value>NETSDK1228: This project depends on the Aspire Workload which has been deprecated. Aspire now ships via NuGet packages and no longer requires a workload. Please visit {0} for upgrade guidance.</value>
     <comment>{StrBegins="NETSDK1228: "}</comment>
   </data>
-<<<<<<< HEAD
-  <data name="UsingPreviewCsWinRT3_0Feature" xml:space="preserve">
-    <value>NETSDK1229: Targeting a Windows SDK version with '1' as the revision number will reference CsWinRT 3.0, which is currently in preview. The current project is targeting the Windows SDK version '{0}'. If this is not intended, change the revision number to '0' to use CsWinRT 2.x instead.</value>
-    <comment>{StrBegins="NETSDK1229: "}</comment>
-  </data>
-  <data name="CantSpecifyBothProperties" xml:space="preserve">
-    <value>NETSDK1230: The {0} and {1} properties cannot both be specified. Remove one or the other.</value>
-    <comment>{StrBegins="NETSDK1230: "}</comment>
-  </data>
-  <data name="RuntimeGraphFileDoesNotExist" xml:space="preserve">
-    <value>NETSDK1231: File '{0}' does not exist. Please ensure the runtime graph path exists.</value>
-    <comment>{StrBegins="NETSDK1231: "}{Locked="{0}"}</comment>
-  </data>
-  <data name="UnableToFindMatchingRid" xml:space="preserve">
-    <value>NETSDK1232: Unable to find a matching RID for '{0}' from among [{1}] in graph '{2}'.</value>
-    <comment>{StrBegins="NETSDK1232: "}{Locked="{0}"}{Locked="{1}"}{Locked="{2}"}</comment>
-  </data>
-  <!-- The latest message added is UnableToFindMatchingRid. Please update this value with each PR to catch parallel PRs both adding a new message -->
-=======
   <data name="RuntimeGraphFileDoesNotExist" xml:space="preserve">
     <value>NETSDK1229: File '{0}' does not exist. Please ensure the runtime graph path exists.</value>
     <comment>{StrBegins="NETSDK1229: "}{Locked="{0}"}</comment>
@@ -1021,5 +1002,4 @@
     <value>NETSDK1230: Unable to find a matching RID for '{0}' from among [{1}] in graph '{2}'.</value>
     <comment>{StrBegins="NETSDK1230: "}{Locked="{0}"}{Locked="{1}"}{Locked="{2}"}</comment>
   </data>
->>>>>>> 6f8a2849
 </root>