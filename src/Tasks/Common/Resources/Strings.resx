--- conflicted
+++ resolved
@@ -940,18 +940,7 @@
 &lt;IsTrimmable Condition="$([MSBuild]::IsTargetFrameworkCompatible('$(TargetFramework)', '{0}'))"&gt;true&lt;/IsTrimmable&gt;</value>
     <comment>{StrBegins="NETSDK1212: "}</comment>
   </data>
-<<<<<<< HEAD
   <!-- Skipping NETSDK1214 on purpose, as that is "UsingUnsupportedUseUwpFeature" on .NET 8 (see https://github.com/dotnet/sdk/issues/44006) -->
-=======
-  <data name="Net8NotCompatibleWithDev177" xml:space="preserve">
-    <value>NETSDK1213: Targeting .NET 8.0 or higher in Visual Studio 2022 17.7 is not supported.</value>
-    <comment>{StrBegins="NETSDK1213: "}</comment>
-  </data>
-  <data name="PreferNativeArm64IgnoredForNetCoreApp" xml:space="preserve">
-    <value>NETSDK1214: PreferNativeArm64 applies only to .NET Framework targets. It is not supported and has no effect for when targeting .NET Core.</value>
-    <comment>{StrBegins="NETSDK1214: "}</comment>
-  </data>
->>>>>>> 2f52f9ea
   <data name="TargetFrameworkIsNotRecommended" xml:space="preserve">
     <value>NETSDK1215: Targeting .NET Standard prior to 2.0 is no longer recommended. See {0} for more details.</value>
     <comment>{StrBegins="NETSDK1215: "}</comment>
