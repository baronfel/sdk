﻿<?xml version="1.0" encoding="utf-8"?>
<xliff xmlns="urn:oasis:names:tc:xliff:document:1.2" xmlns:xsi="http://www.w3.org/2001/XMLSchema-instance" version="1.2" xsi:schemaLocation="urn:oasis:names:tc:xliff:document:1.2 xliff-core-1.2-transitional.xsd">
  <file datatype="xml" source-language="en" target-language="zh-Hans" original="../Strings.resx">
    <body>
      <trans-unit id="AddResourceWithNonIntegerResource">
        <source>NETSDK1076: AddResource can only be used with integer resource types.</source>
        <target state="translated">NETSDK1076: AddResource 只能使用整数资源类型。</target>
        <note>{StrBegin="NETSDK1076: "}</note>
      </trans-unit>
      <trans-unit id="AotNoValidRuntimePackageError">
        <source>NETSDK1183: Unable to optimize assemblies for ahead-of-time compilation: a valid runtime package was not found. Either set the PublishAot property to false, or use a supported runtime identifier when publishing. When targeting .NET 7 or higher, make sure to restore packages with the PublishAot property set to true.</source>
        <target state="translated">NETSDK1183: 无法优化程序集以实现提前编译: 找不到有效的运行时包。请将 PublishAot 属性设置为 false，或在发布时使用支持的运行时标识符。如果面向 .NET 7 或更高版本，请确保还原将 PublishAot 属性设置为 true 的包。</target>
        <note>{StrBegin="NETSDK1183: "}</note>
      </trans-unit>
      <trans-unit id="AotNotSupported">
        <source>NETSDK1195: The SDK does not support ahead-of-time compilation. Set the PublishAot property to false.</source>
        <target state="translated">NETSDK1195: SDK 不支持提前编译。请将 PublishAot 属性设置为 false。</target>
        <note>{StrBegin="NETSDK1195: "}</note>
      </trans-unit>
      <trans-unit id="AppConfigRequiresRootConfiguration">
        <source>NETSDK1070: The application configuration file must have root configuration element.</source>
        <target state="translated">NETSDK1070: 应用程序配置文件必须具有根配置元素。</target>
        <note>{StrBegin="NETSDK1070: "}</note>
      </trans-unit>
      <trans-unit id="AppHostCreationFailedWithRetry">
        <source>NETSDK1113: Failed to create apphost (attempt {0} out of {1}): {2}</source>
        <target state="translated">NETSDK1113: 未能创建 apphost (已尝试 {0} 次，共 {1} 次): {2}</target>
        <note>{StrBegin="NETSDK1113: "}</note>
      </trans-unit>
      <trans-unit id="AppHostCustomizationRequiresWindowsHostWarning">
        <source>NETSDK1074: The application host executable will not be customized because adding resources requires that the build be performed on Windows (excluding Nano Server).</source>
        <target state="translated">NETSDK1074: 未自定义应用程序主机可执行文件，因为添加资源要求在 Windows (不包括 Nano 服务器)上执行生成。</target>
        <note>{StrBegin="NETSDK1074: "}</note>
      </trans-unit>
      <trans-unit id="AppHostHasBeenModified">
        <source>NETSDK1029: Unable to use '{0}' as application host executable as it does not contain the expected placeholder byte sequence '{1}' that would mark where the application name would be written.</source>
        <target state="translated">NETSDK1029: 未能将“{0}”用作应用程序主机可执行文件，因为它没有必需的占位符字节序列“{1}”，该序列会标记应用程序名称的写入位置。</target>
        <note>{StrBegin="NETSDK1029: "}</note>
      </trans-unit>
      <trans-unit id="AppHostNotWindows">
        <source>NETSDK1078: Unable to use '{0}' as application host executable because it's not a Windows PE file.</source>
        <target state="translated">NETSDK1078: 无法将“{0}”用作应用程序主机可执行文件，因为它不是 Windows PE 文件。</target>
        <note>{StrBegin="NETSDK1078: "}</note>
      </trans-unit>
      <trans-unit id="AppHostNotWindowsCLI">
        <source>NETSDK1072: Unable to use '{0}' as application host executable because it's not a Windows executable for the CUI (Console) subsystem.</source>
        <target state="translated">NETSDK1072: 无法将“{0}”用作应用程序主机可执行文件，因为它不是 CUI (控制台)子系统的 Windows 可执行文件。</target>
        <note>{StrBegin="NETSDK1072: "}</note>
      </trans-unit>
      <trans-unit id="AppHostSigningFailed">
        <source>NETSDK1177: Failed to sign apphost with error code {1}: {0}</source>
        <target state="translated">NETSDK1177: 无法对 Apphost 进行签名，错误代码为 {1}: {0}</target>
        <note>{StrBegin="NETSDK1177: "}</note>
      </trans-unit>
      <trans-unit id="AspNetCoreAllNotSupported">
        <source>NETSDK1079: The Microsoft.AspNetCore.All package is not supported when targeting .NET Core 3.0 or higher.  A FrameworkReference to Microsoft.AspNetCore.App should be used instead, and will be implicitly included by Microsoft.NET.Sdk.Web.</source>
        <target state="translated">NETSDK1079: 当面向 .NET Core 3.0 或更高版本时，不支持 Microsoft.AspNetCore.All 包。应改为使用 Microsoft.AspNetCore.App 的 FrameworkReference，并且 Microsoft.NET.Sdk.Web 将隐式包含它。</target>
        <note>{StrBegin="NETSDK1079: "}</note>
      </trans-unit>
      <trans-unit id="AspNetCoreUsesFrameworkReference">
        <source>NETSDK1080: A PackageReference to Microsoft.AspNetCore.App is not necessary when targeting .NET Core 3.0 or higher. If Microsoft.NET.Sdk.Web is used, the shared framework will be referenced automatically. Otherwise, the PackageReference should be replaced with a FrameworkReference.</source>
        <target state="translated">NETSDK1080: 当面向 .NET Core 3.0 或更高版本时，不需要 Microsoft.AspNetCore.App 的 PackageReference。如果使用 Microsoft.NET.Sdk.Web，则将自动引用共享框架。否则，应使用 FrameworkReference 替换 PackageReference。</target>
        <note>{StrBegin="NETSDK1080: "}</note>
      </trans-unit>
      <trans-unit id="AssetPreprocessorMustBeConfigured">
        <source>NETSDK1017: Asset preprocessor must be configured before assets are processed.</source>
        <target state="translated">NETSDK1017: 必须在处理资产之前配置资产预处理器。</target>
        <note>{StrBegin="NETSDK1017: "}</note>
      </trans-unit>
      <trans-unit id="AssetsFileMissingRuntimeIdentifier">
        <source>NETSDK1047: Assets file '{0}' doesn't have a target for '{1}'. Ensure that restore has run and that you have included '{2}' in the TargetFrameworks for your project. You may also need to include '{3}' in your project's RuntimeIdentifiers.</source>
        <target state="translated">NETSDK1047: 资产文件“{0}”没有“{1}”的目标。确保已运行还原，且“{2}”已包含在项目的 TargetFrameworks 中。可能需要在项目 RuntimeIdentifiers 中包括“{3}”。</target>
        <note>{StrBegin="NETSDK1047: "}</note>
      </trans-unit>
      <trans-unit id="AssetsFileMissingTarget">
        <source>NETSDK1005: Assets file '{0}' doesn't have a target for '{1}'. Ensure that restore has run and that you have included '{2}' in the TargetFrameworks for your project.</source>
        <target state="translated">NETSDK1005: 资产文件“{0}”没有“{1}”的目标。确保已运行还原，且“{2}”已包含在项目的 TargetFrameworks 中。</target>
        <note>{StrBegin="NETSDK1005: "}</note>
      </trans-unit>
      <trans-unit id="AssetsFileNotFound">
        <source>NETSDK1004: Assets file '{0}' not found. Run a NuGet package restore to generate this file.</source>
        <target state="translated">NETSDK1004: 找不到资产文件“{0}”。运行 NuGet 包还原以生成此文件。</target>
        <note>{StrBegin="NETSDK1004: "}</note>
      </trans-unit>
      <trans-unit id="AssetsFileNotSet">
        <source>NETSDK1063: The path to the project assets file was not set. Run a NuGet package restore to generate this file.</source>
        <target state="translated">NETSDK1063: 未设置项目资产文件的路径。运行 NuGet 程序包还原以生成此文件。</target>
        <note>{StrBegin="NETSDK1063: "}</note>
      </trans-unit>
      <trans-unit id="AssetsFilePathNotRooted">
        <source>NETSDK1006: Assets file path '{0}' is not rooted. Only full paths are supported.</source>
        <target state="translated">NETSDK1006: 资产文件路径“{0}”不是根路径。仅支持完整路径。</target>
        <note>{StrBegin="NETSDK1006: "}</note>
      </trans-unit>
      <trans-unit id="AtLeastOneTargetFrameworkMustBeSpecified">
        <source>NETSDK1001: At least one possible target framework must be specified.</source>
        <target state="translated">NETSDK1001: 必须指定至少一个可能的目标框架。</target>
        <note>{StrBegin="NETSDK1001: "}</note>
      </trans-unit>
      <trans-unit id="CannotDirectlyReferenceMicrosoftNetCompilersToolsetFramework">
        <source>NETSDK1080: The Microsoft.Net.Compilers.Toolset.Framework package should not be set directly. Set the property 'BuildWithNetFrameworkHostedCompiler' to 'true' instead if you need it.</source>
        <target state="new">NETSDK1080: The Microsoft.Net.Compilers.Toolset.Framework package should not be set directly. Set the property 'BuildWithNetFrameworkHostedCompiler' to 'true' instead if you need it.</target>
        <note>{StrBegin="NETSDK1080: "}{Locked="Microsoft.Net.Compilers.Toolset.Framework"}{Locked="BuildWithNetFrameworkHostedCompiler"}</note>
      </trans-unit>
      <trans-unit id="CannotEmbedClsidMapIntoComhost">
        <source>NETSDK1092: The CLSIDMap cannot be embedded on the COM host because adding resources requires that the build be performed on Windows (excluding Nano Server).</source>
        <target state="translated">NETSDK1092: CLSIDMap 无法嵌入 COM 主机，因为添加资源要求在 Windows (不包括 Nano 服务器)上执行生成。</target>
        <note>{StrBegin="NETSDK1092: "}</note>
      </trans-unit>
      <trans-unit id="CannotFindApphostForRid">
        <source>NETSDK1065: Cannot find app host for {0}. {0} could be an invalid runtime identifier (RID). For more information about RID, see https://aka.ms/rid-catalog.</source>
        <target state="translated">NETSDK1065: 无法找到 {0} 的应用主机。{0} 可能是无效的运行时标识符(RID)。有关 RID 的详细信息，请参阅 https://aka.ms/rid-catalog。</target>
        <note>{StrBegin="NETSDK1065: "}</note>
      </trans-unit>
      <trans-unit id="CannotFindComhost">
        <source>NETSDK1091: Unable to find a .NET Core COM host. The .NET Core COM host is only available on .NET Core 3.0 or higher when targeting Windows.</source>
        <target state="translated">NETSDK1091: 找不到 .NET Core COM 主机。仅当面向 Windows 时，.NET Core COM 主机才在 .NET Core 3.0 或更高版本上可用。</target>
        <note>{StrBegin="NETSDK1091: "}</note>
      </trans-unit>
      <trans-unit id="CannotFindIjwhost">
        <source>NETSDK1114: Unable to find a .NET Core IJW host. The .NET Core IJW host is only available on .NET Core 3.1 or higher when targeting Windows.</source>
        <target state="translated">NETSDK1114: 找不到 .NET Core IJW 主机。仅当面向 Windows 时，.NET Core IJW 主机才在 .NET Core 3.1 或更高版本上可用。</target>
        <note>{StrBegin="NETSDK1114: "}</note>
      </trans-unit>
      <trans-unit id="CannotFindProjectInfo">
        <source>NETSDK1007: Cannot find project info for '{0}'. This can indicate a missing project reference.</source>
        <target state="translated">NETSDK1007: 找不到“{0}”的项目信息。这可以指示缺少一个项目引用。</target>
        <note>{StrBegin="NETSDK1007: "}</note>
      </trans-unit>
      <trans-unit id="CannotHaveRuntimeIdentifierPlatformMismatchPlatformTarget">
        <source>NETSDK1032: The RuntimeIdentifier platform '{0}' and the PlatformTarget '{1}' must be compatible.</source>
        <target state="translated">NETSDK1032: RuntimeIdentifier 平台“{0}”和 PlatformTarget“{1}”必须兼容。</target>
        <note>{StrBegin="NETSDK1032: "}</note>
      </trans-unit>
      <trans-unit id="CannotHaveSelfContainedWithoutRuntimeIdentifier">
        <source>NETSDK1031: It is not supported to build or publish a self-contained application without specifying a RuntimeIdentifier. You must either specify a RuntimeIdentifier or set SelfContained to false.</source>
        <target state="translated">NETSDK1031: 不可在未指定 RuntimeIdentifier 的情况下生成或发布自包含应用程序。必须指定 RuntimeIdentifier 或将 SelfContained 设置为 false。</target>
        <note>{StrBegin="NETSDK1031: "}</note>
      </trans-unit>
      <trans-unit id="CannotHaveSingleFileWithoutRuntimeIdentifier">
        <source>NETSDK1097: It is not supported to publish an application to a single-file without specifying a RuntimeIdentifier. You must either specify a RuntimeIdentifier or set PublishSingleFile to false.</source>
        <target state="translated">NETSDK1097: 不可在未指定 RuntimeIdentifier 的情况下发布将应用程序发布到单一文件中。必须指定 RuntimeIdentifier 或将 PublishSingleFile 设置为 false。</target>
        <note>{StrBegin="NETSDK1097: "}</note>
      </trans-unit>
      <trans-unit id="CannotHaveSingleFileWithoutAppHost">
        <source>NETSDK1098: Applications published to a single-file are required to use the application host. You must either set PublishSingleFile to false or set UseAppHost to true.</source>
        <target state="translated">NETSDK1098: 要使用应用程序主机，需具备发布到单一文件中的应用程序。必须将 PublishSingleFile 设置为 false，或将 UseAppHost 设置为 true。</target>
        <note>{StrBegin="NETSDK1098: "}</note>
      </trans-unit>
      <trans-unit id="CannotHaveSingleFileWithoutExecutable">
        <source>NETSDK1099: Publishing to a single-file is only supported for executable applications.</source>
        <target state="translated">NETSDK1099: 发布到单一文件仅适用于可执行应用程序。</target>
        <note>{StrBegin="NETSDK1099: "}</note>
      </trans-unit>
      <trans-unit id="CannotHaveSolutionLevelOutputPath">
        <source>NETSDK1194: The "--output" option isn't supported when building a solution. Specifying a solution-level output path results in all projects copying outputs to the same directory, which can lead to inconsistent builds.</source>
        <target state="translated">NETSDK1194: 生成解决方案时不支持 "--output" 选项。指定解决方案级输出路径会导致所有项目将输出复制到同一目录，这可能会导致生成不一致。</target>
        <note>{StrBegin="NETSDK1194: "}{Locked="--output"}</note>
      </trans-unit>
      <trans-unit id="CannotHaveSolutionLevelRuntimeIdentifier">
        <source>NETSDK1134: Building a solution with a specific RuntimeIdentifier is not supported. If you would like to publish for a single RID, specify the RID at the individual project level instead.</source>
        <target state="translated">NETSDK1134: 不支持使用特定 RuntimeIdentifier 生成解决方案。如果要为单个 RID 发布，请改为在单独的项目级别指定 RID。</target>
        <note>{StrBegin="NETSDK1134: "}</note>
      </trans-unit>
      <trans-unit id="CannotHaveSupportedOSPlatformVersionHigherThanTargetPlatformVersion">
        <source>NETSDK1135: SupportedOSPlatformVersion {0} cannot be higher than TargetPlatformVersion {1}.</source>
        <target state="translated">NETSDK1135: SupportedOSPlatformVersion {0} 不能高于 TargetPlatformVersion {1}。</target>
        <note>{StrBegin="NETSDK1135: "}</note>
      </trans-unit>
      <trans-unit id="CannotIncludeAllContentButNotNativeLibrariesInSingleFile">
        <source>NETSDK1143: Including all content in a single file bundle also includes native libraries. If IncludeAllContentForSelfExtract is true, IncludeNativeLibrariesForSelfExtract must not be false.</source>
        <target state="translated">NETSDK1143: 包含单个文件包中的所有内容意味着也包括本机库。如果 IncludeAllContentForSelfExtract 为 true，则 IncludeNativeLibrariesForSelfExtract 不能为 false。</target>
        <note>{StrBegin="NETSDK1143: "}</note>
      </trans-unit>
      <trans-unit id="CannotIncludeSymbolsInSingleFile">
        <source>NETSDK1142: Including symbols in a single file bundle is not supported when publishing for .NET5 or higher.</source>
        <target state="translated">NETSDK1142: 针对 .NET5 或更高版本发布时，不支持在单个文件包中包括符号。</target>
        <note>{StrBegin="NETSDK1142: "}</note>
      </trans-unit>
      <trans-unit id="CannotInferTargetFrameworkIdentifierAndVersion">
        <source>NETSDK1013: The TargetFramework value '{0}' was not recognized. It may be misspelled. If not, then the TargetFrameworkIdentifier and/or TargetFrameworkVersion properties must be specified explicitly.</source>
        <target state="translated">NETSDK1013: 未识别 TargetFramework 值“{0}”。可能是因为拼写错误。如果拼写正确，必须显式指定 TargetFrameworkIdentifier 和/或 TargetFrameworkVersion 属性。</target>
        <note>{StrBegin="NETSDK1013: "}</note>
      </trans-unit>
      <trans-unit id="CannotUseSelfContainedWithoutAppHost">
        <source>NETSDK1067: Self-contained applications are required to use the application host. Either set SelfContained to false or set UseAppHost to true.</source>
        <target state="translated">NETSDK1067: 需要自包含应用程序才能使用应用程序主机。将 SelfContained 设置为 false，或者将 UseAppHost 设置为 true。</target>
        <note>{StrBegin="NETSDK1067: "}</note>
      </trans-unit>
      <trans-unit id="CanOnlyHaveSingleFileWithNetCoreApp">
        <source>NETSDK1125: Publishing to a single-file is only supported for netcoreapp target.</source>
        <target state="translated">NETSDK1125: 仅 netcoreapp 目标支持发布到单个文件。</target>
        <note>{StrBegin="NETSDK1125: "}</note>
      </trans-unit>
      <trans-unit id="ChoosingAssemblyVersion_Info">
        <source>Choosing '{0}' because AssemblyVersion '{1}' is greater than '{2}'.</source>
        <target state="translated">选择“{0}”，因为 AssemblyVersion“{1}”高于“{2}”。</target>
        <note />
      </trans-unit>
      <trans-unit id="ChoosingCopyLocalArbitrarily_Info">
        <source>Choosing '{0}' arbitrarily as both items are copy-local and have equal file and assembly versions.</source>
        <target state="translated">任意选择“{0}”，因为两个项都是本地副本且文件和程序集版本相等。</target>
        <note />
      </trans-unit>
      <trans-unit id="ChoosingFileVersion_Info">
        <source>Choosing '{0}' because file version '{1}' is greater than '{2}'.</source>
        <target state="translated">选择“{0}”，因为文件版本“{1}”高于“{2}”。</target>
        <note />
      </trans-unit>
      <trans-unit id="ChoosingPlatformItem_Info">
        <source>Choosing '{0}' because it is a platform item.</source>
        <target state="translated">选择“{0}”，因为它是平台项。</target>
        <note />
      </trans-unit>
      <trans-unit id="ChoosingPreferredPackage_Info">
        <source>Choosing '{0}' because it comes from a package that is preferred.</source>
        <target state="translated">选择“{0}”，因为它来自首选包。</target>
        <note />
      </trans-unit>
      <trans-unit id="ClsidMapConflictingGuids">
        <source>NETSDK1089: The '{0}' and '{1}' types have the same CLSID '{2}' set in their GuidAttribute. Each COMVisible class needs to have a distinct guid for their CLSID.</source>
        <target state="translated">NETSDK1089: “{0}”和“{1}”类型在其 GuidAttribute 中设置了相同的 CLSID“{2}”。每个 COMVisible 类都需要为其 CLSID 提供一个不同的 GUID。</target>
        <note>{StrBegin="NETSDK1089: "}
{0} - The first type with the conflicting guid.
{1} - The second type with the conflicting guid.
{2} - The guid the two types have.</note>
      </trans-unit>
      <trans-unit id="ClsidMapExportedTypesRequireExplicitGuid">
        <source>NETSDK1088: The COMVisible class '{0}' must have a GuidAttribute with the CLSID of the class to be made visible to COM in .NET Core.</source>
        <target state="translated">NETSDK1088: COMVisible 类“{0}”必须具有 GuidAttribute，该类的 CLSID 将在 .NET Core 中对 COM 可见。</target>
        <note>{StrBegin="NETSDK1088: "}
{0} - The ComVisible class that doesn't have a GuidAttribute on it.</note>
      </trans-unit>
      <trans-unit id="ClsidMapInvalidAssembly">
        <source>NETSDK1090: The supplied assembly '{0}' is not valid. Cannot generate a CLSIDMap from it.</source>
        <target state="translated">NETSDK1090: 提供的程序集“{0}”无效。无法从该程序集生成 CLSIDMap。</target>
        <note>{StrBegin="NETSDK1090: "}
{0} - The path to the invalid assembly.</note>
      </trans-unit>
      <trans-unit id="CompressionInSingleFileRequires60">
        <source>NETSDK1167: Compression in a single file bundle is only supported when publishing for .NET6 or higher.</source>
        <target state="translated">NETSDK1167: 仅支持在为 .NET6 或更高版本发布时进行单个文件包的压缩。</target>
        <note>{StrBegin="NETSDK1167: "}</note>
      </trans-unit>
      <trans-unit id="CompressionInSingleFileRequiresSelfContained">
        <source>NETSDK1176: Compression in a single file bundle is only supported when publishing a self-contained application.</source>
        <target state="translated">NETSDK1176: 仅在发布独立应用程序时才支持在单个文件捆绑包中进行压缩。</target>
        <note>{StrBegin="NETSDK1176: "}</note>
      </trans-unit>
      <trans-unit id="ConflictingRuntimePackInformation">
        <source>NETSDK1133: There was conflicting information about runtime packs available for {0}:
{1}</source>
        <target state="translated">NETSDK1133: 可供{0} 使用的运行时包的信息存在冲突:
{1}</target>
        <note>{StrBegin="NETSDK1133: "}</note>
      </trans-unit>
      <trans-unit id="ContentItemDoesNotProvideOutputPath">
        <source>NETSDK1014: Content item for '{0}' sets '{1}', but does not provide  '{2}' or '{3}'.</source>
        <target state="translated">NETSDK1014: “{0}”的内容项设置为“{1}”，但不提供“{2}”或“{3}”。</target>
        <note>{StrBegin="NETSDK1014: "}</note>
      </trans-unit>
      <trans-unit id="ContentPreproccessorParameterRequired">
        <source>NETSDK1010: The '{0}' task must be given a value for parameter '{1}' in order to consume preprocessed content.</source>
        <target state="translated">NETSDK1010: 必须向“{0}”任务提供参数“{1}”的值以便使用预处理的内容。</target>
        <note>{StrBegin="NETSDK1010: "}</note>
      </trans-unit>
      <trans-unit id="CouldNotDetermineWinner_DoesNotExist_Info">
        <source>Could not determine winner because '{0}' does not exist.</source>
        <target state="translated">“{0}”不存在，因此无法确定优胜者。</target>
        <note />
      </trans-unit>
      <trans-unit id="CouldNotDetermineWinner_EqualVersions_Info">
        <source>Could not determine winner due to equal file and assembly versions.</source>
        <target state="translated">文件和程序集版本相等，因此无法确定优胜者。</target>
        <note />
      </trans-unit>
      <trans-unit id="CouldNotDetermineWinner_NoFileVersion_Info">
        <source>Could not determine a winner because '{0}' has no file version.</source>
        <target state="translated">“{0}”没有文件版本，因此无法确定优胜者。</target>
        <note />
      </trans-unit>
      <trans-unit id="CouldNotDetermineWinner_NotAnAssembly_Info">
        <source>Could not determine a winner because '{0}' is not an assembly.</source>
        <target state="translated">“{0}”不是程序集，因此无法确定优胜者。</target>
        <note />
      </trans-unit>
      <trans-unit id="CouldNotGetPackVersionFromWorkloadManifests">
        <source>NETSDK1181: Error getting pack version: Pack '{0}' was not present in workload manifests.</source>
        <target state="translated">NETSDK1181: 获取包版本时出错: 包“{0}”在工作负载清单中不存在。</target>
        <note>{StrBegin="NETSDK1181: "}</note>
      </trans-unit>
      <trans-unit id="CouldNotLoadPlatformManifest">
        <source>NETSDK1042: Could not load PlatformManifest from '{0}' because it did not exist.</source>
        <target state="translated">NETSDK1042: 无法从“{0}”中加载 PlatformManifest，因为它不存在。</target>
        <note>{StrBegin="NETSDK1042: "}</note>
      </trans-unit>
      <trans-unit id="CppRequiresTFMVersion31">
        <source>NETSDK1120: C++/CLI projects targeting .NET Core require a target framework of at least 'netcoreapp3.1'.</source>
        <target state="translated">NETSDK1120: 面向 .NET Core 的 C++/CLI 项目要求目标框架至少为 "netcoreapp 3.1"。</target>
        <note>{StrBegin="NETSDK1120: "}</note>
      </trans-unit>
      <trans-unit id="Crossgen2MissingRequiredMetadata">
        <source>NETSDK1158: Required '{0}' metadata missing on Crossgen2Tool item.</source>
        <target state="translated">NETSDK1158: Crossgen2Tool 项上缺少必需的“{0}”元数据。</target>
        <note>{StrBegin="NETSDK1158: "}</note>
      </trans-unit>
      <trans-unit id="Crossgen2RequiresSelfContained">
        <source>NETSDK1126: Publishing ReadyToRun using Crossgen2 is only supported for self-contained applications.</source>
        <target state="translated">NETSDK1126: 仅独立式应用程序支持使用 Crossgen2 发布 ReadyToRun。</target>
        <note>{StrBegin="NETSDK1126: "}</note>
      </trans-unit>
      <trans-unit id="Crossgen2ToolExecutableNotFound">
        <source>NETSDK1155: Crossgen2Tool executable '{0}' not found.</source>
        <target state="translated">NETSDK1155: 找不到 Crossgen2Tool 可执行文件“{0}”。</target>
        <note>{StrBegin="NETSDK1155: "}</note>
      </trans-unit>
      <trans-unit id="Crossgen2ToolMissingWhenUseCrossgen2IsSet">
        <source>NETSDK1154: Crossgen2Tool must be specified when UseCrossgen2 is set to true.</source>
        <target state="translated">NETSDK1154: 当 UseCrossgen2 设置为 true 时，必须指定 Crossgen2Tool。</target>
        <note>{StrBegin="NETSDK1154: "}</note>
      </trans-unit>
      <trans-unit id="Crossgen5CannotEmitSymbolsInCompositeMode">
        <source>NETSDK1166: Cannot emit symbols when publishing for .NET 5 with Crossgen2 using composite mode.</source>
        <target state="translated">NETSDK1166: 使用复合模式针对具有 Crossgen2 的 .NET 5 发布时，无法发出符号。</target>
        <note>{StrBegin="NETSDK1166: "}</note>
      </trans-unit>
      <trans-unit id="CrossgenToolExecutableNotFound">
        <source>NETSDK1160: CrossgenTool executable '{0}' not found.</source>
        <target state="translated">NETSDK1160: 找不到 CrossgenTool 可执行文件“{0}”。</target>
        <note>{StrBegin="NETSDK1160: "}</note>
      </trans-unit>
      <trans-unit id="CrossgenToolMissingInPDBCompilationMode">
        <source>NETSDK1153: CrossgenTool not specified in PDB compilation mode.</source>
        <target state="translated">NETSDK1153: 在 PDB 编译模式下未指定 CrossgenTool。</target>
        <note>{StrBegin="NETSDK1153: "}</note>
      </trans-unit>
      <trans-unit id="CrossgenToolMissingWhenUseCrossgen2IsNotSet">
        <source>NETSDK1159: CrossgenTool must be specified when UseCrossgen2 is set to false.</source>
        <target state="translated">NETSDK1159: UseCrossgen2 设置为 false 时，必须指定 CrossgenTool。</target>
        <note>{StrBegin="NETSDK1159: "}</note>
      </trans-unit>
      <trans-unit id="DiaSymReaderLibraryNotFound">
        <source>NETSDK1161: DiaSymReader library '{0}' not found.</source>
        <target state="translated">NETSDK1161: 未找到 DiaSymReader 库“{0}”。</target>
        <note>{StrBegin="NETSDK1161: "}</note>
      </trans-unit>
      <trans-unit id="DotNetHostExecutableNotFound">
        <source>NETSDK1156: .NET host executable '{0}' not found.</source>
        <target state="translated">NETSDK1156: 找不到 .NET 主机可执行文件“{0}”。</target>
        <note>{StrBegin="NETSDK1156: "}</note>
      </trans-unit>
      <trans-unit id="DotnetToolDoesNotSupportTFMLowerThanNetcoreapp21">
        <source>NETSDK1055: DotnetTool does not support target framework lower than netcoreapp2.1.</source>
        <target state="translated">NETSDK1055: DotnetTool 不支持版本低于 netcoreapp2.1 的目标框架。</target>
        <note>{StrBegin="NETSDK1055: "}</note>
      </trans-unit>
      <trans-unit id="DotnetToolOnlySupportNetcoreapp">
        <source>NETSDK1054: only supports .NET Core.</source>
        <target state="translated">NETSDK1054: 仅支持 .NET Core。</target>
        <note>{StrBegin="NETSDK1054: "}</note>
      </trans-unit>
      <trans-unit id="DuplicateItemsError">
        <source>NETSDK1022: Duplicate '{0}' items were included. The .NET SDK includes '{0}' items from your project directory by default. You can either remove these items from your project file, or set the '{1}' property to '{2}' if you want to explicitly include them in your project file. For more information, see {4}. The duplicate items were: {3}</source>
        <target state="translated">NETSDK1022: 包含了重复的“{0}”项。.NET SDK 默认包含你项目目录中的“{0}”项。可从项目文件中删除这些项；如果希望将其显式包含在项目文件中，可将“{1}”属性设置为“{2}”。有关详细信息，请参阅 {4}。重复项为: {3}</target>
        <note>{StrBegin="NETSDK1022: "}</note>
      </trans-unit>
      <trans-unit id="DuplicatePreprocessorToken">
        <source>NETSDK1015: The preprocessor token '{0}' has been given more than one value. Choosing '{1}' as the value.</source>
        <target state="translated">NETSDK1015: 已向预处理器标记“{0}”提供多个值。选择“{1}”作为值。</target>
        <note>{StrBegin="NETSDK1015: "}</note>
      </trans-unit>
      <trans-unit id="DuplicatePublishOutputFiles">
        <source>NETSDK1152: Found multiple publish output files with the same relative path: {0}.</source>
        <target state="translated">NETSDK1152: 找到了多个具有相同相对路径的发布输出文件: {0}。</target>
        <note>{StrBegin="NETSDK1152: "}</note>
      </trans-unit>
      <trans-unit id="DuplicateRuntimePackAsset">
        <source>NETSDK1110: More than one asset in the runtime pack has the same destination sub-path of '{0}'. Report this error to the .NET team here: https://aka.ms/dotnet-sdk-issue.</source>
        <target state="translated">NETSDK1110: 运行时包中的多个资产具有“{0}”的相同目标子路径。请在此处将此错误报告给 .NET 团队: https://aka.ms/dotnet-sdk-issue。</target>
        <note>{StrBegin="NETSDK1110: "}</note>
      </trans-unit>
      <trans-unit id="DuplicateTypeLibraryIds">
        <source>NETSDK1169: The same resource ID {0} was specified for two type libraries '{1}' and '{2}'. Duplicate type library IDs are not allowed.</source>
        <target state="translated">NETSDK1169: 为两个类型库“{1}”和“{2}”指定了相同的资源 ID {0}。不允许使用重复的类型库 ID。</target>
        <note>{StrBegin="NETSDK1169: "}</note>
      </trans-unit>
      <trans-unit id="EncounteredConflict_Info">
        <source>Encountered conflict between '{0}' and '{1}'.</source>
        <target state="translated">“{0}”和“{1}”之间存在冲突。</target>
        <note />
      </trans-unit>
      <trans-unit id="ErrorParsingFrameworkListInvalidValue">
        <source>NETSDK1051: Error parsing FrameworkList from '{0}'.  {1} '{2}' was invalid.</source>
        <target state="translated">NETSDK1051: 分析“{0}”中的 FrameworkList 时出错。{1}“{2}”无效。</target>
        <note>{StrBegin="NETSDK1051: "}</note>
      </trans-unit>
      <trans-unit id="ErrorParsingPlatformManifest">
        <source>NETSDK1043: Error parsing PlatformManifest from '{0}' line {1}.  Lines must have the format {2}.</source>
        <target state="translated">NETSDK1043: 从“{0}”第 {1} 行处分析 PlatformManifest 时出错。行的格式必须为 {2}。</target>
        <note>{StrBegin="NETSDK1043: "}</note>
      </trans-unit>
      <trans-unit id="ErrorParsingPlatformManifestInvalidValue">
        <source>NETSDK1044: Error parsing PlatformManifest from '{0}' line {1}.  {2} '{3}' was invalid.</source>
        <target state="translated">NETSDK1044: 从“{0}”第 {1} 行处分析 PlatformManifest 时出错。{2} “{3}”无效。</target>
        <note>{StrBegin="NETSDK1044: "}</note>
      </trans-unit>
      <trans-unit id="ErrorReadingAssetsFile">
        <source>NETSDK1060: Error reading assets file: {0}</source>
        <target state="translated">NETSDK1060: 读取资产文件时出错: {0}</target>
        <note>{StrBegin="NETSDK1060: "}</note>
      </trans-unit>
      <trans-unit id="FailedToDeleteApphost">
        <source>NETSDK1111: Failed to delete output apphost: {0}</source>
        <target state="translated">NETSDK1111: 未能删除输出 apphost: {0}</target>
        <note>{StrBegin="NETSDK1111: "}</note>
      </trans-unit>
      <trans-unit id="FailedToLockResource">
        <source>NETSDK1077: Failed to lock resource.</source>
        <target state="translated">NETSDK1077: 无法锁定资源。</target>
        <note>{StrBegin="NETSDK1077: "}</note>
      </trans-unit>
      <trans-unit id="FileNameIsTooLong">
        <source>NETSDK1030: Given file name '{0}' is longer than 1024 bytes</source>
        <target state="translated">NETSDK1030: 给定文件名“{0}”的长度超过 1024 个字节</target>
        <note>{StrBegin="NETSDK1030: "}</note>
      </trans-unit>
      <trans-unit id="FolderAlreadyExists">
        <source>NETSDK1024: Folder '{0}' already exists either delete it or provide a different ComposeWorkingDir</source>
        <target state="translated">NETSDK1024: 文件夹“{0}”已存在，请将其删除或提供不同的 ComposeWorkingDir</target>
        <note>{StrBegin="NETSDK1024: "}</note>
      </trans-unit>
      <trans-unit id="FrameworkDependentAppHostRequiresVersion21">
        <source>NETSDK1068: The framework-dependent application host requires a target framework of at least 'netcoreapp2.1'.</source>
        <target state="translated">NETSDK1068: 框架依赖型应用程序主机需要一个至少 “netcoreapp2.1” 的目标框架。</target>
        <note>{StrBegin="NETSDK1068: "}</note>
      </trans-unit>
      <trans-unit id="FrameworkListPathNotRooted">
        <source>NETSDK1052: Framework list file path '{0}' is not rooted. Only full paths are supported.</source>
        <target state="translated">NETSDK1052: 框架列表路径“{0}”不是根路径。仅支持完整路径。</target>
        <note>{StrBegin="NETSDK1052: "}</note>
      </trans-unit>
      <trans-unit id="FrameworkReferenceDuplicateError">
        <source>NETSDK1087: Multiple FrameworkReference items for '{0}' were included in the project.</source>
        <target state="translated">NETSDK1087: 项目中包含“{0}”的多个 FrameworkReference 项。</target>
        <note>{StrBegin="NETSDK1087: "}</note>
      </trans-unit>
      <trans-unit id="FrameworkReferenceOverrideWarning">
        <source>NETSDK1086: A FrameworkReference for '{0}' was included in the project. This is implicitly referenced by the .NET SDK and you do not typically need to reference it from your project. For more information, see {1}</source>
        <target state="translated">NETSDK1086: 项目中包含了“{0}”的 FrameworkReference。它由 .NET SDK 隐式引用，且通常情况下无需从项目中对其进行引用。有关详细信息，请参阅 {1}</target>
        <note>{StrBegin="NETSDK1086: "}</note>
      </trans-unit>
      <trans-unit id="GetDependsOnNETStandardFailedWithException">
        <source>NETSDK1049: Resolved file has a bad image, no metadata, or is otherwise inaccessible. {0} {1}</source>
        <target state="translated">NETSDK1049: 解析的文件包含错误图像、无元数据或不可访问。{0} {1}</target>
        <note>{StrBegin="NETSDK1049: "}</note>
      </trans-unit>
      <trans-unit id="GlobalJsonSDKResolutionFailed">
        <source>NETSDK1141: Unable to resolve the .NET SDK version as specified in the global.json located at {0}.</source>
        <target state="translated">NETSDK1141: 无法解析位于 {0} 的 global.json 中指定的 .NET SDK 版本。</target>
        <note>{StrBegin="NETSDK1141: "}</note>
      </trans-unit>
      <trans-unit id="ILLinkFailed">
        <source>NETSDK1144: Optimizing assemblies for size failed. Optimization can be disabled by setting the PublishTrimmed property to false.</source>
        <target state="translated">NETSDK1144: 优化程序集的大小失败。通过将 PublishTrimmed 属性设置为 false 可禁用优化。</target>
        <note>{StrBegin="NETSDK1144: "}</note>
      </trans-unit>
      <trans-unit id="ILLinkNotSupportedError">
        <source>NETSDK1102: Optimizing assemblies for size is not supported for the selected publish configuration. Please ensure that you are publishing a self-contained app.</source>
        <target state="translated">NETSDK1102: 所选发布配置不支持优化程序集的大小。请确保你发布的是独立应用。</target>
        <note>{StrBegin="NETSDK1102: "}</note>
      </trans-unit>
      <trans-unit id="ILLinkOptimizedAssemblies">
        <source>Optimizing assemblies for size may change the behavior of the app. Be sure to test after publishing. See: https://aka.ms/dotnet-illink</source>
        <target state="translated">优化程序集以调整大小可能会更改应用的行为。请务必在发布后进行测试。请参阅: https://aka.ms/dotnet-illink</target>
        <note />
      </trans-unit>
      <trans-unit id="ILLinkRunning">
        <source>Optimizing assemblies for size. This process might take a while.</source>
        <target state="translated">正在优化程序集以调整大小。此过程可能需要一段时间。</target>
        <note />
      </trans-unit>
      <trans-unit id="ImplicitRuntimeIdentifierResolutionForPublishPropertyFailed">
        <source>NETSDK1191: A runtime identifier for the property '{0}' couldn't be inferred. Specify a rid explicitly.</source>
        <target state="translated">NETSDK1191: 无法推断属性“{0}”的运行时标识符。显式指定 rid。</target>
        <note>{StrBegin="NETSDK1191: "}</note>
      </trans-unit>
      <trans-unit id="IncorrectPackageRoot">
        <source>NETSDK1020: Package Root {0} was incorrectly given for Resolved library {1}</source>
        <target state="translated">NETSDK1020: 对于“已解析”库 {1}，包根目录 {0} 分配错误</target>
        <note>{StrBegin="NETSDK1020: "}</note>
      </trans-unit>
      <trans-unit id="IncorrectTargetFormat">
        <source>NETSDK1025: The target manifest {0} provided is of not the correct format</source>
        <target state="translated">NETSDK1025: 提供的目标清单 {0} 的格式不正确</target>
        <note>{StrBegin="NETSDK1025: "}</note>
      </trans-unit>
      <trans-unit id="InputAssemblyNotFound">
        <source>NETSDK1163: Input assembly '{0}' not found.</source>
        <target state="translated">NETSDK1163: 找不到输入程序集“{0}”。</target>
        <note>{StrBegin="NETSDK1163: "}</note>
      </trans-unit>
      <trans-unit id="InvalidFrameworkName">
        <source>NETSDK1003: Invalid framework name: '{0}'.</source>
        <target state="translated">NETSDK1003: 无效的框架名称:“{0}”。</target>
        <note>{StrBegin="NETSDK1003: "}</note>
      </trans-unit>
      <trans-unit id="InvalidItemSpecToUse">
        <source>NETSDK1058: Invalid value for ItemSpecToUse parameter: '{0}'.  This property must be blank or set to 'Left' or 'Right'</source>
        <target state="translated">NETSDK1058: 无效的 ItemSpecToUse 参数值:“{0}”。此属性必须为空或设为“左”或“右”</target>
        <note>{StrBegin="NETSDK1058: "}
The following are names of parameters or literal values and should not be translated: ItemSpecToUse, Left, Right</note>
      </trans-unit>
      <trans-unit id="InvalidNuGetVersionString">
        <source>NETSDK1018: Invalid NuGet version string: '{0}'.</source>
        <target state="translated">NETSDK1018: 无效的 NuGet 版本字符串:“{0}”。</target>
        <note>{StrBegin="NETSDK1018: "}</note>
      </trans-unit>
      <trans-unit id="InvalidResourceUpdate">
        <source>NETSDK1075: Update handle is invalid. This instance may not be used for further updates.</source>
        <target state="translated">NETSDK1075: 更新句柄无效。此实例不能用于进一步更新。</target>
        <note>{StrBegin="NETSDK1075: "}</note>
      </trans-unit>
      <trans-unit id="InvalidRollForwardValue">
        <source>NETSDK1104: RollForward value '{0}' is invalid. Allowed values are {1}.</source>
        <target state="translated">NETSDK1104: RollForward 值“{0}”无效。允许的值为 {1}。</target>
        <note>{StrBegin="NETSDK1104: "}</note>
      </trans-unit>
      <trans-unit id="InvalidTargetPlatformVersion">
        <source>NETSDK1140: {0} is not a valid TargetPlatformVersion for {1}. Valid versions include:
{2}</source>
        <target state="translated">NETSDK1140: {0} 不是 {1} 的有效的 TargetPlatformVersion。有效版本包括:
{2}</target>
        <note>{StrBegin="NETSDK1140: "}</note>
      </trans-unit>
      <trans-unit id="InvalidTypeLibrary">
        <source>NETSDK1173: The provided type library '{0}' is in an invalid format.</source>
        <target state="translated">NETSDK1173: 提供的类型库“{0}”的格式无效。</target>
        <note>{StrBegin="NETSDK1173: "}</note>
      </trans-unit>
      <trans-unit id="InvalidTypeLibraryId">
        <source>NETSDK1170: The provided type library ID '{0}' for type library '{1}' is invalid. The ID must be a positive integer less than 65536.</source>
        <target state="translated">NETSDK1170: 为类型库“{1}”提供的类型库 ID“{0}”无效。该 ID 必须是小于 65536 的正整数。</target>
        <note>{StrBegin="NETSDK1170: "}</note>
      </trans-unit>
      <trans-unit id="JitLibraryNotFound">
        <source>NETSDK1157: JIT library '{0}' not found.</source>
        <target state="translated">NETSDK1157: 找不到 JIT 库“{0}”。</target>
        <note>{StrBegin="NETSDK1157: "}</note>
      </trans-unit>
      <trans-unit id="MismatchedPlatformPackageVersion">
        <source>NETSDK1061: The project was restored using {0} version {1}, but with current settings, version {2} would be used instead. To resolve this issue, make sure the same settings are used for restore and for subsequent operations such as build or publish. Typically this issue can occur if the RuntimeIdentifier property is set during build or publish but not during restore. For more information, see https://aka.ms/dotnet-runtime-patch-selection.</source>
        <target state="translated">NETSDK1061: 项目是使用 {0} 版本 {1} 还原的, 但使用当前设置, 将改用版本 {2}。要解决此问题, 请确保将相同的设置用于还原和后续操作 (如生成或发布)。通常, 如果 RuntimeIdentifier 属性是在生成或发布过程中设置的, 而不是在还原过程中进行的, 则会发生此问题。有关详细信息, 请参阅 https://aka.ms/dotnet-runtime-patch-selection。</target>
        <note>{StrBegin="NETSDK1061: "}
{0} - Package Identifier for platform package
{1} - Restored version of platform package
{2} - Current version of platform package</note>
      </trans-unit>
      <trans-unit id="MissingItemMetadata">
        <source>NETSDK1008: Missing '{0}' metadata on '{1}' item '{2}'.</source>
        <target state="translated">NETSDK1008: 在“{1}”项“{2}”上缺少“{0}”元数据。</target>
        <note>{StrBegin="NETSDK1008: "}</note>
      </trans-unit>
      <trans-unit id="MissingOutputPDBImagePath">
        <source>NETSDK1164: Missing output PDB path in PDB generation mode (OutputPDBImage metadata).</source>
        <target state="translated">NETSDK1164: PDB 生成模式下缺少输出 PDB 路径(OutputPDBImage 元数据)。</target>
        <note>{StrBegin="NETSDK1164: "}</note>
      </trans-unit>
      <trans-unit id="MissingOutputR2RImageFileName">
        <source>NETSDK1165: Missing output R2R image path (OutputR2RImage metadata).</source>
        <target state="translated">NETSDK1165: 缺少输出 R2R 映像路径(OutputR2RImage 元数据)。</target>
        <note>{StrBegin="NETSDK1165: "}</note>
      </trans-unit>
      <trans-unit id="MissingTypeLibraryId">
        <source>NETSDK1171: An integer ID less than 65536 must be provided for type library '{0}' because more than one type library is specified.</source>
        <target state="translated">NETSDK1171: 必须为类型库“{0}”提供小于 65536 的整数 ID，因为指定了多个类型库。</target>
        <note>{StrBegin="NETSDK1171: "}</note>
      </trans-unit>
      <trans-unit id="MultipleFilesResolved">
        <source>NETSDK1021: More than one file found for {0}</source>
        <target state="translated">NETSDK1021: 找到 {0} 的多个文件</target>
        <note>{StrBegin="NETSDK1021: "}</note>
      </trans-unit>
      <trans-unit id="NETFrameworkToNonBuiltInNETStandard">
        <source>NETSDK1069: This project uses a library that targets .NET Standard 1.5 or higher, and the project targets a version of .NET Framework that doesn't have built-in support for that version of .NET Standard. Visit https://aka.ms/net-standard-known-issues for a set of known issues. Consider retargeting to .NET Framework 4.7.2.</source>
        <target state="translated">NETSDK1069: 此项目使用了一个面向 .NET Standard 1.5 或更高版本的库，且此项目面向一个没有对该版本的 .NET Standard 的内置支持的 .NET Framework 版本。请访问 https://aka.ms/net-standard-known-issues 了解一些已知问题。考虑重定向到 .NET Framework 4.7.2。</target>
        <note>{StrBegin="NETSDK1069: "}</note>
      </trans-unit>
      <trans-unit id="NETFrameworkWithoutUsingNETSdkDefaults">
        <source>NETSDK1115: The current .NET SDK does not support .NET Framework without using .NET SDK Defaults. It is likely due to a mismatch between C++/CLI project CLRSupport property and TargetFramework.</source>
        <target state="translated">NETSDK1115: 未使用 .NET SDK 默认设置的情况下，当前 .NET SDK 不支持 .NET Framework。很可能是因为 C++/CLI 项目的 CLRSupport 属性和 TargetFramework 之间存在不匹配情况。</target>
        <note>{StrBegin="NETSDK1115: "}</note>
      </trans-unit>
      <trans-unit id="Net6NotCompatibleWithDev16">
        <source>NETSDK1182: Targeting .NET 6.0 or higher in Visual Studio 2019 is not supported.</source>
        <target state="translated">NETSDK1182: 不支持在 Visual Studio 2019 中以 .NET 6.0 或更高版本为目标。</target>
        <note>{StrBegin="NETSDK1182: "}</note>
      </trans-unit>
      <trans-unit id="Net7NotCompatibleWithDev173">
        <source>NETSDK1192: Targeting .NET 7.0 or higher in Visual Studio 2022 17.3 is not supported.</source>
        <target state="translated">NETSDK1192: 不支持在 Visual Studio 2022 17.3 中以 .NET 7.0 或更高版本为目标。</target>
        <note>{StrBegin="NETSDK1192: "}</note>
      </trans-unit>
      <trans-unit id="NoAppHostAvailable">
        <source>NETSDK1084: There is no application host available for the specified RuntimeIdentifier '{0}'.</source>
        <target state="translated">NETSDK1084: 没有应用程序主机可用于指定的 RuntimeIdentifier“{0}”。</target>
        <note>{StrBegin="NETSDK1084: "}</note>
      </trans-unit>
      <trans-unit id="NoBuildRequested">
        <source>NETSDK1085: The 'NoBuild' property was set to true but the 'Build' target was invoked.</source>
        <target state="translated">NETSDK1085: "NoBuild" 属性已设置为 true，但调用了 "Build" 目标。</target>
        <note>{StrBegin="NETSDK1085: "}</note>
      </trans-unit>
      <trans-unit id="NoCompatibleTargetFramework">
        <source>NETSDK1002: Project '{0}' targets '{2}'. It cannot be referenced by a project that targets '{1}'.</source>
        <target state="translated">NETSDK1002: 项目“{0}”以“{2}”为目标。它不可由面向“{1}”的项目引用。</target>
        <note>{StrBegin="NETSDK1002: "}</note>
      </trans-unit>
      <trans-unit id="NoRuntimePackAvailable">
        <source>NETSDK1082: There was no runtime pack for {0} available for the specified RuntimeIdentifier '{1}'.</source>
        <target state="translated">NETSDK1082: {0} 没有运行时包可用于指定的 RuntimeIdentifier“{1}”。</target>
        <note>{StrBegin="NETSDK1082: "}</note>
      </trans-unit>
      <trans-unit id="NoRuntimePackInformation">
        <source>NETSDK1132: No runtime pack information was available for {0}.</source>
        <target state="translated">NETSDK1132: 没有可用于 {0} 的运行时包信息。</target>
        <note>{StrBegin="NETSDK1132: "}</note>
      </trans-unit>
      <trans-unit id="NoSupportComSelfContained">
        <source>NETSDK1128: COM hosting does not support self-contained deployments.</source>
        <target state="translated">NETSDK1128: COM 托管不支持自包含的部署。</target>
        <note>{StrBegin="NETSDK1128: "}</note>
      </trans-unit>
      <trans-unit id="NoSupportCppEnableComHosting">
        <source>NETSDK1119: C++/CLI projects targeting .NET Core cannot use EnableComHosting=true.</source>
        <target state="translated">NETSDK1119: 面向 .NET Core 的 C++/CLI 项目不能使用 EnableComHosting=true。</target>
        <note>{StrBegin="NETSDK1119: "}</note>
      </trans-unit>
      <trans-unit id="NoSupportCppNonDynamicLibraryDotnetCore">
        <source>NETSDK1116: C++/CLI projects targeting .NET Core must be dynamic libraries.</source>
        <target state="translated">NETSDK1116: 面向 .NET Core 的 C++/CLI 项目必须是动态库。</target>
        <note>{StrBegin="NETSDK1116: "}</note>
      </trans-unit>
      <trans-unit id="NoSupportCppPackDotnetCore">
        <source>NETSDK1118: C++/CLI projects targeting .NET Core cannot be packed.</source>
        <target state="translated">NETSDK1118: 无法打包面向 .NET Core 的 C++/CLI 项目。</target>
        <note>{StrBegin="NETSDK1118: "}</note>
      </trans-unit>
      <trans-unit id="NoSupportCppPublishDotnetCore">
        <source>NETSDK1117: Does not support publish of C++/CLI project targeting dotnet core.</source>
        <target state="translated">NETSDK1117: 不支持面向 dotnet core 的 C++/CLI 项目发布。</target>
        <note>{StrBegin="NETSDK1117: "}</note>
      </trans-unit>
      <trans-unit id="NoSupportCppSelfContained">
        <source>NETSDK1121: C++/CLI projects targeting .NET Core cannot use SelfContained=true.</source>
        <target state="translated">NETSDK1121: 面向 .NET Core 的 C++/CLI 项目不能使用 SelfContained=true。</target>
        <note>{StrBegin="NETSDK1121: "}</note>
      </trans-unit>
      <trans-unit id="NonSelfContainedExeCannotReferenceSelfContained">
        <source>NETSDK1151: The referenced project '{0}' is a self-contained executable.  A self-contained executable cannot be referenced by a non self-contained executable.  For more information, see https://aka.ms/netsdk1151</source>
        <target state="translated">NETSDK1151: 引用的项目“{0}”是自包含的可执行文件。自包含可执行文件不能由非自包含可执行文件引用。如需获取更多信息，请访问 https://aka.ms/netsdk1151</target>
        <note>{StrBegin="NETSDK1151: "}</note>
      </trans-unit>
      <trans-unit id="PDBGeneratorInputExecutableNotFound">
        <source>NETSDK1162: PDB generation: R2R executable '{0}' not found.</source>
        <target state="translated">NETSDK1162: PDB 生成: 未找到 R2R 可执行文件“{0}”。</target>
        <note>{StrBegin="NETSDK1162: "}</note>
      </trans-unit>
      <trans-unit id="PReleaseRequiresEnvVarOnSln">
        <source>NETSDK1190: To use '{0}' in solution projects, you must set the environment variable '{1}' (to true). This will increase the time to complete the operation.</source>
        <target state="translated">NETSDK1190: 若要在解决方案项目中使用 "{0}"，必须将环境变量 "{1}" 设置为 true。这会增加完成操作的时间。</target>
        <note>{StrBegin="NETSDK1190: "}</note>
      </trans-unit>
      <trans-unit id="PackAsToolCannotSupportSelfContained">
        <source>NETSDK1053: Pack as tool does not support self contained.</source>
        <target state="translated">NETSDK1053: 打包为工具不支持自包含。</target>
        <note>{StrBegin="NETSDK1053: "}</note>
      </trans-unit>
      <trans-unit id="PackAsToolCannotSupportTargetPlatformIdentifier">
        <source>NETSDK1146: PackAsTool does not support TargetPlatformIdentifier being set. For example, TargetFramework cannot be net5.0-windows, only net5.0. PackAsTool also does not support UseWPF or UseWindowsForms when targeting .NET 5 and higher.</source>
        <target state="translated">NETSDK1146: PackAsTool 不支持正在设置的 TargetPlatformIdentifier。例如，TargetFramework 不能是 net5.0-windows，只能是 net5.0。面向 .NET 5 及以上版本时，PackAsTool 也不支持 UseWPF 或 UseWindowsForms。</target>
        <note>{StrBegin="NETSDK1146: "}</note>
      </trans-unit>
      <trans-unit id="PackageContainsIncorrectlyCasedLocale">
        <source>NETSDK1187: Package {0} {1} has a resource with the locale '{2}'. This locale has been normalized to the standard format '{3}' to prevent casing issues in the build. Consider notifying the package author about this casing issue.</source>
        <target state="translated">NETSDK1187:包 {0} {1} 具有具有区域设置'{2}'的资源。此区域设置已规范化为标准格式'{3}'以防止生成中出现大小写问题。请考虑就此大小写问题通知包作者。</target>
        <note>Error code is NETSDK1187. 0 is a package name, 1 is a package version, 2 is the incorrect locale string, and 3 is the correct locale string.</note>
      </trans-unit>
      <trans-unit id="PackageContainsUnknownLocale">
        <source>NETSDK1188: Package {0} {1} has a resource with the locale '{2}'. This locale is not recognized by .NET. Consider notifying the package author that it appears to be using an invalid locale.</source>
        <target state="translated">NETSDK1188:包 {0} {1} 具有具有区域设置'{2}'的资源。.NET 无法识别此区域设置。请考虑通知包作者它似乎正在使用无效的区域设置。</target>
        <note>Error code is NETSDK1188. 0 is a package name, 1 is a package version, and 2 is the incorrect locale string</note>
      </trans-unit>
      <trans-unit id="PackageNotFound">
        <source>NETSDK1064: Package {0}, version {1} was not found. It might have been deleted since NuGet restore. Otherwise, NuGet restore might have only partially completed, which might have been due to maximum path length restrictions.</source>
        <target state="translated">NETSDK1064: 未找到版本为 {1} 的包 {0}。它可能已在 NuGet 还原后删除。否则，NuGet 还原可能只是部分完成，这种情况可能是最大路径长度限制所导致。</target>
        <note>{StrBegin="NETSDK1064: "}</note>
      </trans-unit>
      <trans-unit id="PackageReferenceOverrideWarning">
        <source>NETSDK1023: A PackageReference for '{0}' was included in your project. This package is implicitly referenced by the .NET SDK and you do not typically need to reference it from your project. For more information, see {1}</source>
        <target state="translated">NETSDK1023: 项目中包含了“{0}”的 PackageReference。此包由 .NET SDK 隐式引用，且通常情况下你无需从项目中对其进行引用。有关详细信息，请参阅 {1}</target>
        <note>{StrBegin="NETSDK1023: "}</note>
      </trans-unit>
      <trans-unit id="PackageReferenceVersionNotRecommended">
        <source>NETSDK1071: A PackageReference to '{0}' specified a Version of `{1}`. Specifying the version of this package is not recommended. For more information, see https://aka.ms/sdkimplicitrefs</source>
        <target state="translated">NETSDK1071: “{0}”的 PackageReference 指定了版本“{1}”。不建议指定此包的版本。有关详细信息，请查看 https://aka.ms/sdkimplicitrefs</target>
        <note>{StrBegin="NETSDK1071: "}</note>
      </trans-unit>
      <trans-unit id="PlaceholderRunCommandProjectAbbreviationDeprecated">
        <source>NETSDK1174: Placeholder</source>
        <target state="translated">NETSDK1174: 占位符</target>
        <note>{StrBegin="NETSDK1174: "} - This string is not used here, but is a placeholder for the error code, which is used by the "dotnet run" command.</note>
      </trans-unit>
      <trans-unit id="Prefer32BitIgnoredForNetCoreApp">
        <source>NETSDK1189: Prefer32Bit is not supported and has no effect for netcoreapp target.</source>
        <target state="translated">NETSDK1189: Prefer32Bit 不受支持，对 netcoreapp 目标无效。</target>
        <note>{StrBegin="NETSDK1189: "}</note>
      </trans-unit>
      <trans-unit id="ProjectAssetsConsumedWithoutMSBuildProjectPath">
        <source>NETSDK1011: Assets are consumed from project '{0}', but no corresponding MSBuild project path was  found in '{1}'.</source>
        <target state="translated">NETSDK1011: 从项目“{0}”消耗资产，但在“{1}”中找不到相应的 MSBuild 项目路径。</target>
        <note>{StrBegin="NETSDK1011: "}</note>
      </trans-unit>
      <trans-unit id="ProjectContainsObsoleteDotNetCliTool">
        <source>NETSDK1059: The tool '{0}' is now included in the .NET SDK. Information on resolving this warning is available at (https://aka.ms/dotnetclitools-in-box).</source>
        <target state="translated">NETSDK1059: .NET SDK 中现已包含工具“{0}”。要了解如何处理此警告，可查看 (https://aka.ms/dotnetclitools-in-box)。</target>
        <note>{StrBegin="NETSDK1059: "}</note>
      </trans-unit>
      <trans-unit id="ProjectToolOnlySupportTFMLowerThanNetcoreapp22">
        <source>NETSDK1093: Project tools (DotnetCliTool) only support targeting .NET Core 2.2 and lower.</source>
        <target state="translated">NETSDK1093: NETSDK1093: 项目工具(DotnetCliTool)仅支持面向 .NET Core 2.2 及更低版本。</target>
        <note>{StrBegin="NETSDK1093: "}</note>
      </trans-unit>
      <trans-unit id="PublishProfileNotPresent">
        <source>NETSDK1198: A publish profile with the name '{0}' was not found in the project. Set the PublishProfile property to a valid file name.</source>
        <target state="translated">NETSDK1198: 在项目中找不到名为“{0}”的发布配置文件。请将 PublishProfile 属性设置为有效的文件名。</target>
        <note>{StrBegin="NETSDK1198: "}</note>
      </trans-unit>
      <trans-unit id="PublishReadyToRunRequiresVersion30">
        <source>NETSDK1122: ReadyToRun compilation will be skipped because it is only supported for .NET Core 3.0 or higher.</source>
        <target state="translated">NETSDK1122: 将跳过 ReadyToRun 编译，因为只有 .NET Core 3.0 或更高版本才支持该编译。</target>
        <note>{StrBegin="NETSDK1122: "}</note>
      </trans-unit>
      <trans-unit id="PublishSelfContainedMustBeBool">
        <source>NETSDK1193: If PublishSelfContained is set, it must be either true or false. The value given was '{0}'.</source>
        <target state="translated">NETSDK1193: 如果已设置 PublishSelfContained，则它必须为 true 或 false。给定的值为“{0}”。</target>
        <note>{StrBegin="NETSDK1193: "}</note>
      </trans-unit>
      <trans-unit id="PublishSingleFileRequiresVersion30">
        <source>NETSDK1123: Publishing an application to a single-file requires .NET Core 3.0 or higher.</source>
        <target state="translated">NETSDK1123: 将应用程序发布到单个文件需要 .NET Core 3.0 或更高版本。</target>
        <note>{StrBegin="NETSDK1123: "}</note>
      </trans-unit>
      <trans-unit id="PublishTrimmedRequiresVersion30">
        <source>NETSDK1124: Trimming assemblies requires .NET Core 3.0 or higher.</source>
        <target state="translated">NETSDK1124: 修整程序集需要 .NET Core 3.0 或更高版本。</target>
        <note>{StrBegin="NETSDK1124: "}</note>
      </trans-unit>
      <trans-unit id="PublishUnsupportedWithoutTargetFramework">
        <source>NETSDK1129: The 'Publish' target is not supported without specifying a target framework. The current project targets multiple frameworks, you must specify the framework for the published application.</source>
        <target state="translated">NETSDK1129: 如果未指定目标框架，则不支持 "Publish" 目标。当前项目面向多个框架，你必须为已发布的应用程序指定框架。</target>
        <note>{StrBegin="NETSDK1129: "}</note>
      </trans-unit>
      <trans-unit id="ReadyToRunCompilationFailed">
        <source>NETSDK1096: Optimizing assemblies for performance failed. You can either exclude the failing assemblies from being optimized, or set the PublishReadyToRun property to false.</source>
        <target state="translated">NETSDK1096: 程序集性能优化失败。可将失败的程序集排除在优化操作之外，或者将 PublishReadyToRun 属性设置为 false。</target>
        <note>{StrBegin="NETSDK1096: "}</note>
      </trans-unit>
      <trans-unit id="ReadyToRunCompilationHasWarnings_Info">
        <source>Some ReadyToRun compilations emitted warnings, indicating potential missing dependencies. Missing dependencies could potentially cause runtime failures. To show the warnings, set the PublishReadyToRunShowWarnings property to true.</source>
        <target state="translated">一些 ReadyToRun 编译发出警告，指出可能缺少依赖项。缺少的依赖项可能导致运行时失败。要显示警告，请将 PublishReadyToRunShowWarnings 属性设置为 true。</target>
        <note />
      </trans-unit>
      <trans-unit id="ReadyToRunNoValidRuntimePackageError">
        <source>NETSDK1094: Unable to optimize assemblies for performance: a valid runtime package was not found. Either set the PublishReadyToRun property to false, or use a supported runtime identifier when publishing. When targeting .NET 6 or higher, make sure to restore packages with the PublishReadyToRun property set to true.</source>
        <target state="translated">NETSDK1094: 无法优化程序集以改进性能: 找不到有效的运行时包。将 PublishReadyToRun 属性设置为 false，或在发布时使用支持的运行时标识符。面向 .NET 6 或更高版本时，请确保还原将 PublishReadyToRun 属性设置为 true 的包。</target>
        <note>{StrBegin="NETSDK1094: "}</note>
      </trans-unit>
      <trans-unit id="ReadyToRunTargetNotSupportedError">
        <source>NETSDK1095: Optimizing assemblies for performance is not supported for the selected target platform or architecture. Please verify you are using a supported runtime identifier, or set the PublishReadyToRun property to false.</source>
        <target state="translated">NETSDK1095: 所选目标平台或体系结构不支持优化程序集的性能。请验证确保你在使用受支持的运行时标识符，或者将 PublishReadyToRun 属性设置为 false。</target>
        <note>{StrBegin="NETSDK1095: "}</note>
      </trans-unit>
      <trans-unit id="RollForwardRequiresVersion30">
        <source>NETSDK1103: RollForward setting is only supported on .NET Core 3.0 or higher.</source>
        <target state="translated">NETSDK1103: RollForward 设置仅在 .NET Core 3.0 或更高版本上受支持。</target>
        <note>{StrBegin="NETSDK1103: "}</note>
      </trans-unit>
      <trans-unit id="RuntimeIdentifierNotRecognized">
        <source>NETSDK1083: The specified RuntimeIdentifier '{0}' is not recognized.</source>
        <target state="translated">NETSDK1083: 无法识别指定的 RuntimeIdentifier“{0}”。</target>
        <note>{StrBegin="NETSDK1083: "}</note>
      </trans-unit>
      <trans-unit id="RuntimeIdentifierWasNotSpecified">
        <source>NETSDK1028: Specify a RuntimeIdentifier</source>
        <target state="translated">NETSDK1028: 指定一个 RuntimeIdentifier</target>
        <note>{StrBegin="NETSDK1028: "}</note>
      </trans-unit>
      <trans-unit id="RuntimeListNotFound">
        <source>NETSDK1109: Runtime list file '{0}' was not found. Report this error to the .NET team here: https://aka.ms/dotnet-sdk-issue.</source>
        <target state="translated">NETSDK1109: 找不到运行时列表文件“{0}”。请在此处将此错误报告给 .NET 团队: https://aka.ms/dotnet-sdk-issue。</target>
        <note>{StrBegin="NETSDK1109: "}</note>
      </trans-unit>
      <trans-unit id="RuntimePackNotDownloaded">
        <source>NETSDK1112: The runtime pack for {0} was not downloaded. Try running a NuGet restore with the RuntimeIdentifier '{1}'.</source>
        <target state="translated">NETSDK1112: 未下载 {0} 的运行时包。请尝试使用 RuntimeIdentifier“{1}”运行 NuGet 还原。</target>
        <note>{StrBegin="NETSDK1112: "}</note>
      </trans-unit>
      <trans-unit id="RuntimePackNotRestored_TransitiveDisabled">
        <source>NETSDK1185: The Runtime Pack for FrameworkReference '{0}' was not available. This may be because DisableTransitiveFrameworkReferenceDownloads was set to true.</source>
        <target state="translated">NETSDK1185: FrameworkReference“{0}”的运行时包不可用。这可能是因为 DisableTransitiveFrameworkReferenceDownloads 设置为 true。</target>
        <note>{StrBegin="NETSDK1185: "}</note>
      </trans-unit>
      <trans-unit id="SelfContainedExeCannotReferenceNonSelfContained">
        <source>NETSDK1150: The referenced project '{0}' is a non self-contained executable.  A non self-contained executable cannot be referenced by a self-contained executable.  For more information, see https://aka.ms/netsdk1150</source>
        <target state="translated">NETSDK1150: 引用的项目“{0}”是非自包含的可执行文件。非自包含可执行文件不能由自包含可执行文件引用。如需获取更多信息，请访问 https://aka.ms/netsdk1150</target>
        <note>{StrBegin="NETSDK1150: "}</note>
      </trans-unit>
      <trans-unit id="SelfContainedOptionShouldBeUsedWithRuntime">
        <source>NETSDK1179: One of '--self-contained' or '--no-self-contained' options are required when '--runtime' is used.</source>
        <target state="translated">NETSDK1179: 使用“--runtime”时，必需选择“--self-contained”或“--no-self-contained”选项。</target>
        <note>{StrBegin="NETSDK1179: "}{Locked="--self-contained"}{Locked="--no-self-contained"}{Locked="--runtime"}</note>
      </trans-unit>
      <trans-unit id="SkippingAdditionalProbingPaths">
        <source>NETSDK1048: 'AdditionalProbingPaths' were specified for GenerateRuntimeConfigurationFiles, but are being skipped because 'RuntimeConfigDevPath' is empty.</source>
        <target state="translated">NETSDK1048: "AdditionalProbingPaths" 被指定给 GenerateRuntimeConfigurationFiles，但被跳过，因为 "RuntimeConfigDevPath" 为空。</target>
        <note>{StrBegin="NETSDK1048: "}</note>
      </trans-unit>
      <trans-unit id="TargetFrameworkIsEol">
        <source>NETSDK1138: The target framework '{0}' is out of support and will not receive security updates in the future. Please refer to {1} for more information about the support policy.</source>
        <target state="translated">NETSDK1138: 目标框架“{0}”不受支持，将来不会收到安全更新。有关支持策略的详细信息，请参阅 {1}。</target>
        <note>{StrBegin="NETSDK1138: "}</note>
      </trans-unit>
      <trans-unit id="TargetFrameworkWithSemicolon">
        <source>NETSDK1046: The TargetFramework value '{0}' is not valid. To multi-target, use the 'TargetFrameworks' property instead.</source>
        <target state="translated">NETSDK1046: TargetFramework 值“{0}”无效。若要设置多个目标，请改用 "TargetFrameworks" 属性。</target>
        <note>{StrBegin="NETSDK1046: "}</note>
      </trans-unit>
      <trans-unit id="TargetingApphostPackMissingCannotRestore">
        <source>NETSDK1145: The {0} pack is not installed and NuGet package restore is not supported. Upgrade Visual Studio, remove global.json if it specifies a certain SDK version, and uninstall the newer SDK. For more options visit   https://aka.ms/targeting-apphost-pack-missing  Pack Type:{0}, Pack directory: {1}, targetframework: {2}, Pack PackageId: {3}, Pack Package Version: {4}</source>
        <target state="translated">NETSDK1145: {0} 包未安装，不支持 NuGet 包还原。升级 Visual Studio，删除 global.json (如果它指定特定 SDK 版本)，并卸载较新的 SDK。如需了解更多选项，请访问 https://aka.ms/targeting-apphost-pack-missing  包类型:{0}，包目录: {1}，targetframework: {2}, 包 Id: {3}，包版本: {4}</target>
        <note>{StrBegin="NETSDK1145: "}</note>
      </trans-unit>
      <trans-unit id="TargetingPackNeedsRestore">
        <source>NETSDK1127: The targeting pack {0} is not installed. Please restore and try again.</source>
        <target state="translated">NETSDK1127: 未安装目标包 {0}。请还原并重试。</target>
        <note>{StrBegin="NETSDK1127: "}</note>
      </trans-unit>
      <trans-unit id="TargetingPackNotRestored_TransitiveDisabled">
        <source>NETSDK1184: The Targeting Pack for FrameworkReference '{0}' was not available. This may be because DisableTransitiveFrameworkReferenceDownloads was set to true.</source>
        <target state="translated">NETSDK1184: FrameworkReference“{0}”的目标包不可用。这可能是因为 DisableTransitiveFrameworkReferenceDownloads 设置为 true。</target>
        <note>{StrBegin="NETSDK1184: "}</note>
      </trans-unit>
      <trans-unit id="TrimmingWindowsFormsIsNotSupported">
        <source>NETSDK1175: Windows Forms is not supported or recommended with trimming enabled. Please go to https://aka.ms/dotnet-illink/windows-forms for more details.</source>
        <target state="translated">NETSDK1175: 启用剪裁时，不支持或不推荐使用 Windows 窗体。请转到 https://aka.ms/dotnet-illink/windows-forms 以了解详细信息。</target>
        <note>{StrBegin="NETSDK1175: "}</note>
      </trans-unit>
      <trans-unit id="TrimmingWpfIsNotSupported">
        <source>NETSDK1168: WPF is not supported or recommended with trimming enabled. Please go to https://aka.ms/dotnet-illink/wpf for more details.</source>
        <target state="translated">NETSDK1168: 启用剪裁时，不支持或不推荐使用 WPF。请转到 https://aka.ms/dotnet-illink/wpf 以了解详细信息。</target>
        <note>{StrBegin="NETSDK1168: "}</note>
      </trans-unit>
      <trans-unit id="TypeLibraryDoesNotExist">
        <source>NETSDK1172: The provided type library '{0}' does not exist.</source>
        <target state="translated">NETSDK1172: 提供的类型库“{0}”不存在。</target>
        <note>{StrBegin="NETSDK1172: "}</note>
      </trans-unit>
      <trans-unit id="UnableToFindResolvedPath">
        <source>NETSDK1016: Unable to find resolved path for '{0}'.</source>
        <target state="translated">NETSDK1016: 无法找到“{0}”的已解析路径。</target>
        <note>{StrBegin="NETSDK1016: "}</note>
      </trans-unit>
      <trans-unit id="UnableToUsePackageAssetsCache_Info">
        <source>Unable to use package assets cache due to I/O error. This can occur when the same project is built more than once in parallel. Performance may be degraded, but the build result will not be impacted.</source>
        <target state="translated">由于 I/O 错误，不能使用程序包资产缓存。如果多次并行生成同样的项目，也可能出现这种情况。可能会降低性能，但是不影响生成结果。</target>
        <note />
      </trans-unit>
      <trans-unit id="UnexpectedFileType">
        <source>NETSDK1012: Unexpected file type for '{0}'. Type is both '{1}' and '{2}'.</source>
        <target state="translated">NETSDK1012: “{0}”的文件类型非预期。类型是“{1}”和“{2}”。</target>
        <note>{StrBegin="NETSDK1012: "}</note>
      </trans-unit>
      <trans-unit id="UnknownFrameworkReference">
        <source>NETSDK1073: The FrameworkReference '{0}' was not recognized</source>
        <target state="translated">NETSDK1073: 未识别 FrameworkReference“{0}”</target>
        <note>{StrBegin="NETSDK1073: "}</note>
      </trans-unit>
      <trans-unit id="UnknownFrameworkReference_MauiEssentials">
        <source>NETSDK1186: This project depends on Maui Essentials through a project or NuGet package reference, but doesn't declare that dependency explicitly. To build this project, you must set the UseMauiEssentials property to true (and install the Maui workload if necessary).</source>
        <target state="translated">NETSDK1186: 此项目通过项目或 NuGet 包引用依赖于 Maui Essentials，但未显式声明该依赖项。要生成此项目，必须将 UseMauiEssentials 属性设置为 true (如有必要，请安装 Maui 工作负载)。</target>
        <note>{StrBegin="NETSDK1186: "}</note>
      </trans-unit>
      <trans-unit id="UnnecessaryWindowsDesktopSDK">
        <source>NETSDK1137: It is no longer necessary to use the Microsoft.NET.Sdk.WindowsDesktop SDK. Consider changing the Sdk attribute of the root Project element to 'Microsoft.NET.Sdk'.</source>
        <target state="translated">NETSDK1137: 不再需要使用 Microsoft.NET.Sdk.WindowsDesktop SDK。请考虑将根项目元素的 Sdk 属性更改为 "Microsoft.NET.Sdk"。</target>
        <note>{StrBegin="NETSDK1137: "}</note>
      </trans-unit>
      <trans-unit id="UnrecognizedPreprocessorToken">
        <source>NETSDK1009: Unrecognized preprocessor token '{0}' in '{1}'.</source>
        <target state="translated">NETSDK1009: “{1}”中无法识别预处理器标记“{0}”。</target>
        <note>{StrBegin="NETSDK1009: "}</note>
      </trans-unit>
      <trans-unit id="UnresolvedTargetingPack">
        <source>NETSDK1081: The targeting pack for {0} was not found. You may be able to resolve this by running a NuGet restore on the project.</source>
        <target state="translated">NETSDK1081: 找不到 {0} 的目标包。你可以通过对项目运行 NuGet 还原来解决此问题。</target>
        <note>{StrBegin="NETSDK1081: "}</note>
      </trans-unit>
      <trans-unit id="UnsupportedFramework">
        <source>NETSDK1019: {0} is an unsupported framework.</source>
        <target state="translated">NETSDK1019: {0} 是不受支持的框架。</target>
        <note>{StrBegin="NETSDK1019: "}</note>
      </trans-unit>
      <trans-unit id="UnsupportedRuntimeIdentifier">
        <source>NETSDK1056: Project is targeting runtime '{0}' but did not resolve any runtime-specific packages. This runtime may not be supported by the target framework.</source>
        <target state="translated">NETSDK1056: 项目的目标是运行时“{0}”，但未解析任何运行时特定的包。目标框架可能不支持此运行时。</target>
        <note>{StrBegin="NETSDK1056: "}</note>
      </trans-unit>
      <trans-unit id="UnsupportedSDKVersionForNetStandard20">
        <source>NETSDK1050: The version of Microsoft.NET.Sdk used by this project is insufficient to support references to libraries targeting .NET Standard 1.5 or higher.  Please install version 2.0 or higher of the .NET Core SDK.</source>
        <target state="translated">NETSDK1050: 该项目使用的 Microsoft.NET.Sdk 版本过低，不支持对面向.NET Standard 1.5 或更高版本的库的引用。请安装 2.0 版本或更高版本的 .NET Core SDK。</target>
        <note>{StrBegin="NETSDK1050: "}</note>
      </trans-unit>
      <trans-unit id="UnsupportedTargetFrameworkVersion">
        <source>NETSDK1045: The current .NET SDK does not support targeting {0} {1}.  Either target {0} {2} or lower, or use a version of the .NET SDK that supports {0} {1}.</source>
        <target state="translated">NETSDK1045: 当前 .NET SDK 不支持将 {0} {1} 设置为目标。请将 {0} {2} 或更低版本设置为目标，或使用支持 {0} {1} 的 .NET SDK 版本。</target>
        <note>{StrBegin="NETSDK1045: "}</note>
      </trans-unit>
      <trans-unit id="UnsupportedTargetPlatformIdentifier">
        <source>NETSDK1139: The target platform identifier {0} was not recognized.</source>
        <target state="translated">NETSDK1139: 无法识别目标平台标识符 {0}。</target>
        <note>{StrBegin="NETSDK1139: "}</note>
      </trans-unit>
      <trans-unit id="UseWpfOrUseWindowsFormsRequiresWindowsDesktopFramework">
        <source>NETSDK1107: Microsoft.NET.Sdk.WindowsDesktop is required to build Windows desktop applications. 'UseWpf' and 'UseWindowsForms' are not supported by the current SDK.</source>
        <target state="translated">NETSDK1107: 要构建 Windows 桌面应用程序，需使用 Microsoft.NET.Sdk.WindowsDesktop。当前 SDK 不支持 "UseWpf" 和 "UseWindowsForms"。</target>
        <note>{StrBegin="NETSDK1107: "}</note>
      </trans-unit>
      <trans-unit id="UsingPreviewSdk_Info">
        <source>NETSDK1057: You are using a preview version of .NET. See: https://aka.ms/dotnet-support-policy</source>
        <target state="translated">NETSDK1057: 你正在使用 .NET 的预览版。请参阅 https://aka.ms/dotnet-support-policy</target>
        <note />
      </trans-unit>
      <trans-unit id="WinMDObjNotSupportedOnTargetFramework">
        <source>NETSDK1131: Producing a managed Windows Metadata component with WinMDExp is not supported when targeting {0}.</source>
        <target state="translated">NETSDK1131: 当目标为 {0} 时，不支持使用 WinMDExp 生成托管 Windows 元数据组件。</target>
        <note>{StrBegin="NETSDK1131: "}</note>
      </trans-unit>
      <trans-unit id="WinMDReferenceNotSupportedOnTargetFramework">
        <source>NETSDK1130: {1} cannot be referenced. Referencing a Windows Metadata component directly when targeting .NET 5 or higher is not supported. For more information, see https://aka.ms/netsdk1130</source>
        <target state="translated">NETSDK1130: 无法引用 {1}。不支持在以 .NET 5 或更高版本为目标时直接引用 Windows 元数据组件。有关详细信息，请参阅 https://aka.ms/netsdk1130</target>
        <note>{StrBegin="NETSDK1130: "}</note>
      </trans-unit>
      <trans-unit id="WinMDTransitiveReferenceNotSupported">
        <source>NETSDK1149: {0} cannot be referenced because it uses built-in support for WinRT, which is no longer supported in .NET 5 and higher.  An updated version of the component supporting .NET 5 is needed. For more information, see https://aka.ms/netsdk1149</source>
        <target state="translated">NETSDK1149: 无法引用 {0}，因为它使用了对 WinRT 的内置支持，而 .NET 5 和更高版本中不再支持它。需要支持 .NET 5 的更新版本组件。有关详细信息，请参阅 https://aka.ms/netsdk1149</target>
        <note>{StrBegin="NETSDK1149: "}</note>
      </trans-unit>
      <trans-unit id="WindowsDesktopFrameworkRequiresUseWpfOrUseWindowsForms">
        <source>NETSDK1106: Microsoft.NET.Sdk.WindowsDesktop requires 'UseWpf' or 'UseWindowsForms' to be set to 'true'</source>
        <target state="translated">NETSDK1106: Microsoft.NET.Sdk.WindowsDesktop 需要将 "UseWpf" 或 "UseWindowsForms" 设置为 "true"</target>
        <note>{StrBegin="NETSDK1106: "}</note>
      </trans-unit>
      <trans-unit id="WindowsDesktopFrameworkRequiresVersion30">
        <source>NETSDK1105: Windows desktop applications are only supported on .NET Core 3.0 or higher.</source>
        <target state="translated">NETSDK1105: 仅在 .NET Core 3.0 或更高版本上支持 Windows 桌面应用程序。</target>
        <note>{StrBegin="NETSDK1105: "}</note>
      </trans-unit>
      <trans-unit id="WindowsDesktopFrameworkRequiresWindows">
        <source>NETSDK1100: To build a project targeting Windows on this operating system, set the EnableWindowsTargeting property to true.</source>
        <target state="translated">NETSDK1100: 若要在此操作系统上生成面向 Windows 的项目，请将 EnableWindowsTargeting 属性设置为 true。</target>
        <note>{StrBegin="NETSDK1100: "}</note>
      </trans-unit>
      <trans-unit id="WindowsDesktopTargetPlatformMustBeWindows">
        <source>NETSDK1136: The target platform must be set to Windows (usually by including '-windows' in the TargetFramework property) when using Windows Forms or WPF, or referencing projects or packages that do so.</source>
        <target state="translated">NETSDK1136: 如果使用 Windows 窗体或 WPF，或者引用使用 Windows 窗体或 WPF 的项目或包，则必须将目标平台设置为 Windows (通常通过在 TargetFramework 属性中添加 "-windows")。 </target>
        <note>{StrBegin="NETSDK1136: "}</note>
      </trans-unit>
      <trans-unit id="WindowsSDKVersionConflicts">
        <source>NETSDK1148: A referenced assembly was compiled using a newer version of Microsoft.Windows.SDK.NET.dll. Please update to a newer .NET SDK in order to reference this assembly.</source>
        <target state="translated">NETSDK1148: 使用更新版本的 Microsoft.Windows.SDK.NET.dll 编译了引用的程序集。请更新为更新的 .NET SDK 以引用此程序集。</target>
        <note>{StrBegin="NETSDK1148: "}</note>
      </trans-unit>
      <trans-unit id="WorkloadIsEol">
        <source>NETSDK1202: The workload '{0}' is out of support and will not receive security updates in the future. Please refer to {1} for more information about the support policy.</source>
<<<<<<< HEAD
        <target state="translated">NETSDK1202: 工作负载“{0}”已失去支持，并且将来不会收到安全更新。有关支持政策的详细信息，请参阅 {1}。</target>
=======
        <target state="new">NETSDK1202: The workload '{0}' is out of support and will not receive security updates in the future. Please refer to {1} for more information about the support policy.</target>
>>>>>>> 1c95b52b
        <note>{StrBegin="NETSDK1202: "}</note>
      </trans-unit>
      <trans-unit id="WorkloadNotAvailable">
        <source>NETSDK1178: The project depends on the following workload packs that do not exist in any of the workloads available in this installation: {0}
You may need to build the project on another operating system or architecture, or update the .NET SDK.</source>
        <target state="translated">NETSDK1178: 此安装文件中任何可用的工作负载中，不存在该项目依赖的以下工作负载包: {0}
可能需要在另一个操作系统或体系结构上生成项目，或者更新 .NET SDK。</target>
        <note>{StrBegin="NETSDK1178: "}</note>
      </trans-unit>
      <trans-unit id="WorkloadNotInstalled">
        <source>NETSDK1147: To build this project, the following workloads must be installed: {0}
To install these workloads, run the following command: dotnet workload restore</source>
        <target state="translated">NETSDK1147: 要构建此项目，必须安装以下工作负载: {0}
要安装这些工作负载，请运行以下命令: dotnet workload restore</target>
        <note>{StrBegin="NETSDK1147: "} LOCALIZATION: Do not localize "dotnet workload restore"</note>
      </trans-unit>
    </body>
  </file>
</xliff><|MERGE_RESOLUTION|>--- conflicted
+++ resolved
@@ -982,11 +982,7 @@
       </trans-unit>
       <trans-unit id="WorkloadIsEol">
         <source>NETSDK1202: The workload '{0}' is out of support and will not receive security updates in the future. Please refer to {1} for more information about the support policy.</source>
-<<<<<<< HEAD
         <target state="translated">NETSDK1202: 工作负载“{0}”已失去支持，并且将来不会收到安全更新。有关支持政策的详细信息，请参阅 {1}。</target>
-=======
-        <target state="new">NETSDK1202: The workload '{0}' is out of support and will not receive security updates in the future. Please refer to {1} for more information about the support policy.</target>
->>>>>>> 1c95b52b
         <note>{StrBegin="NETSDK1202: "}</note>
       </trans-unit>
       <trans-unit id="WorkloadNotAvailable">
