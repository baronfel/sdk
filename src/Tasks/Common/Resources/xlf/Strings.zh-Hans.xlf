--- conflicted
+++ resolved
@@ -224,11 +224,7 @@
       </trans-unit>
       <trans-unit id="CompressionInSingleFileRequiresSelfContained">
         <source>NETSDK1176: Compression in a single file bundle is only supported when publishing a self-contained application.</source>
-<<<<<<< HEAD
         <target state="translated">NETSDK1176: 仅在发布独立应用程序时才支持在单个文件捆绑包中进行压缩。</target>
-=======
-        <target state="new">NETSDK1176: Compression in a single file bundle is only supported when publishing a self-contained application.</target>
->>>>>>> 0fc178c8
         <note>{StrBegin="NETSDK1176: "}</note>
       </trans-unit>
       <trans-unit id="ConflictingRuntimePackInformation">
