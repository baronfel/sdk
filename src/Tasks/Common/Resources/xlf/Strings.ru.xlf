﻿<?xml version="1.0" encoding="utf-8"?>
<xliff xmlns="urn:oasis:names:tc:xliff:document:1.2" xmlns:xsi="http://www.w3.org/2001/XMLSchema-instance" version="1.2" xsi:schemaLocation="urn:oasis:names:tc:xliff:document:1.2 xliff-core-1.2-transitional.xsd">
  <file datatype="xml" source-language="en" target-language="ru" original="../Strings.resx">
    <body>
      <trans-unit id="AddResourceWithNonIntegerResource">
        <source>NETSDK1076: AddResource can only be used with integer resource types.</source>
        <target state="translated">NETSDK1076: AddResource можно использовать только с целочисленными типами ресурсов.</target>
        <note>{StrBegin="NETSDK1076: "}</note>
      </trans-unit>
      <trans-unit id="AppConfigRequiresRootConfiguration">
        <source>NETSDK1070: The application configuration file must have root configuration element.</source>
        <target state="translated">NETSDK1070: В файле конфигурации приложения должен присутствовать корневой элемент конфигурации.</target>
        <note>{StrBegin="NETSDK1070: "}</note>
      </trans-unit>
      <trans-unit id="AppHostCreationFailedWithRetry">
        <source>NETSDK1113: Failed to create apphost (attempt {0} out of {1}): {2}</source>
        <target state="translated">NETSDK1113: не удалось создать AppHost (попытка {0} из {1}): {2}</target>
        <note>{StrBegin="NETSDK1113: "}</note>
      </trans-unit>
      <trans-unit id="AppHostCustomizationRequiresWindowsHostWarning">
        <source>NETSDK1074: The application host executable will not be customized because adding resources requires that the build be performed on Windows (excluding Nano Server).</source>
        <target state="translated">NETSDK1074: исполняемый файл узла приложения не будет настроен, так как для добавления ресурсов требуется, чтобы сборка выполнялась в Windows (за исключением Nano Server).</target>
        <note>{StrBegin="NETSDK1074: "}</note>
      </trans-unit>
      <trans-unit id="AppHostHasBeenModified">
        <source>NETSDK1029: Unable to use '{0}' as application host executable as it does not contain the expected placeholder byte sequence '{1}' that would mark where the application name would be written.</source>
        <target state="translated">NETSDK1029: невозможно использовать файл "{0}" в качестве исполняемого файла узла приложения, так как этот файл не содержит ожидаемого заполнителя с последовательностью байтов "{1}", который отмечает место, где должно быть записано имя приложения.</target>
        <note>{StrBegin="NETSDK1029: "}</note>
      </trans-unit>
      <trans-unit id="AppHostNotWindows">
        <source>NETSDK1078: Unable to use '{0}' as application host executable because it's not a Windows PE file.</source>
        <target state="translated">NETSDK1078: не удалось использовать "{0}" в качестве исполняемого файла узла приложения, так как это не файл Windows PE.</target>
        <note>{StrBegin="NETSDK1078: "}</note>
      </trans-unit>
      <trans-unit id="AppHostNotWindowsCLI">
        <source>NETSDK1072: Unable to use '{0}' as application host executable because it's not a Windows executable for the CUI (Console) subsystem.</source>
        <target state="translated">NETSDK1072: не удалось использовать "{0}" в качестве исполняемого файла узла приложения, так как это не исполняемый файл для подсистемы CUI (консоль).</target>
        <note>{StrBegin="NETSDK1072: "}</note>
      </trans-unit>
      <trans-unit id="AspNetCoreAllNotSupported">
        <source>NETSDK1079: The Microsoft.AspNetCore.All package is not supported when targeting .NET Core 3.0 or higher.  A FrameworkReference to Microsoft.AspNetCore.App should be used instead, and will be implicitly included by Microsoft.NET.Sdk.Web.</source>
        <target state="translated">NETSDK1079: пакет Microsoft.AspNetCore.All не поддерживается при ориентации на .NET Core 3.0 или более поздней версии. Вместо этого нужно использовать ссылку FrameworkReference на Microsoft.AspNetCore.App, которая будет неявно включена пакетом Microsoft.NET.Sdk.Web.</target>
        <note>{StrBegin="NETSDK1079: "}</note>
      </trans-unit>
      <trans-unit id="AspNetCoreUsesFrameworkReference">
        <source>NETSDK1080: A PackageReference to Microsoft.AspNetCore.App is not necessary when targeting .NET Core 3.0 or higher. If Microsoft.NET.Sdk.Web is used, the shared framework will be referenced automatically. Otherwise, the PackageReference should be replaced with a FrameworkReference.</source>
        <target state="translated">NETSDK1080: ссылка PackageReference на Microsoft.AspNetCore.App не требуется при ориентации на .NET Core 3.0 или более поздней версии. Если используется Microsoft.NET.Sdk.Web, ссылка на общую платформу будет применяться автоматически. В противном случае PackageReference следует заменить ссылкой FrameworkReference.</target>
        <note>{StrBegin="NETSDK1080: "}</note>
      </trans-unit>
      <trans-unit id="AssetPreprocessorMustBeConfigured">
        <source>NETSDK1017: Asset preprocessor must be configured before assets are processed.</source>
        <target state="translated">NETSDK1017: необходимо настроить препроцессор ресурсов перед их обработкой.</target>
        <note>{StrBegin="NETSDK1017: "}</note>
      </trans-unit>
      <trans-unit id="AssetsFileMissingRuntimeIdentifier">
        <source>NETSDK1047: Assets file '{0}' doesn't have a target for '{1}'. Ensure that restore has run and that you have included '{2}' in the TargetFrameworks for your project. You may also need to include '{3}' in your project's RuntimeIdentifiers.</source>
        <target state="translated">NETSDK1047: файл ресурсов "{0}" не содержит целевого объекта для "{1}". Проверьте, что восстановление выполнено и вы включили "{2}" в TargetFrameworks своего проекта. Возможно, также нужно включить "{3}" в RuntimeIdentifiers проекта.</target>
        <note>{StrBegin="NETSDK1047: "}</note>
      </trans-unit>
      <trans-unit id="AssetsFileMissingTarget">
        <source>NETSDK1005: Assets file '{0}' doesn't have a target for '{1}'. Ensure that restore has run and that you have included '{2}' in the TargetFrameworks for your project.</source>
        <target state="translated">NETSDK1005: файл ресурсов "{0}" не содержит целевого объекта для "{1}". Проверьте, что восстановление выполнено и вы включили "{2}" в TargetFrameworks своего проекта.</target>
        <note>{StrBegin="NETSDK1005: "}</note>
      </trans-unit>
      <trans-unit id="AssetsFileNotFound">
        <source>NETSDK1004: Assets file '{0}' not found. Run a NuGet package restore to generate this file.</source>
        <target state="translated">NETSDK1004: файл ресурсов "{0}" не найден. Восстановите пакет NuGet, чтобы создать его.</target>
        <note>{StrBegin="NETSDK1004: "}</note>
      </trans-unit>
      <trans-unit id="AssetsFileNotSet">
        <source>NETSDK1063: The path to the project assets file was not set. Run a NuGet package restore to generate this file.</source>
        <target state="translated">NETSDK1063: не задан путь к файлу ресурсов проекта. Запустите восстановление пакета NuGet, чтобы создать его.</target>
        <note>{StrBegin="NETSDK1063: "}</note>
      </trans-unit>
      <trans-unit id="AssetsFilePathNotRooted">
        <source>NETSDK1006: Assets file path '{0}' is not rooted. Only full paths are supported.</source>
        <target state="translated">NETSDK1006: путь к файлу ресурсов "{0}" относительный. Поддерживаются только полные пути.</target>
        <note>{StrBegin="NETSDK1006: "}</note>
      </trans-unit>
      <trans-unit id="AtLeastOneTargetFrameworkMustBeSpecified">
        <source>NETSDK1001: At least one possible target framework must be specified.</source>
        <target state="translated">NETSDK1001: необходимо указать хотя бы одну целевую платформу.</target>
        <note>{StrBegin="NETSDK1001: "}</note>
      </trans-unit>
      <trans-unit id="CannotEmbedClsidMapIntoComhost">
        <source>NETSDK1092: The CLSIDMap cannot be embedded on the COM host because adding resources requires that the build be performed on Windows (excluding Nano Server).</source>
        <target state="translated">NETSDK1092: CLSIDMap невозможно внедрить на узле COM, так как для добавления ресурсов требуется, чтобы сборка выполнялась в Windows (за исключением Nano Server).</target>
        <note>{StrBegin="NETSDK1092: "}</note>
      </trans-unit>
      <trans-unit id="CannotFindApphostForRid">
        <source>NETSDK1065: Cannot find app host for {0}. {0} could be an invalid runtime identifier (RID). For more information about RID, see https://aka.ms/rid-catalog.</source>
        <target state="translated">NETSDK1065: не удалось найти узел приложения для {0}. Возможно, {0} является недопустимым идентификатором среды выполнения (RID). Дополнительные сведения о RID: https://aka.ms/rid-catalog.</target>
        <note>{StrBegin="NETSDK1065: "}</note>
      </trans-unit>
      <trans-unit id="CannotFindComhost">
        <source>NETSDK1091: Unable to find a .NET Core COM host. The .NET Core COM host is only available on .NET Core 3.0 or higher when targeting Windows.</source>
        <target state="translated">NETSDK1091: не удалось найти узел COM .NET Core. Он доступен только в .NET Core 3.0 или более поздней версии при ориентации на Windows.</target>
        <note>{StrBegin="NETSDK1091: "}</note>
      </trans-unit>
      <trans-unit id="CannotFindIjwhost">
        <source>NETSDK1114: Unable to find a .NET Core IJW host. The .NET Core IJW host is only available on .NET Core 3.1 or higher when targeting Windows.</source>
        <target state="translated">NETSDK1114: IJW-узел .NET Core не найден. При разработке для Windows он доступен только начиная с версии .NET Core 3.1.</target>
        <note>{StrBegin="NETSDK1114: "}</note>
      </trans-unit>
      <trans-unit id="CannotFindProjectInfo">
        <source>NETSDK1007: Cannot find project info for '{0}'. This can indicate a missing project reference.</source>
        <target state="translated">NETSDK1007: не удается найти сведения о проекте "{0}". Возможно, отсутствует ссылка на проект.</target>
        <note>{StrBegin="NETSDK1007: "}</note>
      </trans-unit>
      <trans-unit id="CannotHaveRuntimeIdentifierPlatformMismatchPlatformTarget">
        <source>NETSDK1032: The RuntimeIdentifier platform '{0}' and the PlatformTarget '{1}' must be compatible.</source>
        <target state="translated">NETSDK1032: платформа RuntimeIdentifier "{0}" и PlatformTarget "{1}" должны быть совместимы.</target>
        <note>{StrBegin="NETSDK1032: "}</note>
      </trans-unit>
      <trans-unit id="CannotHaveSelfContainedWithoutRuntimeIdentifier">
        <source>NETSDK1031: It is not supported to build or publish a self-contained application without specifying a RuntimeIdentifier. You must either specify a RuntimeIdentifier or set SelfContained to false.</source>
        <target state="translated">NETSDK1031: сборка или публикация автономного приложения без указания RuntimeIdentifier не поддерживается. Укажите RuntimeIdentifier или установите значение false для параметра SelfContained.</target>
        <note>{StrBegin="NETSDK1031: "}</note>
      </trans-unit>
      <trans-unit id="CannotHaveSingleFileWithoutRuntimeIdentifier">
        <source>NETSDK1097: It is not supported to publish an application to a single-file without specifying a RuntimeIdentifier. You must either specify a RuntimeIdentifier or set PublishSingleFile to false.</source>
        <target state="translated">NETSDK1097: публикация приложения в одном файле без указания RuntimeIdentifier не поддерживается. Укажите RuntimeIdentifier или установите значение false для параметра PublishSingleFile.</target>
        <note>{StrBegin="NETSDK1097: "}</note>
      </trans-unit>
      <trans-unit id="CannotHaveSingleFileWithoutAppHost">
        <source>NETSDK1098: Applications published to a single-file are required to use the application host. You must either set PublishSingleFile to false or set UseAppHost to true.</source>
        <target state="translated">NETSDK1098: приложения, публикуемые в одном файле, должны использовать ведущее приложение. Установите значение false для параметра PublishSingleFile или значение true для параметра UseAppHost.</target>
        <note>{StrBegin="NETSDK1098: "}</note>
      </trans-unit>
      <trans-unit id="CannotHaveSingleFileWithoutExecutable">
        <source>NETSDK1099: Publishing to a single-file is only supported for executable applications.</source>
        <target state="translated">NETSDK1099: публикация в одном файле поддерживается только для исполняемых приложений.</target>
        <note>{StrBegin="NETSDK1099: "}</note>
      </trans-unit>
      <trans-unit id="CannotHaveSolutionLevelRuntimeIdentifier">
        <source>NETSDK1134: Building a solution with a specific RuntimeIdentifier is not supported. If you would like to publish for a single RID, specifiy the RID at the individual project level instead.</source>
        <target state="translated">NETSDK1134: сборка решения с заданным идентификатором RuntimeIdentifier не поддерживается. Если вы хотите выполнить публикацию для одного RID, укажите RID на уровне отдельного проекта.</target>
        <note>{StrBegin="NETSDK1134: "}</note>
      </trans-unit>
      <trans-unit id="CannotHaveSupportedOSPlatformVersionHigherThanTargetPlatformVersion">
        <source>NETSDK1135: SupportedOSPlatformVersion {0} cannot be higher than TargetPlatformVersion {1}.</source>
        <target state="translated">NETSDK1135: версия SupportedOSPlatformVersion {0} не может быть выше версии TargetPlatformVersion {1}.</target>
        <note>{StrBegin="NETSDK1135: "}</note>
      </trans-unit>
      <trans-unit id="CannotIncludeAllContentButNotNativeLibrariesInSingleFile">
        <source>NETSDK1143: Including all content in a single file bundle also includes native libraries. If IncludeAllContentForSelfExtract is true, IncludeNativeLibrariesForSelfExtract must not be false.</source>
        <target state="translated">NETSDK1143: включение всего содержимого в один файловый пакет также приводит к включению собственных библиотек. Если IncludeAllContentForSelfExtract имеет значение true, IncludeNativeLibrariesForSelfExtract не должен иметь значение false.</target>
        <note>{StrBegin="NETSDK1143: "}</note>
      </trans-unit>
      <trans-unit id="CannotIncludeSymbolsInSingleFile">
        <source>NETSDK1142: Including symbols in a single file bundle is not supported when publishing for .NET5 or higher.</source>
        <target state="translated">NETSDK1142: включение символов в один файловый пакет не поддерживается при публикации для .NET5 или более поздней версии.</target>
        <note>{StrBegin="NETSDK1142: "}</note>
      </trans-unit>
      <trans-unit id="CannotInferTargetFrameworkIdentifierAndVersion">
        <source>NETSDK1013: The TargetFramework value '{0}' was not recognized. It may be misspelled. If not, then the TargetFrameworkIdentifier and/or TargetFrameworkVersion properties must be specified explicitly.</source>
        <target state="translated">NETSDK1013: значение "{0}" в TargetFramework не распознано. Возможно, оно содержит опечатку. Если это не так, задайте свойства TargetFrameworkIdentifier и (или) TargetFrameworkVersion явным образом.</target>
        <note>{StrBegin="NETSDK1013: "}</note>
      </trans-unit>
      <trans-unit id="CannotUseSelfContainedWithoutAppHost">
        <source>NETSDK1067: Self-contained applications are required to use the application host. Either set SelfContained to false or set UseAppHost to true.</source>
        <target state="translated">NETSDK1067: для использования узла приложений требуются автономные приложения. Задайте свойству SelfContained значение false или задайте свойству UseAppHost значение true.</target>
        <note>{StrBegin="NETSDK1067: "}</note>
      </trans-unit>
      <trans-unit id="CanOnlyHaveSingleFileWithNetCoreApp">
        <source>NETSDK1125: Publishing to a single-file is only supported for netcoreapp target.</source>
        <target state="translated">NETSDK1125: публикация в один файл поддерживается только для целевой платформы netcoreapp.</target>
        <note>{StrBegin="NETSDK1125: "}</note>
      </trans-unit>
      <trans-unit id="ChoosingAssemblyVersion_Info">
        <source>Choosing '{0}' because AssemblyVersion '{1}' is greater than '{2}'.</source>
        <target state="translated">Используется "{0}", так как значение AssemblyVersion "{1}" больше "{2}".</target>
        <note />
      </trans-unit>
      <trans-unit id="ChoosingCopyLocalArbitrarily_Info">
        <source>Choosing '{0}' arbitrarily as both items are copy-local and have equal file and assembly versions.</source>
        <target state="translated">Выбор "{0}" произвольным образом, так как оба элемента являются локальными для копирования и имеют одинаковые версии файлов и сборок.</target>
        <note />
      </trans-unit>
      <trans-unit id="ChoosingFileVersion_Info">
        <source>Choosing '{0}' because file version '{1}' is greater than '{2}'.</source>
        <target state="translated">Используется "{0}", так как версия файла "{1}" больше "{2}".</target>
        <note />
      </trans-unit>
      <trans-unit id="ChoosingPlatformItem_Info">
        <source>Choosing '{0}' because it is a platform item.</source>
        <target state="translated">Используется "{0}", так как это элемент платформы.</target>
        <note />
      </trans-unit>
      <trans-unit id="ChoosingPreferredPackage_Info">
        <source>Choosing '{0}' because it comes from a package that is preferred.</source>
        <target state="translated">Используется "{0}", так как источником является предпочтительный пакет.</target>
        <note />
      </trans-unit>
      <trans-unit id="ClsidMapConflictingGuids">
        <source>NETSDK1089: The '{0}' and '{1}' types have the same CLSID '{2}' set in their GuidAttribute. Each COMVisible class needs to have a distinct guid for their CLSID.</source>
        <target state="translated">NETSDK1089: для типов "{0}" и "{1}" в GuidAttribute задан одинаковый CLSID "{2}". Каждый класс COMVisible должен иметь уникальный GUID для своего CLSID.</target>
        <note>{StrBegin="NETSDK1089: "}
{0} - The first type with the conflicting guid.
{1} - The second type with the conflicting guid.
{2} - The guid the two types have.</note>
      </trans-unit>
      <trans-unit id="ClsidMapExportedTypesRequireExplicitGuid">
        <source>NETSDK1088: The COMVisible class '{0}' must have a GuidAttribute with the CLSID of the class to be made visible to COM in .NET Core.</source>
        <target state="translated">NETSDK1088: класс COMVisible "{0}"должен иметь GuidAttribute с идентификатором CLSID класса, чтобы стать видимым для COM в .NET Core.</target>
        <note>{StrBegin="NETSDK1088: "}
{0} - The ComVisible class that doesn't have a GuidAttribute on it.</note>
      </trans-unit>
      <trans-unit id="ClsidMapInvalidAssembly">
        <source>NETSDK1090: The supplied assembly '{0}' is not valid. Cannot generate a CLSIDMap from it.</source>
        <target state="translated">NETSDK1090: указана недопустимая сборка "{0}". Не удается создать из нее CLSIDMap.</target>
        <note>{StrBegin="NETSDK1090: "}
{0} - The path to the invalid assembly.</note>
      </trans-unit>
      <trans-unit id="CompressionInSingleFileRequires60">
<<<<<<< HEAD
        <source>NETSDK1164: Compression in a single file bundle is only supported when publishing for .NET6 or higher.</source>
        <target state="new">NETSDK1164: Compression in a single file bundle is only supported when publishing for .NET6 or higher.</target>
        <note>{StrBegin="NETSDK1164: "}</note>
      </trans-unit>
      <trans-unit id="CompressionInSingleFileRequiresSelfContained">
        <source>NETSDK1164: Compression in a single file bundle is only supported when publishing a self-contained application.</source>
        <target state="new">NETSDK1164: Compression in a single file bundle is only supported when publishing a self-contained application.</target>
        <note>{StrBegin="NETSDK1164: "}</note>
=======
        <source>NETSDK1167: Compression in a single file bundle is only supported when publishing for .NET6 or higher.</source>
        <target state="new">NETSDK1167: Compression in a single file bundle is only supported when publishing for .NET6 or higher.</target>
        <note>{StrBegin="NETSDK1167: "}</note>
      </trans-unit>
      <trans-unit id="CompressionInSingleFileRequiresSelfContained">
        <source>NETSDK1167: Compression in a single file bundle is only supported when publishing a self-contained application.</source>
        <target state="new">NETSDK1167: Compression in a single file bundle is only supported when publishing a self-contained application.</target>
        <note>{StrBegin="NETSDK1167: "}</note>
>>>>>>> 973e6dcc
      </trans-unit>
      <trans-unit id="ConflictingRuntimePackInformation">
        <source>NETSDK1133: There was conflicting information about runtime packs available for {0}:
{1}</source>
        <target state="translated">NETSDK1133: для {0} имеются конфликтующие сведения о пакетах среды выполнения:
{1}</target>
        <note>{StrBegin="NETSDK1133: "}</note>
      </trans-unit>
      <trans-unit id="ContentItemDoesNotProvideOutputPath">
        <source>NETSDK1014: Content item for '{0}' sets '{1}', but does not provide  '{2}' or '{3}'.</source>
        <target state="translated">NETSDK1014: элемент содержимого для "{0}" задает "{1}", но не предоставляет "{2}" или "{3}".</target>
        <note>{StrBegin="NETSDK1014: "}</note>
      </trans-unit>
      <trans-unit id="ContentPreproccessorParameterRequired">
        <source>NETSDK1010: The '{0}' task must be given a value for parameter '{1}' in order to consume preprocessed content.</source>
        <target state="translated">NETSDK1010: для использования предварительно обработанного содержимого необходимо указать значение параметра "{1}" в задаче "{0}".</target>
        <note>{StrBegin="NETSDK1010: "}</note>
      </trans-unit>
      <trans-unit id="CouldNotDetermineWinner_DoesNotExist_Info">
        <source>Could not determine winner because '{0}' does not exist.</source>
        <target state="translated">Не удалось определить победителя, так как "{0}" не существует.</target>
        <note />
      </trans-unit>
      <trans-unit id="CouldNotDetermineWinner_EqualVersions_Info">
        <source>Could not determine winner due to equal file and assembly versions.</source>
        <target state="translated">Не удалось определить победителя, так как версии файла и сборки одинаковы.</target>
        <note />
      </trans-unit>
      <trans-unit id="CouldNotDetermineWinner_NoFileVersion_Info">
        <source>Could not determine a winner because '{0}' has no file version.</source>
        <target state="translated">Не удалось определить победителя, так как "{0}" не содержит версии файла.</target>
        <note />
      </trans-unit>
      <trans-unit id="CouldNotDetermineWinner_NotAnAssembly_Info">
        <source>Could not determine a winner because '{0}' is not an assembly.</source>
        <target state="translated">Не удалось определить победителя, так как "{0}" не является сборкой.</target>
        <note />
      </trans-unit>
      <trans-unit id="CouldNotLoadPlatformManifest">
        <source>NETSDK1042: Could not load PlatformManifest from '{0}' because it did not exist.</source>
        <target state="translated">NETSDK1042: не удалось загрузить манифест PlatformManifest из "{0}", так как его не существует.</target>
        <note>{StrBegin="NETSDK1042: "}</note>
      </trans-unit>
      <trans-unit id="CppRequiresTFMVersion31">
        <source>NETSDK1120: C++/CLI projects targeting .NET Core require a target framework of at least 'netcoreapp3.1'.</source>
        <target state="translated">NETSDK1120: для проектов C++/CLI, предназначенных для .NET Core, необходимо указать целевую платформу не ниже "netcoreapp3.1".</target>
        <note>{StrBegin="NETSDK1120: "}</note>
      </trans-unit>
      <trans-unit id="Crossgen2MissingRequiredMetadata">
        <source>NETSDK1158: Required '{0}' metadata missing on Crossgen2Tool item.</source>
        <target state="new">NETSDK1158: Required '{0}' metadata missing on Crossgen2Tool item.</target>
        <note>{StrBegin="NETSDK1158: "}</note>
      </trans-unit>
      <trans-unit id="Crossgen2RequiresSelfContained">
        <source>NETSDK1126: Publishing ReadyToRun using Crossgen2 is only supported for self-contained applications.</source>
        <target state="translated">NETSDK1126: публикация ReadyToRun с помощью Crossgen2 поддерживается только для автономных приложений.</target>
        <note>{StrBegin="NETSDK1126: "}</note>
      </trans-unit>
      <trans-unit id="Crossgen2ToolExecutableNotFound">
        <source>NETSDK1155: Crossgen2Tool executable '{0}' not found.</source>
        <target state="new">NETSDK1155: Crossgen2Tool executable '{0}' not found.</target>
        <note>{StrBegin="NETSDK1155: "}</note>
      </trans-unit>
      <trans-unit id="Crossgen2ToolMissingWhenUseCrossgen2IsSet">
        <source>NETSDK1154: Crossgen2Tool must be specified when UseCrossgen2 is set to true.</source>
        <target state="new">NETSDK1154: Crossgen2Tool must be specified when UseCrossgen2 is set to true.</target>
        <note>{StrBegin="NETSDK1154: "}</note>
      </trans-unit>
      <trans-unit id="Crossgen5CannotEmitSymbolsInCompositeMode">
        <source>NETSDK1166: Cannot emit symbols when publishing for .NET 5 with Crossgen2 using composite mode.</source>
        <target state="new">NETSDK1166: Cannot emit symbols when publishing for .NET 5 with Crossgen2 using composite mode.</target>
        <note>{StrBegin="NETSDK1166: "}</note>
      </trans-unit>
      <trans-unit id="CrossgenToolExecutableNotFound">
        <source>NETSDK1160: CrossgenTool executable '{0}' not found.</source>
        <target state="new">NETSDK1160: CrossgenTool executable '{0}' not found.</target>
        <note>{StrBegin="NETSDK1160: "}</note>
      </trans-unit>
      <trans-unit id="CrossgenToolMissingInPDBCompilationMode">
        <source>NETSDK1153: CrossgenTool not specified in PDB compilation mode.</source>
        <target state="new">NETSDK1153: CrossgenTool not specified in PDB compilation mode.</target>
        <note>{StrBegin="NETSDK1153: "}</note>
      </trans-unit>
      <trans-unit id="CrossgenToolMissingWhenUseCrossgen2IsNotSet">
        <source>NETSDK1159: CrossgenTool must be specified when UseCrossgen2 is set to false.</source>
        <target state="new">NETSDK1159: CrossgenTool must be specified when UseCrossgen2 is set to false.</target>
        <note>{StrBegin="NETSDK1159: "}</note>
      </trans-unit>
      <trans-unit id="DiaSymReaderLibraryNotFound">
        <source>NETSDK1161: DiaSymReader library '{0}' not found.</source>
        <target state="new">NETSDK1161: DiaSymReader library '{0}' not found.</target>
        <note>{StrBegin="NETSDK1161: "}</note>
      </trans-unit>
      <trans-unit id="DotNetHostExecutableNotFound">
        <source>NETSDK1156: .NET host executable '{0}' not found.</source>
        <target state="new">NETSDK1156: .NET host executable '{0}' not found.</target>
        <note>{StrBegin="NETSDK1156: "}</note>
      </trans-unit>
      <trans-unit id="DotnetToolDoesNotSupportTFMLowerThanNetcoreapp21">
        <source>NETSDK1055: DotnetTool does not support target framework lower than netcoreapp2.1.</source>
        <target state="translated">NETSDK1055: DotnetTool не поддерживает целевые платформы версий до netcoreapp2.1.</target>
        <note>{StrBegin="NETSDK1055: "}</note>
      </trans-unit>
      <trans-unit id="DotnetToolOnlySupportNetcoreapp">
        <source>NETSDK1054: only supports .NET Core.</source>
        <target state="translated">NETSDK1054: поддерживает только .NET Core.</target>
        <note>{StrBegin="NETSDK1054: "}</note>
      </trans-unit>
      <trans-unit id="DuplicateItemsError">
        <source>NETSDK1022: Duplicate '{0}' items were included. The .NET SDK includes '{0}' items from your project directory by default. You can either remove these items from your project file, or set the '{1}' property to '{2}' if you want to explicitly include them in your project file. For more information, see {4}. The duplicate items were: {3}</source>
        <target state="translated">NETSDK1022: были включены повторяющиеся элементы "{0}". Пакет SDK для .NET по умолчанию включает элементы "{0}" из каталога проекта. Вы можете удалить из файла проекта эти элементы или присвоить свойству "{1}" значение "{2}", если нужно включить их в файл проекта в явном виде. Дополнительные сведения: {4}. Повторяющиеся элементы: {3}</target>
        <note>{StrBegin="NETSDK1022: "}</note>
      </trans-unit>
      <trans-unit id="DuplicatePreprocessorToken">
        <source>NETSDK1015: The preprocessor token '{0}' has been given more than one value. Choosing '{1}' as the value.</source>
        <target state="translated">NETSDK1015: для маркера препроцессора "{0}" указано множество значений. В качестве значения будет использовано "{1}".</target>
        <note>{StrBegin="NETSDK1015: "}</note>
      </trans-unit>
      <trans-unit id="DuplicatePublishOutputFiles">
        <source>NETSDK1152: Found multiple publish output files with the same relative path: {0}.</source>
        <target state="needs-review-translation">NETSDK1148: обнаружено несколько выходных файлов публикации с одним и тем же относительным путем: {0}.</target>
        <note>{StrBegin="NETSDK1152: "}</note>
      </trans-unit>
      <trans-unit id="DuplicateRuntimePackAsset">
        <source>NETSDK1110: More than one asset in the runtime pack has the same destination sub-path of '{0}'. Report this error to the .NET team here: https://aka.ms/dotnet-sdk-issue.</source>
        <target state="translated">NETSDK1110: сразу несколько ресурсов в пакете среды выполнения имеют один и тот же конечный вложенный путь "{0}". Сообщите об этой ошибке группе разработчиков .NET по следующему адресу: https://aka.ms/dotnet-sdk-issue.</target>
        <note>{StrBegin="NETSDK1110: "}</note>
      </trans-unit>
      <trans-unit id="DuplicateTypeLibraryIds">
        <source>NETSDK1165: The same resource ID {0} was specified for two type libraries '{1}' and '{2}'. Duplicate type library IDs are not allowed.</source>
        <target state="new">NETSDK1165: The same resource ID {0} was specified for two type libraries '{1}' and '{2}'. Duplicate type library IDs are not allowed.</target>
        <note>{StrBegin="NETSDK1165: "}</note>
      </trans-unit>
      <trans-unit id="EncounteredConflict_Info">
        <source>Encountered conflict between '{0}' and '{1}'.</source>
        <target state="translated">Обнаружен конфликт между "{0}" и "{1}".</target>
        <note />
      </trans-unit>
      <trans-unit id="ErrorParsingFrameworkListInvalidValue">
        <source>NETSDK1051: Error parsing FrameworkList from '{0}'.  {1} '{2}' was invalid.</source>
        <target state="translated">NETSDK1051: ошибка анализа FrameworkList со строки "{0}". {1} "{2}" является недопустимым.</target>
        <note>{StrBegin="NETSDK1051: "}</note>
      </trans-unit>
      <trans-unit id="ErrorParsingPlatformManifest">
        <source>NETSDK1043: Error parsing PlatformManifest from '{0}' line {1}.  Lines must have the format {2}.</source>
        <target state="translated">NETSDK1043: ошибка при анализе PlatformManifest из строки {1} файла "{0}". Строки должны иметь формат {2}.</target>
        <note>{StrBegin="NETSDK1043: "}</note>
      </trans-unit>
      <trans-unit id="ErrorParsingPlatformManifestInvalidValue">
        <source>NETSDK1044: Error parsing PlatformManifest from '{0}' line {1}.  {2} '{3}' was invalid.</source>
        <target state="translated">NETSDK1044: ошибка при анализе PlatformManifest из строки {1} файла "{0}". {2} "{3}" является недопустимым.</target>
        <note>{StrBegin="NETSDK1044: "}</note>
      </trans-unit>
      <trans-unit id="ErrorReadingAssetsFile">
        <source>NETSDK1060: Error reading assets file: {0}</source>
        <target state="translated">NETSDK1060: ошибка при чтении файла ресурсов {0}</target>
        <note>{StrBegin="NETSDK1060: "}</note>
      </trans-unit>
      <trans-unit id="FailedToDeleteApphost">
        <source>NETSDK1111: Failed to delete output apphost: {0}</source>
        <target state="translated">NETSDK1111: не удалось удалить выходной хост приложений: {0}</target>
        <note>{StrBegin="NETSDK1111: "}</note>
      </trans-unit>
      <trans-unit id="FailedToLockResource">
        <source>NETSDK1077: Failed to lock resource.</source>
        <target state="translated">NETSDK1077: не удалось заблокировать ресурс.</target>
        <note>{StrBegin="NETSDK1077: "}</note>
      </trans-unit>
      <trans-unit id="FileNameIsTooLong">
        <source>NETSDK1030: Given file name '{0}' is longer than 1024 bytes</source>
        <target state="translated">NETSDK1030: длина указанного имени файла "{0}" превышает 1024 байта</target>
        <note>{StrBegin="NETSDK1030: "}</note>
      </trans-unit>
      <trans-unit id="FolderAlreadyExists">
        <source>NETSDK1024: Folder '{0}' already exists either delete it or provide a different ComposeWorkingDir</source>
        <target state="translated">NETSDK1024: папка "{0}" уже существует. Удалите ее или укажите другой каталог ComposeWorkingDir</target>
        <note>{StrBegin="NETSDK1024: "}</note>
      </trans-unit>
      <trans-unit id="FrameworkDependentAppHostRequiresVersion21">
        <source>NETSDK1068: The framework-dependent application host requires a target framework of at least 'netcoreapp2.1'.</source>
        <target state="translated">NETSDK1068: для работы узла зависящих от платформы приложений требуется целевая платформа netcoreapp2.1 или более поздней версии.</target>
        <note>{StrBegin="NETSDK1068: "}</note>
      </trans-unit>
      <trans-unit id="FrameworkListPathNotRooted">
        <source>NETSDK1052: Framework list file path '{0}' is not rooted. Only full paths are supported.</source>
        <target state="translated">NETSDK1052: путь к файлу списка платформ "{0}" относительный. Поддерживаются только полные пути.</target>
        <note>{StrBegin="NETSDK1052: "}</note>
      </trans-unit>
      <trans-unit id="FrameworkReferenceDuplicateError">
        <source>NETSDK1087: Multiple FrameworkReference items for '{0}' were included in the project.</source>
        <target state="translated">NETSDK1087: в проект включено несколько элементов FrameworkReference для "{0}".</target>
        <note>{StrBegin="NETSDK1087: "}</note>
      </trans-unit>
      <trans-unit id="FrameworkReferenceOverrideWarning">
        <source>NETSDK1086: A FrameworkReference for '{0}' was included in the project. This is implicitly referenced by the .NET SDK and you do not typically need to reference it from your project. For more information, see {1}</source>
        <target state="translated">NETSDK1086: объект FrameworkReference для "{0}" был включен в проект. На него неявно ссылается пакет SDK для .NET, и ссылаться на него из проекта обычно не нужно. Дополнительные сведения: {1}</target>
        <note>{StrBegin="NETSDK1086: "}</note>
      </trans-unit>
      <trans-unit id="GetDependsOnNETStandardFailedWithException">
        <source>NETSDK1049: Resolved file has a bad image, no metadata, or is otherwise inaccessible. {0} {1}</source>
        <target state="translated">NETSDK1049: разрешенный файл содержит недопустимый образ, не содержит метаданных или недоступен по другим причинам. {0} {1}</target>
        <note>{StrBegin="NETSDK1049: "}</note>
      </trans-unit>
      <trans-unit id="GlobalJsonSDKResolutionFailed">
        <source>NETSDK1141: Unable to resolve the .NET SDK version as specified in the global.json located at {0}.</source>
        <target state="translated">NETSDK1141: не удалось разрешить версию пакета SDK .NET, указанную в файле global.json, расположенном в {0}.</target>
        <note>{StrBegin="NETSDK1141: "}</note>
      </trans-unit>
      <trans-unit id="ILLinkFailed">
        <source>NETSDK1144: Optimizing assemblies for size failed. Optimization can be disabled by setting the PublishTrimmed property to false.</source>
        <target state="translated">NETSDK1144: не удалось оптимизировать сборки под размер. Оптимизацию можно отключить, установив значение false для свойства PublishTrimmed.</target>
        <note>{StrBegin="NETSDK1144: "}</note>
      </trans-unit>
      <trans-unit id="ILLinkNotSupportedError">
        <source>NETSDK1102: Optimizing assemblies for size is not supported for the selected publish configuration. Please ensure that you are publishing a self-contained app.</source>
        <target state="translated">NETSDK1102: оптимизация сборок по размеру не поддерживается для выбранной конфигурации публикации. Убедитесь, что вы публикуете автономное приложение.</target>
        <note>{StrBegin="NETSDK1102: "}</note>
      </trans-unit>
      <trans-unit id="ILLink_Info">
        <source>Optimizing assemblies for size, which may change the behavior of the app. Be sure to test after publishing. See: https://aka.ms/dotnet-illink</source>
        <target state="translated">Выполняется оптимизация сборок по размеру, что может изменить поведение приложения. Обязательно проведите тестирование после публикации. Дополнительные сведения см. на странице https://aka.ms/dotnet-illink.</target>
        <note />
      </trans-unit>
      <trans-unit id="IncorrectPackageRoot">
        <source>NETSDK1020: Package Root {0} was incorrectly given for Resolved library {1}</source>
        <target state="translated">NETSDK1020: корневой каталог пакета {0} указан некорректно для разрешенной библиотеки {1}</target>
        <note>{StrBegin="NETSDK1020: "}</note>
      </trans-unit>
      <trans-unit id="IncorrectTargetFormat">
        <source>NETSDK1025: The target manifest {0} provided is of not the correct format</source>
        <target state="translated">NETSDK1025: указанный целевой манифест {0} имеет неверный формат.</target>
        <note>{StrBegin="NETSDK1025: "}</note>
      </trans-unit>
      <trans-unit id="InputAssemblyNotFound">
        <source>NETSDK1163: Input assembly '{0}' not found.</source>
        <target state="new">NETSDK1163: Input assembly '{0}' not found.</target>
        <note>{StrBegin="NETSDK1163: "}</note>
      </trans-unit>
      <trans-unit id="InvalidFrameworkName">
        <source>NETSDK1003: Invalid framework name: '{0}'.</source>
        <target state="translated">NETSDK1003: недопустимое имя платформы: "{0}".</target>
        <note>{StrBegin="NETSDK1003: "}</note>
      </trans-unit>
      <trans-unit id="InvalidItemSpecToUse">
        <source>NETSDK1058: Invalid value for ItemSpecToUse parameter: '{0}'.  This property must be blank or set to 'Left' or 'Right'</source>
        <target state="translated">NETSDK1058: недопустимое значение для параметра ItemSpecToUse "{0}". Это свойство должно быть пустым либо иметь значение "Left" или "Right"</target>
        <note>{StrBegin="NETSDK1058: "}
The following are names of parameters or literal values and should not be translated: ItemSpecToUse, Left, Right</note>
      </trans-unit>
      <trans-unit id="InvalidNuGetVersionString">
        <source>NETSDK1018: Invalid NuGet version string: '{0}'.</source>
        <target state="translated">NETSDK1018: недопустимая строка версии NuGet: "{0}".</target>
        <note>{StrBegin="NETSDK1018: "}</note>
      </trans-unit>
      <trans-unit id="InvalidResourceUpdate">
        <source>NETSDK1075: Update handle is invalid. This instance may not be used for further updates.</source>
        <target state="translated">NETSDK1075: недопустимый дескриптор обновления. Этот экземпляр невозможно использовать для дальнейших обновлений.</target>
        <note>{StrBegin="NETSDK1075: "}</note>
      </trans-unit>
      <trans-unit id="InvalidRollForwardValue">
        <source>NETSDK1104: RollForward value '{0}' is invalid. Allowed values are {1}.</source>
        <target state="translated">NETSDK1104: недопустимое значение RollForward "{0}". Разрешенные значения — {1}.</target>
        <note>{StrBegin="NETSDK1104: "}</note>
      </trans-unit>
      <trans-unit id="InvalidTargetPlatformVersion">
        <source>NETSDK1140: {0} is not a valid TargetPlatformVersion for {1}. Valid versions include:
{2}</source>
        <target state="translated">NETSDK1140: {0} не является допустимой версией TargetPlatformVersion для {1}. Допустимые версии:
{2}</target>
        <note>{StrBegin="NETSDK1140: "}</note>
      </trans-unit>
      <trans-unit id="InvalidTypeLibrary">
        <source>NETSDK1169: The provided type library '{0}' is in an invalid format.</source>
        <target state="new">NETSDK1169: The provided type library '{0}' is in an invalid format.</target>
        <note>{StrBegin="NETSDK1169: "}</note>
      </trans-unit>
      <trans-unit id="InvalidTypeLibraryId">
        <source>NETSDK1166: The provided type library ID '{0}' for type libary '{1}' is invalid. The ID must be a positive integer less than 65536.</source>
        <target state="new">NETSDK1166: The provided type library ID '{0}' for type libary '{1}' is invalid. The ID must be a positive integer less than 65536.</target>
        <note>{StrBegin="NETSDK1166: "}</note>
      </trans-unit>
      <trans-unit id="JitLibraryNotFound">
        <source>NETSDK1157: JIT library '{0}' not found.</source>
        <target state="new">NETSDK1157: JIT library '{0}' not found.</target>
        <note>{StrBegin="NETSDK1157: "}</note>
      </trans-unit>
      <trans-unit id="MismatchedPlatformPackageVersion">
        <source>NETSDK1061: The project was restored using {0} version {1}, but with current settings, version {2} would be used instead. To resolve this issue, make sure the same settings are used for restore and for subsequent operations such as build or publish. Typically this issue can occur if the RuntimeIdentifier property is set during build or publish but not during restore. For more information, see https://aka.ms/dotnet-runtime-patch-selection.</source>
        <target state="translated">NETSDK1061: Проект был восстановлен с использованием {0} версии {1}, но с текущими параметрами вместо этой версии будет использована версия {2}. Чтобы устранить эту проблему, убедитесь, что для восстановления и последующих операций (таких как сборка или публикация) используются одинаковые параметры. Обычно эта проблема возникает, когда свойство RuntimeIdentifier устанавливается во время сборки или публикации, но не во время восстановления. Дополнительные сведения см. на странице https://aka.ms/dotnet-runtime-patch-selection.</target>
        <note>{StrBegin="NETSDK1061: "}
{0} - Package Identifier for platform package
{1} - Restored version of platform package
{2} - Current version of platform package</note>
      </trans-unit>
      <trans-unit id="MissingItemMetadata">
        <source>NETSDK1008: Missing '{0}' metadata on '{1}' item '{2}'.</source>
        <target state="translated">NETSDK1008: отсутствуют метаданные "{0}" для элемента "{2}" в "{1}".</target>
        <note>{StrBegin="NETSDK1008: "}</note>
      </trans-unit>
      <trans-unit id="MissingOutputPDBImagePath">
        <source>NETSDK1164: Missing output PDB path in PDB generation mode (OutputPDBImage metadata).</source>
        <target state="new">NETSDK1164: Missing output PDB path in PDB generation mode (OutputPDBImage metadata).</target>
        <note>{StrBegin="NETSDK1164: "}</note>
      </trans-unit>
      <trans-unit id="MissingOutputR2RImageFileName">
        <source>NETSDK1165: Missing output R2R image path (OutputR2RImage metadata).</source>
        <target state="new">NETSDK1165: Missing output R2R image path (OutputR2RImage metadata).</target>
        <note>{StrBegin="NETSDK1165: "}</note>
      </trans-unit>
      <trans-unit id="MissingTypeLibraryId">
        <source>NETSDK1167: An integer ID less than 65536 must be provided for type library '{0}' because more than one type library is specified.</source>
        <target state="new">NETSDK1167: An integer ID less than 65536 must be provided for type library '{0}' because more than one type library is specified.</target>
        <note>{StrBegin="NETSDK1167: "}</note>
      </trans-unit>
      <trans-unit id="MultipleFilesResolved">
        <source>NETSDK1021: More than one file found for {0}</source>
        <target state="translated">NETSDK1021: обнаружено множество файлов для {0}</target>
        <note>{StrBegin="NETSDK1021: "}</note>
      </trans-unit>
      <trans-unit id="NETFrameworkToNonBuiltInNETStandard">
        <source>NETSDK1069: This project uses a library that targets .NET Standard 1.5 or higher, and the project targets a version of .NET Framework that doesn't have built-in support for that version of .NET Standard. Visit https://aka.ms/net-standard-known-issues for a set of known issues. Consider retargeting to .NET Framework 4.7.2.</source>
        <target state="translated">NETSDK1069: этот проект использует библиотеку, предназначенную для .NET Standard 1.5 или более поздней версии. Кроме того, проект работает в версии .NET Framework, не имеющей встроенной поддержки этой версии .NET Standard. Список и описание известных проблем см. по адресу https://aka.ms/net-standard-known-issues. Рекомендуется изменить целевую платформу на .NET Framework 4.7.2.</target>
        <note>{StrBegin="NETSDK1069: "}</note>
      </trans-unit>
      <trans-unit id="NETFrameworkWithoutUsingNETSdkDefaults">
        <source>NETSDK1115: The current .NET SDK does not support .NET Framework without using .NET SDK Defaults. It is likely due to a mismatch between C++/CLI project CLRSupport property and TargetFramework.</source>
        <target state="translated">NETSDK1115: текущий пакет SDK для .NET не поддерживает .NET Framework без использования значений SDK для .NET по умолчанию. Причиной, скорее всего, является несоответствие TargetFramework и свойства CLRSupport в проекте C++/CLI.</target>
        <note>{StrBegin="NETSDK1115: "}</note>
      </trans-unit>
      <trans-unit id="NoAppHostAvailable">
        <source>NETSDK1084: There is no application host available for the specified RuntimeIdentifier '{0}'.</source>
        <target state="translated">NETSDK1084: нет узла приложения для указанного RuntimeIdentifier "{0}".</target>
        <note>{StrBegin="NETSDK1084: "}</note>
      </trans-unit>
      <trans-unit id="NoBuildRequested">
        <source>NETSDK1085: The 'NoBuild' property was set to true but the 'Build' target was invoked.</source>
        <target state="translated">NETSDK1085: для свойства "NoBuild" было задано значение true, но был вызван целевой объект "Сборка".</target>
        <note>{StrBegin="NETSDK1085: "}</note>
      </trans-unit>
      <trans-unit id="NoCompatibleTargetFramework">
        <source>NETSDK1002: Project '{0}' targets '{2}'. It cannot be referenced by a project that targets '{1}'.</source>
        <target state="translated">NETSDK1002: проект "{0}" нацелен на платформу "{2}". На него не может ссылаться проект с целевой платформой "{1}".</target>
        <note>{StrBegin="NETSDK1002: "}</note>
      </trans-unit>
      <trans-unit id="NoRuntimePackAvailable">
        <source>NETSDK1082: There was no runtime pack for {0} available for the specified RuntimeIdentifier '{1}'.</source>
        <target state="translated">NETSDK1082: не было доступного пакета среды выполнения для {0} для указанного RuntimeIdentifier "{1}".</target>
        <note>{StrBegin="NETSDK1082: "}</note>
      </trans-unit>
      <trans-unit id="NoRuntimePackInformation">
        <source>NETSDK1132: No runtime pack information was available for {0}.</source>
        <target state="translated">NETSDK1132: сведения о пакете среды выполнения не были доступны для {0}.</target>
        <note>{StrBegin="NETSDK1132: "}</note>
      </trans-unit>
      <trans-unit id="NoSupportComSelfContained">
        <source>NETSDK1128: COM hosting does not support self-contained deployments.</source>
        <target state="translated">NETSDK1128: размещенная модель COM не поддерживает автономные развертывания.</target>
        <note>{StrBegin="NETSDK1128: "}</note>
      </trans-unit>
      <trans-unit id="NoSupportCppEnableComHosting">
        <source>NETSDK1119: C++/CLI projects targeting .NET Core cannot use EnableComHosting=true.</source>
        <target state="translated">NETSDK1119: проекты C++/CLI для .NET Core не могут использовать EnableComHosting=true.</target>
        <note>{StrBegin="NETSDK1119: "}</note>
      </trans-unit>
      <trans-unit id="NoSupportCppNonDynamicLibraryDotnetCore">
        <source>NETSDK1116: C++/CLI projects targeting .NET Core must be dynamic libraries.</source>
        <target state="translated">NETSDK1116: проекты C++/CLI для .NET Core должны представлять собой динамические библиотеки.</target>
        <note>{StrBegin="NETSDK1116: "}</note>
      </trans-unit>
      <trans-unit id="NoSupportCppPackDotnetCore">
        <source>NETSDK1118: C++/CLI projects targeting .NET Core cannot be packed.</source>
        <target state="translated">NETSDK1118: проекты C++/CLI для .NET Core не могут быть упакованы.</target>
        <note>{StrBegin="NETSDK1118: "}</note>
      </trans-unit>
      <trans-unit id="NoSupportCppPublishDotnetCore">
        <source>NETSDK1117: Does not support publish of C++/CLI project targeting dotnet core.</source>
        <target state="translated">NETSDK1117: публикация проекта C++/CLI для .NET Core не поддерживается.</target>
        <note>{StrBegin="NETSDK1117: "}</note>
      </trans-unit>
      <trans-unit id="NoSupportCppSelfContained">
        <source>NETSDK1121: C++/CLI projects targeting .NET Core cannot use SelfContained=true.</source>
        <target state="translated">NETSDK1121: проекты C++/CLI для .NET Core не могут использовать значение параметра SelfContained=true.</target>
        <note>{StrBegin="NETSDK1121: "}</note>
      </trans-unit>
      <trans-unit id="NonSelfContainedExeCannotReferenceSelfContained">
        <source>NETSDK1151: The referenced project '{0}' is a self-contained executable.  A self-contained executable cannot be referenced by a non self-contained executable.</source>
        <target state="new">NETSDK1151: The referenced project '{0}' is a self-contained executable.  A self-contained executable cannot be referenced by a non self-contained executable.</target>
        <note>{StrBegin="NETSDK1151: "}</note>
      </trans-unit>
      <trans-unit id="PDBGeneratorInputExecutableNotFound">
        <source>NETSDK1162: PDB generation: R2R executable '{0}' not found.</source>
        <target state="new">NETSDK1162: PDB generation: R2R executable '{0}' not found.</target>
        <note>{StrBegin="NETSDK1162: "}</note>
      </trans-unit>
      <trans-unit id="PackAsToolCannotSupportSelfContained">
        <source>NETSDK1053: Pack as tool does not support self contained.</source>
        <target state="translated">NETSDK1053: упаковка в качестве инструмента не поддерживает автономное использование.</target>
        <note>{StrBegin="NETSDK1053: "}</note>
      </trans-unit>
      <trans-unit id="PackAsToolCannotSupportTargetPlatformIdentifier">
        <source>NETSDK1146: PackAsTool does not support TargetPlatformIdentifier being set. For example, TargetFramework cannot be net5.0-windows, only net5.0. PackAsTool also does not support UseWPF or UseWindowsForms when targeting .NET 5 and higher.</source>
        <target state="translated">NETSDK1146: PackAsTool не поддерживает задание TargetPlatformIdentifier. Например, TargetFramework не может иметь значение "net5.0-windows", только "net5.0". Кроме того, PackAsTool не поддерживает UseWPF или UseWindowsForms при использовании целевой платформы .NET 5 и более поздних версий.</target>
        <note>{StrBegin="NETSDK1146: "}</note>
      </trans-unit>
      <trans-unit id="PackageNotFound">
        <source>NETSDK1064: Package {0}, version {1} was not found. It might have been deleted since NuGet restore. Otherwise, NuGet restore might have only partially completed, which might have been due to maximum path length restrictions.</source>
        <target state="translated">NETSDK1064: пакет {0} версии {1} не найден. Возможно, с момента восстановления NuGet он был удален или восстановление NuGet было выполнено лишь частично из-за ограничений на максимальную длину пути.</target>
        <note>{StrBegin="NETSDK1064: "}</note>
      </trans-unit>
      <trans-unit id="PackageReferenceOverrideWarning">
        <source>NETSDK1023: A PackageReference for '{0}' was included in your project. This package is implicitly referenced by the .NET SDK and you do not typically need to reference it from your project. For more information, see {1}</source>
        <target state="translated">NETSDK1023: ссылка на пакет (PackageReference) для "{0}" была включена в проект. На этот пакет неявно ссылается пакет SDK для .NET, и ссылаться на него из проекта обычно не нужно. Дополнительные сведения: {1}</target>
        <note>{StrBegin="NETSDK1023: "}</note>
      </trans-unit>
      <trans-unit id="PackageReferenceVersionNotRecommended">
        <source>NETSDK1071: A PackageReference to '{0}' specified a Version of `{1}`. Specifying the version of this package is not recommended. For more information, see https://aka.ms/sdkimplicitrefs</source>
        <target state="translated">NETSDK1071: В ссылке PackageReference на '{0}' указана версия {1}. Указывать версию этого пакета не рекомендуется. Дополнительные сведения см. на странице https://aka.ms/sdkimplicitrefs</target>
        <note>{StrBegin="NETSDK1071: "}</note>
      </trans-unit>
      <trans-unit id="ProjectAssetsConsumedWithoutMSBuildProjectPath">
        <source>NETSDK1011: Assets are consumed from project '{0}', but no corresponding MSBuild project path was  found in '{1}'.</source>
        <target state="translated">NETSDK1011: используются ресурсы из проекта "{0}", но соответствующий путь к проекту MSBuild не найден в "{1}".</target>
        <note>{StrBegin="NETSDK1011: "}</note>
      </trans-unit>
      <trans-unit id="ProjectContainsObsoleteDotNetCliTool">
        <source>NETSDK1059: The tool '{0}' is now included in the .NET SDK. Information on resolving this warning is available at (https://aka.ms/dotnetclitools-in-box).</source>
        <target state="translated">NETSDK1059: инструмент "{0}" теперь включен в пакет SDK для .NET. Сведения о том, как устранить это предупреждение: https://aka.ms/dotnetclitools-in-box.</target>
        <note>{StrBegin="NETSDK1059: "}</note>
      </trans-unit>
      <trans-unit id="ProjectToolOnlySupportTFMLowerThanNetcoreapp22">
        <source>NETSDK1093: Project tools (DotnetCliTool) only support targeting .NET Core 2.2 and lower.</source>
        <target state="translated">NETSDK1093: средства проекта (DotnetCliTool) поддерживают только целевую платформу .NET Core 2.2 и более ранних версий.</target>
        <note>{StrBegin="NETSDK1093: "}</note>
      </trans-unit>
      <trans-unit id="PublishReadyToRunRequiresVersion30">
        <source>NETSDK1122: ReadyToRun compilation will be skipped because it is only supported for .NET Core 3.0 or higher.</source>
        <target state="translated">NETSDK1122: компиляция ReadyToRun будет пропущена, так как она поддерживается только для .NET Core 3.0 или более поздних версий.</target>
        <note>{StrBegin="NETSDK1122: "}</note>
      </trans-unit>
      <trans-unit id="PublishSingleFileRequiresVersion30">
        <source>NETSDK1123: Publishing an application to a single-file requires .NET Core 3.0 or higher.</source>
        <target state="translated">NETSDK1123: для публикации приложения в один файл требуется .NET Core 3.0 или более поздняя версия.</target>
        <note>{StrBegin="NETSDK1123: "}</note>
      </trans-unit>
      <trans-unit id="PublishTrimmedRequiresVersion30">
        <source>NETSDK1124: Trimming assemblies requires .NET Core 3.0 or higher.</source>
        <target state="translated">NETSDK1124: для усечения сборок требуется .NET Core 3.0 или более поздняя версия.</target>
        <note>{StrBegin="NETSDK1124: "}</note>
      </trans-unit>
      <trans-unit id="PublishUnsupportedWithoutTargetFramework">
        <source>NETSDK1129: The 'Publish' target is not supported without specifying a target framework. The current project targets multiple frameworks, you must specify the framework for the published application.</source>
        <target state="translated">NETSDK1129: целевой объект "Publish" не поддерживается без указания целевой платформы. Для текущего проекта указано несколько целевых платформ, необходимо указать платформу для опубликованного приложения.</target>
        <note>{StrBegin="NETSDK1129: "}</note>
      </trans-unit>
      <trans-unit id="ReadyToRunCompilationFailed">
        <source>NETSDK1096: Optimizing assemblies for performance failed. You can either exclude the failing assemblies from being optimized, or set the PublishReadyToRun property to false.</source>
        <target state="translated">NETSDK1096: не удалось оптимизировать сборки для обеспечения производительности. Вы можете исключить неудачно обработанные сборки из оптимизации либо задать значение false для свойства PublishReadyToRun.</target>
        <note>{StrBegin="NETSDK1096: "}</note>
      </trans-unit>
      <trans-unit id="ReadyToRunCompilationHasWarnings_Info">
        <source>Some ReadyToRun compilations emitted warnings, indicating potential missing dependencies. Missing dependencies could potentially cause runtime failures. To show the warnings, set the PublishReadyToRunShowWarnings property to true.</source>
        <target state="translated">Для некоторых компиляций ReadyToRun возникли предупреждения, которые могут указывать на недостающие зависимости. Отсутствующие зависимости могут вызвать сбои среды выполнения. Чтобы отобразить предупреждения, установите значение true для свойства PublishReadyToRunShowWarnings.</target>
        <note />
      </trans-unit>
      <trans-unit id="ReadyToRunNoValidRuntimePackageError">
        <source>NETSDK1094: Unable to optimize assemblies for performance: a valid runtime package was not found. Either set the PublishReadyToRun property to false, or use a supported runtime identifier when publishing.</source>
        <target state="translated">NETSDK1094: не удалось оптимизировать сборки для производительности: не найден допустимый пакет среды выполнения. Задайте для свойства PublishReadyToRun значение false либо используйте поддерживаемый идентификатор среды выполнения при публикации.</target>
        <note>{StrBegin="NETSDK1094: "}</note>
      </trans-unit>
      <trans-unit id="ReadyToRunTargetNotSupportedError">
        <source>NETSDK1095: Optimizing assemblies for performance is not supported for the selected target platform or architecture. Please verify you are using a supported runtime identifier, or set the PublishReadyToRun property to false.</source>
        <target state="translated">NETSDK1095: оптимизация сборок для повышения производительности не поддерживается для выбранной целевой платформы или архитектуры. Убедитесь, что используется поддерживаемый идентификатор среды выполнения, или установите значение false для свойства PublishReadyToRun.</target>
        <note>{StrBegin="NETSDK1095: "}</note>
      </trans-unit>
      <trans-unit id="RollForwardRequiresVersion30">
        <source>NETSDK1103: RollForward setting is only supported on .NET Core 3.0 or higher.</source>
        <target state="translated">NETSDK1103: параметр RollForward поддерживается только в .NET Core 3.0 или более поздних версий.</target>
        <note>{StrBegin="NETSDK1103: "}</note>
      </trans-unit>
      <trans-unit id="RuntimeIdentifierNotRecognized">
        <source>NETSDK1083: The specified RuntimeIdentifier '{0}' is not recognized.</source>
        <target state="translated">NETSDK1083: указанный RuntimeIdentifier "{0}" не распознан.</target>
        <note>{StrBegin="NETSDK1083: "}</note>
      </trans-unit>
      <trans-unit id="RuntimeIdentifierWasNotSpecified">
        <source>NETSDK1028: Specify a RuntimeIdentifier</source>
        <target state="translated">NETSDK1028: укажите RuntimeIdentifier</target>
        <note>{StrBegin="NETSDK1028: "}</note>
      </trans-unit>
      <trans-unit id="RuntimeListNotFound">
        <source>NETSDK1109: Runtime list file '{0}' was not found. Report this error to the .NET team here: https://aka.ms/dotnet-sdk-issue.</source>
        <target state="translated">NETSDK1109: не найден файл списка среды выполнения "{0}". Сообщите об этой ошибке группе разработчиков .NET по следующему адресу: https://aka.ms/dotnet-sdk-issue.</target>
        <note>{StrBegin="NETSDK1109: "}</note>
      </trans-unit>
      <trans-unit id="RuntimePackNotDownloaded">
        <source>NETSDK1112: The runtime pack for {0} was not downloaded. Try running a NuGet restore with the RuntimeIdentifier '{1}'.</source>
        <target state="translated">NETSDK1112: пакет среды выполнения для {0} не был скачан. Попробуйте выполнить восстановление NuGet с помощью RuntimeIdentifier "{1}".</target>
        <note>{StrBegin="NETSDK1112: "}</note>
      </trans-unit>
      <trans-unit id="SelfContainedExeCannotReferenceNonSelfContained">
        <source>NETSDK1150: The referenced project '{0}' is a non self-contained executable.  A non self-contained executable cannot be referenced by a self-contained executable.</source>
        <target state="new">NETSDK1150: The referenced project '{0}' is a non self-contained executable.  A non self-contained executable cannot be referenced by a self-contained executable.</target>
        <note>{StrBegin="NETSDK1150: "}</note>
      </trans-unit>
      <trans-unit id="SkippingAdditionalProbingPaths">
        <source>NETSDK1048: 'AdditionalProbingPaths' were specified for GenerateRuntimeConfigurationFiles, but are being skipped because 'RuntimeConfigDevPath' is empty.</source>
        <target state="translated">NETSDK1048: для GenerateRuntimeConfigurationFiles были указаны пути "AdditionalProbingPaths", но они будут пропущены, так как "RuntimeConfigDevPath" пуст.</target>
        <note>{StrBegin="NETSDK1048: "}</note>
      </trans-unit>
      <trans-unit id="TargetFrameworkIsEol">
        <source>NETSDK1138: The target framework '{0}' is out of support and will not receive security updates in the future. Please refer to {1} for more information about the support policy.</source>
        <target state="translated">NETSDK1138: целевая платформа "{0}" больше не поддерживается и не будет получать обновления для системы безопасности в будущем. Дополнительные сведения о политике поддержки см. в {1}.</target>
        <note>{StrBegin="NETSDK1138: "}</note>
      </trans-unit>
      <trans-unit id="TargetFrameworkWithSemicolon">
        <source>NETSDK1046: The TargetFramework value '{0}' is not valid. To multi-target, use the 'TargetFrameworks' property instead.</source>
        <target state="translated">NETSDK1046: значение "{0}" свойства TargetFramework недопустимо. Для выбора нескольких целевых платформ используйте свойство "TargetFrameworks".</target>
        <note>{StrBegin="NETSDK1046: "}</note>
      </trans-unit>
      <trans-unit id="TargetingApphostPackMissingCannotRestore">
        <source>NETSDK1145: The {0} pack is not installed and NuGet package restore is not supported. Upgrade Visual Studio, remove global.json if it specifies a certain SDK version, and uninstall the newer SDK. For more options visit   https://aka.ms/targeting-apphost-pack-missing  Pack Type:{0}, Pack directory: {1}, targetframework: {2}, Pack PackageId: {3}, Pack Package Version: {4}</source>
        <target state="translated">NETSDK1145: пакет {0} не установлен, и восстановление пакетов NuGet не поддерживается. Обновите Visual Studio, удалите файл global.js, если он указывает определенную версию пакета SDK, и удалите более новый пакет SDK. Для ознакомления с дополнительными вариантами перейдите по адресу: https://aka.ms/targeting-apphost-pack-missing. Тип пакета: {0}, каталог пакета: {1}, целевая платформа: {2}, ИД упаковки пакета: {3}, версия упаковки пакета: {4}.</target>
        <note>{StrBegin="NETSDK1145: "}</note>
      </trans-unit>
      <trans-unit id="TargetingPackNeedsRestore">
        <source>NETSDK1127: The targeting pack {0} is not installed. Please restore and try again.</source>
        <target state="translated">NETSDK1127: пакет нацеливания {0} не установлен. Выполните восстановление и повторите попытку.</target>
        <note>{StrBegin="NETSDK1127: "}</note>
      </trans-unit>
      <trans-unit id="TrimmingWindowsFormsIsNotSupported">
        <source>NETSDK1167: Windows Forms is not supported or recommended with trimming enabled. Please go to https://aka.ms/dotnet-illink/windows-forms for more details.</source>
        <target state="new">NETSDK1167: Windows Forms is not supported or recommended with trimming enabled. Please go to https://aka.ms/dotnet-illink/windows-forms for more details.</target>
        <note>{StrBegin="NETSDK1167: "}</note>
      </trans-unit>
      <trans-unit id="TrimmingWpfIsNotSupported">
        <source>NETSDK1168: Wpf is not supported or recommended with trimming enabled. Please go to https://aka.ms/dotnet-illink/wpf for more details.</source>
        <target state="new">NETSDK1168: Wpf is not supported or recommended with trimming enabled. Please go to https://aka.ms/dotnet-illink/wpf for more details.</target>
        <note>{StrBegin="NETSDK1168: "}</note>
      </trans-unit>
      <trans-unit id="TypeLibraryDoesNotExist">
        <source>NETSDK1168: The provided type library '{0}' does not exist.</source>
        <target state="new">NETSDK1168: The provided type library '{0}' does not exist.</target>
        <note>{StrBegin="NETSDK1168: "}</note>
      </trans-unit>
      <trans-unit id="UnableToFindResolvedPath">
        <source>NETSDK1016: Unable to find resolved path for '{0}'.</source>
        <target state="translated">NETSDK1016: не удается найти разрешенный путь для "{0}".</target>
        <note>{StrBegin="NETSDK1016: "}</note>
      </trans-unit>
      <trans-unit id="UnableToUsePackageAssetsCache_Info">
        <source>Unable to use package assets cache due to I/O error. This can occur when the same project is built more than once in parallel. Performance may be degraded, but the build result will not be impacted.</source>
        <target state="translated">Не удается использовать кэш ресурсов пакета из-за ошибки ввода-вывода. Это может происходить при нескольких параллельных сборках одного проекта. Это может привести к снижению производительности, но не повлияет на результат сборки.</target>
        <note />
      </trans-unit>
      <trans-unit id="UnexpectedFileType">
        <source>NETSDK1012: Unexpected file type for '{0}'. Type is both '{1}' and '{2}'.</source>
        <target state="translated">NETSDK1012: недопустимый тип файла для "{0}". Тип является "{1}" и "{2}".</target>
        <note>{StrBegin="NETSDK1012: "}</note>
      </trans-unit>
      <trans-unit id="UnknownFrameworkReference">
        <source>NETSDK1073: The FrameworkReference '{0}' was not recognized</source>
        <target state="translated">NETSDK1073: элемент FrameworkReference "{0}" не распознан</target>
        <note>{StrBegin="NETSDK1073: "}</note>
      </trans-unit>
      <trans-unit id="UnnecessaryWindowsDesktopSDK">
        <source>NETSDK1137: It is no longer necessary to use the Microsoft.NET.Sdk.WindowsDesktop SDK. Consider changing the Sdk attribute of the root Project element to 'Microsoft.NET.Sdk'.</source>
        <target state="translated">NETSDK1137: больше не нужно использовать пакет SDK Microsoft.NET.Sdk.WindowsDesktop. Попробуйте изменить атрибут пакета SDK корневого элемента проекта на "Microsoft.NET.Sdk".</target>
        <note>{StrBegin="NETSDK1137: "}</note>
      </trans-unit>
      <trans-unit id="UnrecognizedPreprocessorToken">
        <source>NETSDK1009: Unrecognized preprocessor token '{0}' in '{1}'.</source>
        <target state="translated">NETSDK1009: не распознан маркер препроцессора "{0}" в "{1}".</target>
        <note>{StrBegin="NETSDK1009: "}</note>
      </trans-unit>
      <trans-unit id="UnresolvedTargetingPack">
        <source>NETSDK1081: The targeting pack for {0} was not found. You may be able to resolve this by running a NuGet restore on the project.</source>
        <target state="translated">NETSDK1081: не найден пакет нацеливания для {0}. Возможно, эту проблему удастся устранить, выполнив восстановление NuGet в проекте.</target>
        <note>{StrBegin="NETSDK1081: "}</note>
      </trans-unit>
      <trans-unit id="UnsupportedFramework">
        <source>NETSDK1019: {0} is an unsupported framework.</source>
        <target state="translated">NETSDK1019: платформа {0} не поддерживается.</target>
        <note>{StrBegin="NETSDK1019: "}</note>
      </trans-unit>
      <trans-unit id="UnsupportedRuntimeIdentifier">
        <source>NETSDK1056: Project is targeting runtime '{0}' but did not resolve any runtime-specific packages. This runtime may not be supported by the target framework.</source>
        <target state="translated">NETSDK1056: проект нацелен на среду выполнения "{0}", но не разрешил ни одного пакета среды выполнения. Возможно, целевая платформа не поддерживает эту среду выполнения.</target>
        <note>{StrBegin="NETSDK1056: "}</note>
      </trans-unit>
      <trans-unit id="UnsupportedSDKVersionForNetStandard20">
        <source>NETSDK1050: The version of Microsoft.NET.Sdk used by this project is insufficient to support references to libraries targeting .NET Standard 1.5 or higher.  Please install version 2.0 or higher of the .NET Core SDK.</source>
        <target state="translated">NETSDK1050: используемая этим проектом версия Microsoft.NET.Sdk не поддерживает ссылки на библиотеки для .NET Standard 1.5 и более поздних версий. Установите пакет SDK для .NET Core версии 2.0 или выше.</target>
        <note>{StrBegin="NETSDK1050: "}</note>
      </trans-unit>
      <trans-unit id="UnsupportedTargetFrameworkVersion">
        <source>NETSDK1045: The current .NET SDK does not support targeting {0} {1}.  Either target {0} {2} or lower, or use a version of the .NET SDK that supports {0} {1}.</source>
        <target state="translated">NETSDK1045: текущий пакет SDK для .NET не поддерживает целевой объект {0} {1}. Выберите {0} {2} или более раннюю версию либо используйте версию пакета SDK для .NET, которая поддерживает {0} {1}.</target>
        <note>{StrBegin="NETSDK1045: "}</note>
      </trans-unit>
      <trans-unit id="UnsupportedTargetPlatformIdentifier">
        <source>NETSDK1139: The target platform identifier {0} was not recognized.</source>
        <target state="translated">NETSDK1139: не удалось распознать идентификатор целевой платформы {0}.</target>
        <note>{StrBegin="NETSDK1139: "}</note>
      </trans-unit>
      <trans-unit id="UseWpfOrUseWindowsFormsRequiresWindowsDesktopFramework">
        <source>NETSDK1107: Microsoft.NET.Sdk.WindowsDesktop is required to build Windows desktop applications. 'UseWpf' and 'UseWindowsForms' are not supported by the current SDK.</source>
        <target state="translated">NETSDK1107: для сборки классических приложений для Windows требуется Microsoft.NET.Sdk.WindowsDesktop. "UseWpf" и "UseWindowsForms" не поддерживаются текущим пакетом SDK.</target>
        <note>{StrBegin="NETSDK1107: "}</note>
      </trans-unit>
      <trans-unit id="UsingPreviewSdk_Info">
        <source>You are using a preview version of .NET. See: https://aka.ms/dotnet-core-preview</source>
        <target state="translated">Вы используете предварительную версию .NET. Дополнительные сведения см. на странице https://aka.ms/dotnet-core-preview.</target>
        <note />
      </trans-unit>
      <trans-unit id="WinMDObjNotSupportedOnTargetFramework">
        <source>NETSDK1131: Producing a managed Windows Metadata component with WinMDExp is not supported when targeting {0}.</source>
        <target state="translated">NETSDK1131: создание управляемого компонента метаданных Windows с WinMDExp не поддерживается при нацеливании на {0}.</target>
        <note>{StrBegin="NETSDK1131: "}</note>
      </trans-unit>
      <trans-unit id="WinMDReferenceNotSupportedOnTargetFramework">
        <source>NETSDK1130: {1} cannot be referenced. Referencing a Windows Metadata component directly when targeting .NET 5 or higher is not supported. For more information, see https://aka.ms/netsdk1130</source>
        <target state="new">NETSDK1130: {1} cannot be referenced. Referencing a Windows Metadata component directly when targeting .NET 5 or higher is not supported. For more information, see https://aka.ms/netsdk1130</target>
        <note>{StrBegin="NETSDK1130: "}</note>
      </trans-unit>
      <trans-unit id="WinMDTransitiveReferenceNotSupported">
        <source>NETSDK1149: {0} cannot be referenced because it uses built-in support for WinRT, which is no longer supported in .NET 5 and higher.  An updated version of the component supporting .NET 5 is needed. For more information, see https://aka.ms/netsdk1149</source>
        <target state="new">NETSDK1149: {0} cannot be referenced because it uses built-in support for WinRT, which is no longer supported in .NET 5 and higher.  An updated version of the component supporting .NET 5 is needed. For more information, see https://aka.ms/netsdk1149</target>
        <note>{StrBegin="NETSDK1149: "}</note>
      </trans-unit>
      <trans-unit id="WindowsDesktopFrameworkRequiresUseWpfOrUseWindowsForms">
        <source>NETSDK1106: Microsoft.NET.Sdk.WindowsDesktop requires 'UseWpf' or 'UseWindowsForms' to be set to 'true'</source>
        <target state="translated">NETSDK1106: для использования Microsoft.NET.Sdk.WindowsDesktop требуется установить значение "true" для свойства "UseWpf" или "UseWindowsForms"</target>
        <note>{StrBegin="NETSDK1106: "}</note>
      </trans-unit>
      <trans-unit id="WindowsDesktopFrameworkRequiresVersion30">
        <source>NETSDK1105: Windows desktop applications are only supported on .NET Core 3.0 or higher.</source>
        <target state="translated">NETSDK1105: классические приложения для Windows поддерживаются только в .NET Core 3.0 или более поздних версиях.</target>
        <note>{StrBegin="NETSDK1105: "}</note>
      </trans-unit>
      <trans-unit id="WindowsDesktopFrameworkRequiresWindows">
        <source>NETSDK1100: Windows is required to build Windows desktop applications.</source>
        <target state="translated">NETSDK1100: для создания классических приложений Windows требуется ОС Windows.</target>
        <note>{StrBegin="NETSDK1100: "}</note>
      </trans-unit>
      <trans-unit id="WindowsDesktopTargetPlatformMustBeWindows">
        <source>NETSDK1136: The target platform must be set to Windows (usually by including '-windows' in the TargetFramework property) when using Windows Forms or WPF, or referencing projects or packages that do so.</source>
        <target state="translated">NETSDK1136: при использовании Windows Forms или WPF, а также при создании ссылок на проекты или пакеты, в которых используются Windows Forms или WPF, необходимо установить целевую платформу Windows (обычно для этого достаточно включить "-windows" в свойство TargetFramework).</target>
        <note>{StrBegin="NETSDK1136: "}</note>
      </trans-unit>
      <trans-unit id="WindowsSDKVersionConflicts">
        <source>NETSDK1148: A referenced assembly was compiled using a newer version of Microsoft.Windows.SDK.NET.dll. Please update to a newer .NET SDK in order to reference this assembly.</source>
        <target state="new">NETSDK1148: A referenced assembly was compiled using a newer version of Microsoft.Windows.SDK.NET.dll. Please update to a newer .NET SDK in order to reference this assembly.</target>
        <note>{StrBegin="NETSDK1148: "}</note>
      </trans-unit>
      <trans-unit id="WorkloadNotInstalled">
        <source>NETSDK1147: The following workload packs were not installed: {0}</source>
        <target state="translated">NETSDK1147: следующие пакеты рабочих нагрузок не были установлены: {0}</target>
        <note>{StrBegin="NETSDK1147: "}</note>
      </trans-unit>
    </body>
  </file>
</xliff><|MERGE_RESOLUTION|>--- conflicted
+++ resolved
@@ -213,16 +213,6 @@
 {0} - The path to the invalid assembly.</note>
       </trans-unit>
       <trans-unit id="CompressionInSingleFileRequires60">
-<<<<<<< HEAD
-        <source>NETSDK1164: Compression in a single file bundle is only supported when publishing for .NET6 or higher.</source>
-        <target state="new">NETSDK1164: Compression in a single file bundle is only supported when publishing for .NET6 or higher.</target>
-        <note>{StrBegin="NETSDK1164: "}</note>
-      </trans-unit>
-      <trans-unit id="CompressionInSingleFileRequiresSelfContained">
-        <source>NETSDK1164: Compression in a single file bundle is only supported when publishing a self-contained application.</source>
-        <target state="new">NETSDK1164: Compression in a single file bundle is only supported when publishing a self-contained application.</target>
-        <note>{StrBegin="NETSDK1164: "}</note>
-=======
         <source>NETSDK1167: Compression in a single file bundle is only supported when publishing for .NET6 or higher.</source>
         <target state="new">NETSDK1167: Compression in a single file bundle is only supported when publishing for .NET6 or higher.</target>
         <note>{StrBegin="NETSDK1167: "}</note>
@@ -231,7 +221,6 @@
         <source>NETSDK1167: Compression in a single file bundle is only supported when publishing a self-contained application.</source>
         <target state="new">NETSDK1167: Compression in a single file bundle is only supported when publishing a self-contained application.</target>
         <note>{StrBegin="NETSDK1167: "}</note>
->>>>>>> 973e6dcc
       </trans-unit>
       <trans-unit id="ConflictingRuntimePackInformation">
         <source>NETSDK1133: There was conflicting information about runtime packs available for {0}:
@@ -361,9 +350,9 @@
         <note>{StrBegin="NETSDK1110: "}</note>
       </trans-unit>
       <trans-unit id="DuplicateTypeLibraryIds">
-        <source>NETSDK1165: The same resource ID {0} was specified for two type libraries '{1}' and '{2}'. Duplicate type library IDs are not allowed.</source>
-        <target state="new">NETSDK1165: The same resource ID {0} was specified for two type libraries '{1}' and '{2}'. Duplicate type library IDs are not allowed.</target>
-        <note>{StrBegin="NETSDK1165: "}</note>
+        <source>NETSDK1169: The same resource ID {0} was specified for two type libraries '{1}' and '{2}'. Duplicate type library IDs are not allowed.</source>
+        <target state="new">NETSDK1169: The same resource ID {0} was specified for two type libraries '{1}' and '{2}'. Duplicate type library IDs are not allowed.</target>
+        <note>{StrBegin="NETSDK1169: "}</note>
       </trans-unit>
       <trans-unit id="EncounteredConflict_Info">
         <source>Encountered conflict between '{0}' and '{1}'.</source>
@@ -504,14 +493,14 @@
         <note>{StrBegin="NETSDK1140: "}</note>
       </trans-unit>
       <trans-unit id="InvalidTypeLibrary">
-        <source>NETSDK1169: The provided type library '{0}' is in an invalid format.</source>
-        <target state="new">NETSDK1169: The provided type library '{0}' is in an invalid format.</target>
-        <note>{StrBegin="NETSDK1169: "}</note>
+        <source>NETSDK1173: The provided type library '{0}' is in an invalid format.</source>
+        <target state="new">NETSDK1173: The provided type library '{0}' is in an invalid format.</target>
+        <note>{StrBegin="NETSDK1173: "}</note>
       </trans-unit>
       <trans-unit id="InvalidTypeLibraryId">
-        <source>NETSDK1166: The provided type library ID '{0}' for type libary '{1}' is invalid. The ID must be a positive integer less than 65536.</source>
-        <target state="new">NETSDK1166: The provided type library ID '{0}' for type libary '{1}' is invalid. The ID must be a positive integer less than 65536.</target>
-        <note>{StrBegin="NETSDK1166: "}</note>
+        <source>NETSDK1170: The provided type library ID '{0}' for type libary '{1}' is invalid. The ID must be a positive integer less than 65536.</source>
+        <target state="new">NETSDK1170: The provided type library ID '{0}' for type libary '{1}' is invalid. The ID must be a positive integer less than 65536.</target>
+        <note>{StrBegin="NETSDK1170: "}</note>
       </trans-unit>
       <trans-unit id="JitLibraryNotFound">
         <source>NETSDK1157: JIT library '{0}' not found.</source>
@@ -542,9 +531,9 @@
         <note>{StrBegin="NETSDK1165: "}</note>
       </trans-unit>
       <trans-unit id="MissingTypeLibraryId">
-        <source>NETSDK1167: An integer ID less than 65536 must be provided for type library '{0}' because more than one type library is specified.</source>
-        <target state="new">NETSDK1167: An integer ID less than 65536 must be provided for type library '{0}' because more than one type library is specified.</target>
-        <note>{StrBegin="NETSDK1167: "}</note>
+        <source>NETSDK1171: An integer ID less than 65536 must be provided for type library '{0}' because more than one type library is specified.</source>
+        <target state="new">NETSDK1171: An integer ID less than 65536 must be provided for type library '{0}' because more than one type library is specified.</target>
+        <note>{StrBegin="NETSDK1171: "}</note>
       </trans-unit>
       <trans-unit id="MultipleFilesResolved">
         <source>NETSDK1021: More than one file found for {0}</source>
@@ -772,9 +761,9 @@
         <note>{StrBegin="NETSDK1168: "}</note>
       </trans-unit>
       <trans-unit id="TypeLibraryDoesNotExist">
-        <source>NETSDK1168: The provided type library '{0}' does not exist.</source>
-        <target state="new">NETSDK1168: The provided type library '{0}' does not exist.</target>
-        <note>{StrBegin="NETSDK1168: "}</note>
+        <source>NETSDK1172: The provided type library '{0}' does not exist.</source>
+        <target state="new">NETSDK1172: The provided type library '{0}' does not exist.</target>
+        <note>{StrBegin="NETSDK1172: "}</note>
       </trans-unit>
       <trans-unit id="UnableToFindResolvedPath">
         <source>NETSDK1016: Unable to find resolved path for '{0}'.</source>
