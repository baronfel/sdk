--- conflicted
+++ resolved
@@ -1033,14 +1033,6 @@
         <target state="needs-review-translation">NETSDK1057: vous utilisez une version d'aperçu de .NET. Voir : https://aka.ms/dotnet-support-policy</target>
         <note>{StrBegins="NETSDK1057: "}</note>
       </trans-unit>
-<<<<<<< HEAD
-=======
-      <trans-unit id="UsingPreviewUseUwpFeature">
-        <source>NETSDK1219: UseUwp and all associated functionality are currently experimental and not officially supported.</source>
-        <target state="needs-review-translation">NETSDK1219: UseUwp et toutes les fonctionnalités associées sont actuellement expérimentales et ne sont pas officiellement prises en charge.</target>
-        <note>{StrBegins="NETSDK1219: "}</note>
-      </trans-unit>
->>>>>>> a076841e
       <trans-unit id="WinMDObjNotSupportedOnTargetFramework">
         <source>NETSDK1131: Producing a managed Windows Metadata component with WinMDExp is not supported when targeting {0}.</source>
         <target state="needs-review-translation">NETSDK1131: la production d'un composant de métadonnées Windows managé avec WinMDExp n'est pas prise en charge pour le ciblage de {0}.</target>
