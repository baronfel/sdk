--- conflicted
+++ resolved
@@ -1,10 +1,6 @@
 {
   "tools": {
-<<<<<<< HEAD
-    "dotnet": "7.0.100-rc.2.22477.23"
-=======
     "dotnet": "7.0.100"
->>>>>>> 0f33ccd3
   },
   "msbuild-sdks": {
     "Microsoft.Build.CentralPackageVersions": "2.0.1",
