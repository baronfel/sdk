<Project Sdk="Microsoft.Build.NoTargets">

  <PropertyGroup>
    <LogVerbosityOptOut>true</LogVerbosityOptOut>

    <!-- Tests are only building on Windows - https://github.com/dotnet/source-build/issues/4882 -->
    <DotNetBuildTestsOptOut Condition="'$(OS)' != 'Windows_NT'">true</DotNetBuildTestsOptOut>

<<<<<<< HEAD
    <BuildArgs>$(BuildArgs) /p:PackageProjectUrl=https://github.com/dotnet/sdk</BuildArgs>
=======
    <BuildArgs Condition="'$(TargetOS)' == 'windows'">$(BuildArgs) -nativeToolsOnMachine</BuildArgs>
>>>>>>> 02b196af
    <BuildArgs>$(BuildArgs) /p:PortableRid=$(PortableRid)</BuildArgs>

    <BuildArgs>$(BuildArgs) $(FlagParameterPrefix)v $(LogVerbosity)</BuildArgs>

    <!--
      Setting NETCoreAppMaximumVersion to a high version so that the sdk doesn't complain if we're restoring/publishing for a higher version than the sdk.
      See https://github.com/dotnet/sdk/issues/1512#issuecomment-377082883
    -->
    <BuildArgs>$(BuildArgs) /p:NETCoreAppMaximumVersion=99.9</BuildArgs>

    <!-- We need to extract the non-portable OS name from the non-portable RID and pass that to installer build script.
         This should not happen except when building non-portable. installer generally extracts the OSName from the host OS,
         or from the Rid if supplied. -->
    <BuildArgs Condition="$(PortableBuild) != 'true'">$(BuildArgs) /p:OSName=$(TargetRid.Substring(0, $(TargetRid.IndexOf("-"))))</BuildArgs>
    <BuildArgs>$(BuildArgs) /p:PortableOSName=$(__PortableTargetOS)</BuildArgs>
    <BuildArgs>$(BuildArgs) /p:Rid=$(TargetRid)</BuildArgs>
    <BuildArgs>$(BuildArgs) /p:Architecture=$(TargetArchitecture)</BuildArgs>

    <!-- sdk always wants to build portable on FreeBSD etc. -->
    <BuildArgs Condition="('$(TargetOS)' == 'freebsd' or '$(TargetOS)' == 'solaris') and '$(DotNetBuildSourceOnly)' == 'true'">$(BuildArgs) /p:PortableBuild=true</BuildArgs>
    <BuildArgs Condition="'$(TargetOS)' != 'windows'">$(BuildArgs) /p:NetRuntimeRid=$(TargetRid)</BuildArgs>

    <BuildArgs Condition="'$(TargetRid)' == 'linux-x64' or '$(TargetRid)' == 'linux-arm64' ">$(BuildArgs) /p:BuildSdkDeb=true /p:BuildSdkRpm=true</BuildArgs>

    <BuildArgs>$(BuildArgs) /p:PublicBaseURL=file:%2F%2F$(ArtifactsAssetsDir)</BuildArgs>
    <BuildArgs>$(BuildArgs) /p:UsePortableLinuxSharedFramework=false</BuildArgs>

    <BuildArgs Condition="'$(PgoInstrument)' == 'true'">$(BuildArgs) /p:PgoInstrument=true</BuildArgs>
    <BuildArgs Condition="'$(EnablePoison)' == 'true'">$(BuildArgs) /p:DISABLE_CROSSGEN=true</BuildArgs>
  </PropertyGroup>

  <ItemGroup>
    <RepositoryReference Include="arcade" />
    <RepositoryReference Include="aspire" />
    <RepositoryReference Include="aspnetcore" />
    <RepositoryReference Include="command-line-api" />
    <RepositoryReference Include="deployment-tools" />
    <RepositoryReference Include="emsdk" />
    <RepositoryReference Include="fsharp" />
    <RepositoryReference Include="msbuild" />
    <RepositoryReference Include="nuget-client" />
    <RepositoryReference Include="razor" />
    <RepositoryReference Include="roslyn-analyzers" />
    <RepositoryReference Include="roslyn" />
    <RepositoryReference Include="runtime" />
    <RepositoryReference Include="sourcelink" />
    <RepositoryReference Include="symreader" />
    <RepositoryReference Include="templating" />
    <RepositoryReference Include="vstest" />
    <RepositoryReference Include="windowsdesktop" Condition="'$(TargetOS)' == 'windows' and '$(DotNetBuildSourceOnly)' != 'true'" />
    <RepositoryReference Include="xdt" />
  </ItemGroup>

  <ItemGroup Condition="'$(DotNetBuildSourceOnly)' == 'true'">
    <RepositoryReference Include="source-build-externals" />
    <RepositoryReference Include="source-build-reference-packages" />
  </ItemGroup>

  <!--
    If we have authentication, keep the templating internal feed (if one exists) to acquire the
    text-only prebuilt. The source-build repo as a whole should depend on the same internal feed as
    this repo does, so authentication should already be set up in the global endpoints json.
  -->
  <ItemGroup Condition="'$(VSS_NUGET_EXTERNAL_FEED_ENDPOINTS)' != ''">
    <KeepFeedPrefixes Include="darc-int-dotnet-aspnetcore-" />
  </ItemGroup>

  <ItemGroup>
    <EnvironmentVariables Include="CLIBUILD_SKIP_TESTS=true" />
    <!-- https://github.com/dotnet/source-build/issues/4115. -->
    <EnvironmentVariables Include="PublishWindowsPdb=false" />
  </ItemGroup>

  <ItemGroup>
    <ExtraPackageVersionPropsPackageInfo Include="MicrosoftWindowsDesktopAppRuntimewinx64PackageVersion" Version="%24(MicrosoftWindowsDesktopAppRefPackageVersion)" />
    <ExtraPackageVersionPropsPackageInfo Include="MicrosoftNETCoreAppHostwinx64PackageVersion" Version="%24(MicrosoftNETCoreAppRefPackageVersion)" />

    <!-- we don't produce the Windows version of this package but that's the one sdk keys off of for the ASP.NET version -->
    <ExtraPackageVersionPropsPackageInfo Include="MicrosoftAspNetCoreAppRuntimewinx64PackageVersion" Version="%24(MicrosoftAspNetCoreAppRefPackageVersion)" />
    <ExtraPackageVersionPropsPackageInfo Include="VSRedistCommonAspNetCoreSharedFrameworkx64100PackageVersion" Version="%24(MicrosoftAspNetCoreAppRefPackageVersion)" />

    <!-- Used by installer partition to determine the non-shipping runtime version -->
    <ExtraPackageVersionPropsPackageInfo Include="VSRedistCommonNetCoreTargetingPackx64100PackageVersion" Version="%24(MicrosoftNETCoreAppRefPackageVersion)" />
  </ItemGroup>

</Project><|MERGE_RESOLUTION|>--- conflicted
+++ resolved
@@ -6,13 +6,7 @@
     <!-- Tests are only building on Windows - https://github.com/dotnet/source-build/issues/4882 -->
     <DotNetBuildTestsOptOut Condition="'$(OS)' != 'Windows_NT'">true</DotNetBuildTestsOptOut>
 
-<<<<<<< HEAD
-    <BuildArgs>$(BuildArgs) /p:PackageProjectUrl=https://github.com/dotnet/sdk</BuildArgs>
-=======
-    <BuildArgs Condition="'$(TargetOS)' == 'windows'">$(BuildArgs) -nativeToolsOnMachine</BuildArgs>
->>>>>>> 02b196af
     <BuildArgs>$(BuildArgs) /p:PortableRid=$(PortableRid)</BuildArgs>
-
     <BuildArgs>$(BuildArgs) $(FlagParameterPrefix)v $(LogVerbosity)</BuildArgs>
 
     <!--
