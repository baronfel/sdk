--- conflicted
+++ resolved
@@ -38,163 +38,6 @@
 - name: sdkRoot
   value: '$(Build.SourcesDirectory)/src/sdk'
 
-<<<<<<< HEAD
-jobs:
-- job: Setup
-  pool:
-    name: NetCore1ESPool-Svc-Internal
-    demands: ImageOverride -equals 1es-ubuntu-2204
-  steps:
-  - script: |
-      vmrSrcDir="$(Build.SourcesDirectory)/src"
-      # Builds an Azure DevOps matrix definition. Each entry in the matrix is a path,
-      # allowing a job to be run for each src repo.
-      matrix=""
-
-      # Trim leading/trailing spaces from the repo name
-      specificRepoName=$(echo "${{ parameters.specificRepoName }}" | awk '{$1=$1};1')
-
-      # If the repo name is provided, only scan that repo.
-      if [ ! -z "$specificRepoName" ]; then
-        matrix="\"$specificRepoName\": { \"repoPath\": \"$vmrSrcDir/$specificRepoName\" }"
-      else
-        for dir in $vmrSrcDir/*/
-        do
-          if [ ! -z "$matrix" ]; then
-            matrix="$matrix,"
-          fi
-          repoName=$(basename $dir)
-          matrix="$matrix \"$repoName\": { \"repoPath\": \"$dir\" }"
-        done
-      fi
-
-      matrix="{ $matrix }"
-
-      echo "##vso[task.setvariable variable=matrix;isOutput=true]$matrix"
-    name: GetMatrix
-    displayName: Get Matrix
-
-- job: LicenseScan
-  dependsOn: Setup
-  pool:
-    name: NetCore1ESPool-Svc-Internal
-    demands: ImageOverride -equals 1es-ubuntu-2204
-  timeoutInMinutes: 420
-  strategy:
-    matrix: $[ dependencies.Setup.outputs['GetMatrix.matrix'] ]
-  steps:
-
-  - script: |
-      source ./eng/common/tools.sh
-      InitializeDotNetCli true
-    displayName: Install .NET SDK
-    workingDirectory: $(Build.SourcesDirectory)
-
-  - task: PipAuthenticate@1
-    displayName: 'Pip Authenticate'
-    inputs:
-      artifactFeeds: public/dotnet-public-pypi
-      onlyAddExtraIndex: false
-
-  - script: $(sdkRoot)/eng/install-scancode.sh
-    displayName: Install Scancode
-
-  - script: >
-      $(Build.SourcesDirectory)/.dotnet/dotnet test
-      $(Build.SourcesDirectory)/test/Microsoft.DotNet.SourceBuild.SmokeTests/Microsoft.DotNet.SourceBuild.SmokeTests.csproj
-      --filter "FullyQualifiedName=Microsoft.DotNet.SourceBuild.SmokeTests.LicenseScanTests.ScanForLicenses"
-      --logger:'trx;LogFileName=$(Agent.JobName)_LicenseScan.trx'
-      --logger:'console;verbosity=detailed'
-      -c Release
-      -bl:$(Build.SourcesDirectory)/artifacts/log/Debug/BuildTests_$(date +"%m%d%H%M%S").binlog
-      -flp:LogFile=$(Build.SourcesDirectory)/artifacts/logs/BuildTests_$(date +"%m%d%H%M%S").log
-      -clp:v=m
-      /p:SmokeTestsLicenseScanPath=$(repoPath)
-      /p:SmokeTestsWarnOnLicenseScanDiffs=false
-      /p:TargetRid=linux-x64
-      /p:PortableRid=linux-x64
-      /p:SkipPrepareSdkArchive=true
-    displayName: Run Tests
-    workingDirectory: $(Build.SourcesDirectory)
-
-  - script: |
-      set -x
-      targetFolder=$(Build.StagingDirectory)/BuildLogs/
-      mkdir -p ${targetFolder}
-      cd "$(Build.SourcesDirectory)"
-      find artifacts/log/ -type f -name "BuildTests*.binlog" -exec cp {} --parents -t ${targetFolder} \;
-      find artifacts/log/ -type f -name "BuildTests*.log" -exec cp {} --parents -t ${targetFolder} \;
-      find artifacts/TestResults/ -type f -name "*.binlog" -exec cp {} --parents -t ${targetFolder} \;
-      find artifacts/TestResults/ -type f -name "*.log" -exec cp {} --parents -t ${targetFolder} \;
-      echo "Updated:"
-      find artifacts/TestResults/ -type f -name "UpdatedLicenseExclusions*.txt"
-      find artifacts/TestResults/ -type f -name "UpdatedLicenseExclusions*.txt" -exec cp {} --parents -t ${targetFolder} \;
-      find artifacts/TestResults/ -type f -name "Updated*.json"
-      find artifacts/TestResults/ -type f -name "Updated*.json" -exec cp {} --parents -t ${targetFolder} \;
-      echo "Results:"
-      find artifacts/TestResults/ -type f -name "scancode-results*.json" -exec cp {} --parents -t ${targetFolder} \;
-      echo "All:"
-      ls -R artifacts/TestResults/
-      echo "BuildLogs:"
-      ls -R ${targetFolder}
-    displayName: Prepare BuildLogs staging directory
-    continueOnError: true
-    condition: succeededOrFailed()
-
-  - publish: '$(Build.StagingDirectory)/BuildLogs'
-    artifact: $(Agent.JobName)_BuildLogs_Attempt$(System.JobAttempt)
-    displayName: Publish BuildLogs
-    continueOnError: true
-    condition: succeededOrFailed()
-
-  - task: PublishTestResults@2
-    displayName: Publish Test Results
-    condition: succeededOrFailed()
-    continueOnError: true
-    inputs:
-      testRunner: vSTest
-      testResultsFiles: '**/*.trx'
-      searchFolder: $(Build.SourcesDirectory)/artifacts/TestResults
-      mergeTestResults: true
-      publishRunAttachments: true
-      testRunTitle: $(Agent.JobName)
-
-- job: Publish_Test_Results_PR
-  dependsOn: LicenseScan
-  condition: or(eq(variables['Build.SourceBranch'], 'refs/heads/main'), startsWith(variables['Build.SourceBranch'], 'refs/heads/release'))
-  pool:
-    name: NetCore1ESPool-Svc-Internal
-    demands: ImageOverride -equals 1es-ubuntu-2204
-  variables:
-  - template: templates/variables/pipelines.yml
-  steps:
-
-  - script: |
-      source ./eng/common/tools.sh
-      InitializeDotNetCli true
-    displayName: Install .NET SDK
-    workingDirectory: $(Build.SourcesDirectory)
-
-  - template: templates/steps/download-pipeline-artifact.yml
-    parameters:
-      pipeline: $(SOURCE_BUILD_LICENSE_SCAN_PIPELINE_ID)
-      buildId: $(Build.BuildId)
-      artifact: ''
-      patterns: '**/Updated*'
-      displayName: Download Updated Test Files
-
-  - script: |
-      find $(Pipeline.Workspace)/Artifacts -type f -exec mv {} $(Pipeline.Workspace)/Artifacts \;
-    displayName: Move Artifacts to root
-
-  - template: templates/steps/create-baseline-update-pr.yml
-    parameters:
-      pipeline: license
-      repo: dotnet/sdk
-      originalFilesDirectory: src/SourceBuild/content/test/Microsoft.DotNet.SourceBuild.SmokeTests/assets/LicenseScanTests
-      updatedFilesDirectory: $(Pipeline.Workspace)/Artifacts
-      pullRequestTitle: Update Source-Build License Scan Baselines and Exclusions
-=======
 resources:
   repositories:
   - repository: 1ESPipelineTemplates
@@ -360,5 +203,4 @@
             repo: dotnet/sdk
             originalFilesDirectory: src/SourceBuild/content/test/Microsoft.DotNet.SourceBuild.Tests/assets/LicenseScanTests
             updatedFilesDirectory: $(Pipeline.Workspace)/Artifacts
-            pullRequestTitle: Update Source-Build License Scan Baselines and Exclusions
->>>>>>> 47c221d1
+            pullRequestTitle: Update Source-Build License Scan Baselines and Exclusions