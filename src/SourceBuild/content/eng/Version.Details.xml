<Dependencies>
  <ProductDependencies>
  </ProductDependencies>
  <ToolsetDependencies>
<<<<<<< HEAD
    <Dependency Name="Microsoft.DotNet.Arcade.Sdk" Version="9.0.0-beta.24572.2">
      <Uri>https://github.com/dotnet/arcade</Uri>
      <Sha>b41381d5cd633471265e9cd72e933a7048e03062</Sha>
=======
    <Dependency Name="Microsoft.DotNet.Arcade.Sdk" Version="10.0.0-beta.25060.4">
      <Uri>https://github.com/dotnet/arcade</Uri>
      <Sha>f2135575461b9adce73a7178f0a9692c2b8608f1</Sha>
>>>>>>> a076841e
    </Dependency>
  </ToolsetDependencies>
</Dependencies><|MERGE_RESOLUTION|>--- conflicted
+++ resolved
@@ -2,15 +2,9 @@
   <ProductDependencies>
   </ProductDependencies>
   <ToolsetDependencies>
-<<<<<<< HEAD
-    <Dependency Name="Microsoft.DotNet.Arcade.Sdk" Version="9.0.0-beta.24572.2">
-      <Uri>https://github.com/dotnet/arcade</Uri>
-      <Sha>b41381d5cd633471265e9cd72e933a7048e03062</Sha>
-=======
     <Dependency Name="Microsoft.DotNet.Arcade.Sdk" Version="10.0.0-beta.25060.4">
       <Uri>https://github.com/dotnet/arcade</Uri>
       <Sha>f2135575461b9adce73a7178f0a9692c2b8608f1</Sha>
->>>>>>> a076841e
     </Dependency>
   </ToolsetDependencies>
 </Dependencies>