﻿<?xml version="1.0" encoding="utf-8"?>
<xliff xmlns="urn:oasis:names:tc:xliff:document:1.2" xmlns:xsi="http://www.w3.org/2001/XMLSchema-instance" version="1.2" xsi:schemaLocation="urn:oasis:names:tc:xliff:document:1.2 xliff-core-1.2-transitional.xsd">
  <file datatype="xml" source-language="en" target-language="fr" original="../LocalizableStrings.resx">
    <body>
      <trans-unit id="MalformedText">
        <source>Malformed command text '{0}'</source>
        <target state="translated">Texte de commande incorrect '{0}'</target>
        <note />
      </trans-unit>
      <trans-unit id="UnableToLocateDotnetMultiplexer">
        <source>Unable to locate dotnet multiplexer</source>
        <target state="translated">Le multiplexeur dotnet est introuvable</target>
        <note />
      </trans-unit>
<<<<<<< HEAD
=======
      <trans-unit id="LookingForPreferCliRuntimeFile">
        <source>{0}: Looking for prefercliruntime file at `{1}`</source>
        <target state="translated">{0} : recherche du fichier prefercliruntime sur '{1}'</target>
        <note />
      </trans-unit>
      <trans-unit id="AttemptingToResolve">
        <source>{0}: attempting to resolve {1}</source>
        <target state="translated">{0} : tentative de résolution de {1}</target>
        <note />
      </trans-unit>
      <trans-unit id="DidNotFindAMatchingProject">
        <source>{0}: Did not find a matching project {1}.</source>
        <target state="translated">{0} : projet correspondant introuvable {1}.</target>
        <note />
      </trans-unit>
      <trans-unit id="InvalidCommandResolverArguments">
        <source>{0}: invalid commandResolverArguments</source>
        <target state="translated">{0} : commandResolverArguments non valide</target>
        <note />
      </trans-unit>
      <trans-unit id="DoesNotExist">
        <source>{0}: {1} does not exist</source>
        <target state="translated">{0} : {1} n'existe pas</target>
        <note />
      </trans-unit>
      <trans-unit id="AmbiguousCommandName">
        <source>Ambiguous command name: {0}</source>
        <target state="translated">Nom de commande ambigu : {0}</target>
        <note />
      </trans-unit>
      <trans-unit id="ToolLibraryFound">
        <source>{0}: tool library found {1}</source>
        <target state="translated">{0} : bibliothèque d'outils trouvée {1}</target>
        <note />
      </trans-unit>
      <trans-unit id="MSBuildExePath">
        <source>{0}: MSBUILD_EXE_PATH = {1}</source>
        <target state="translated">{0} : CHEMIN_MSBUILD_EXE = {1}</target>
        <note />
      </trans-unit>
      <trans-unit id="MSBuildProjectPath">
        <source>{0}: MSBuild project path = {1}</source>
        <target state="translated">{0} : chemin de projet MSBuild = {1}</target>
        <note />
      </trans-unit>
      <trans-unit id="MultipleProjectFilesFound">
        <source>Specify which project file to use because this '{0}' contains more than one project file.</source>
        <target state="translated">Spécifiez le fichier projet à utiliser, car '{0}' contient plusieurs fichiers projet.</target>
        <note />
      </trans-unit>
      <trans-unit id="DidNotFindProject">
        <source>{0}: ProjectFactory did not find Project.</source>
        <target state="translated">{0} : ProjectFactory n'a pas trouvé le projet.</target>
        <note />
      </trans-unit>
      <trans-unit id="ResolvingCommandSpec">
        <source>{0}: resolving commandspec from {1} Tool Libraries.</source>
        <target state="translated">{0} : résolution de la spécification de commande à partir des bibliothèques d'outils {1}.</target>
        <note />
      </trans-unit>
      <trans-unit id="FailedToResolveCommandSpec">
        <source>{0}: failed to resolve commandspec from library.</source>
        <target state="translated">{0} : échec de la résolution de la spécification de commande à partir de la bibliothèque.</target>
        <note />
      </trans-unit>
      <trans-unit id="AttemptingToResolveCommandSpec">
        <source>{0}: Attempting to resolve command spec from tool {1}</source>
        <target state="translated">{0} : tentative de résolution de la spécification de commande à partir de l'outil {1}</target>
        <note />
      </trans-unit>
      <trans-unit id="NuGetPackagesRoot">
        <source>{0}: nuget packages root:
{1}</source>
        <target state="translated">{0} : racine des packages NuGet :
{1}</target>
        <note />
      </trans-unit>
      <trans-unit id="FoundToolLockFile">
        <source>{0}: found tool lockfile at : {1}</source>
        <target state="translated">{0} : fichier de verrouillage d'outil trouvé sur : {1}</target>
        <note />
      </trans-unit>
      <trans-unit id="LibraryNotFoundInLockFile">
        <source>{0}: library not found in lock file.</source>
        <target state="translated">{0} : bibliothèque introuvable dans le fichier de verrouillage.</target>
        <note />
      </trans-unit>
      <trans-unit id="AttemptingToCreateCommandSpec">
        <source>{0}: attempting to create commandspec</source>
        <target state="translated">{0} : tentative de création de la spécification de commande</target>
        <note />
      </trans-unit>
      <trans-unit id="CommandSpecIsNull">
        <source>{0}: commandSpec is null.</source>
        <target state="translated">{0} : commandSpec a une valeur null.</target>
        <note />
      </trans-unit>
      <trans-unit id="ExpectDepsJsonAt">
        <source>{0}: expect deps.json at: {1}</source>
        <target state="translated">{0} : deps.json attendu sur {1}</target>
        <note />
      </trans-unit>
      <trans-unit id="GeneratingDepsJson">
        <source>Generating deps.json at: {0}</source>
        <target state="translated">Génération de deps.json sur : {0}</target>
        <note />
      </trans-unit>
      <trans-unit id="UnableToGenerateDepsJson">
        <source>Unable to generate deps.json, it may have been already generated.  You can specify the "-d" option before the tool name for diagnostic output (for example, "dotnet -d &lt;toolname&gt;": {0}</source>
        <target state="translated">Impossible de générer deps.json, il a peut-être été déjà généré. Vous pouvez spécifier l'option "-d" avant le nom de l'outil pour obtenir la sortie de diagnostic (par exemple, "dotnet -d &lt;toolname&gt;" : {0}</target>
        <note />
      </trans-unit>
      <trans-unit id="UnableToDeleteTemporaryDepsJson">
        <source>unable to delete temporary deps.json file: {0}</source>
        <target state="translated">impossible de supprimer le fichier temporaire deps.json : {0}</target>
        <note />
      </trans-unit>
      <trans-unit id="VersionForPackageCouldNotBeResolved">
        <source>Version for package `{0}` could not be resolved.</source>
        <target state="translated">La version du package '{0}' n'a pas pu être résolue.</target>
        <note />
      </trans-unit>
>>>>>>> 8a7ff678
      <trans-unit id="FileNotFound">
        <source>File not found `{0}`.</source>
        <target state="translated">Fichier introuvable '{0}'.</target>
        <note />
      </trans-unit>
      <trans-unit id="ProjectNotRestoredOrRestoreFailed">
        <source>The project may not have been restored or restore failed - run `dotnet restore`</source>
        <target state="translated">Le projet n'a peut-être pas été restauré, ou la restauration n'a pas fonctionné - exécutez 'dotnet restore'</target>
        <note />
      </trans-unit>
      <trans-unit id="NoExecutableFoundMatchingCommand">
        <source>No executable found matching command "{0}". See https://aka.ms/missing-command for more information.</source>
        <target state="translated">Aucun exécutable ne correspond à la commande "{0}". Consultez https://aka.ms/missing-command pour plus d'informations.</target>
        <note />
      </trans-unit>
      <trans-unit id="WaitingForDebuggerToAttach">
        <source>Waiting for debugger to attach. Press ENTER to continue</source>
        <target state="translated">En attente d'attachement du débogueur. Appuyez sur ENTRÉE pour continuer</target>
        <note />
      </trans-unit>
      <trans-unit id="ProcessId">
        <source>Process ID: {0}</source>
        <target state="translated">ID de processus : {0}</target>
        <note />
      </trans-unit>
      <trans-unit id="CouldNotAccessAssetsFile">
        <source>Could not access assets file.</source>
        <target state="translated">Impossible d'accéder au fichier de composants.</target>
        <note />
      </trans-unit>
      <trans-unit id="WriteLineForwarderSetPreviously">
        <source>WriteLine forwarder set previously</source>
        <target state="translated">Redirecteur WriteLine déjà défini</target>
        <note />
      </trans-unit>
      <trans-unit id="AlreadyCapturingStream">
        <source>Already capturing stream!</source>
        <target state="translated">Flux déjà en cours de capture !</target>
        <note />
      </trans-unit>
      <trans-unit id="RunningFileNameArguments">
        <source>Running {0} {1}</source>
        <target state="translated">Exécution de {0} {1}</target>
        <note />
      </trans-unit>
      <trans-unit id="ProcessExitedWithCode">
        <source>&lt; {0} exited with {1} in {2} ms.</source>
        <target state="translated">&lt; {0} a quitté avec {1} en {2} ms.</target>
        <note />
      </trans-unit>
      <trans-unit id="UnableToInvokeMemberNameAfterCommand">
        <source>Unable to invoke {0} after the command has been run</source>
        <target state="translated">Impossible d'appeler {0} après l'exécution de la commande</target>
        <note />
      </trans-unit>
      <trans-unit id="DotNetSdkInfoLabel">
        <source>.NET Core SDK (reflecting any global.json):</source>
        <target state="translated">SDK .NET Core (reflétant tous les global.json) :</target>
        <note />
      </trans-unit>
      <trans-unit id="DotNetRuntimeInfoLabel">
        <source>Runtime Environment:</source>
        <target state="translated">Environnement d'exécution :</target>
        <note />
      </trans-unit>
      <trans-unit id="EmbedAppNameInHostAppHostHasBeenModified">
        <source>Unable to use '{0}' as application host executable as it does not contain the expected placeholder byte sequence '{1}' that would mark where the application name would be written.</source>
        <target state="translated">Impossible d'utiliser '{0}' en tant qu'exécutable d'hôte d'application, car il ne contient pas la séquence d'octets d'espace réservé attendue '{1}' qui marque l'emplacement où est écrit le nom de l'application.</target>
        <note />
      </trans-unit>
      <trans-unit id="EmbedAppNameInHostFileNameIsTooLong">
        <source>Given file name '{0}' is longer than 1024 bytes</source>
        <target state="translated">Le nom de fichier spécifié '{0}' dépasse 1 024 octets</target>
        <note />
      </trans-unit>
      <trans-unit id="CannotFindCommandAvailableAsTool">
        <source>Cannot find command 'dotnet {0}', please run the following command to install

dotnet tool install --global {1}</source>
        <target state="translated">La commande 'dotnet {0}' est introuvable. Exécutez la commande suivante pour effectuer l'installation.

dotnet tool install --global {1}</target>
        <note />
      </trans-unit>
      <trans-unit id="DotnetCliHomeUsed">
        <source>Using home directory '{0}' set by the '{1}' environment variable.</source>
        <target state="translated">Utilisation du répertoire de base '{0}' défini par la variable d’environnement '{1}'.</target>
        <note />
      </trans-unit>
      <trans-unit id="DotNetSdkInfo">
        <source>.NET Core SDK</source>
        <target state="translated">SDK .NET Core</target>
        <note />
      </trans-unit>
    </body>
  </file>
</xliff><|MERGE_RESOLUTION|>--- conflicted
+++ resolved
@@ -12,8 +12,6 @@
         <target state="translated">Le multiplexeur dotnet est introuvable</target>
         <note />
       </trans-unit>
-<<<<<<< HEAD
-=======
       <trans-unit id="LookingForPreferCliRuntimeFile">
         <source>{0}: Looking for prefercliruntime file at `{1}`</source>
         <target state="translated">{0} : recherche du fichier prefercliruntime sur '{1}'</target>
@@ -136,7 +134,6 @@
         <target state="translated">La version du package '{0}' n'a pas pu être résolue.</target>
         <note />
       </trans-unit>
->>>>>>> 8a7ff678
       <trans-unit id="FileNotFound">
         <source>File not found `{0}`.</source>
         <target state="translated">Fichier introuvable '{0}'.</target>
