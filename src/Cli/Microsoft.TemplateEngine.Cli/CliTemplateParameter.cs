﻿// Copyright (c) .NET Foundation and contributors. All rights reserved.
// Licensed under the MIT license. See LICENSE file in the project root for full license information.
//

using System.CommandLine;
using System.CommandLine.Help;
using System.CommandLine.Parsing;
using System.Diagnostics;
using System.Globalization;
using System.Text;
using Microsoft.TemplateEngine.Abstractions;
using Microsoft.TemplateEngine.Cli.Commands;

namespace Microsoft.TemplateEngine.Cli
{
    internal enum ParameterType
    {
        Boolean,
        Choice,
        Float,
        Integer,
        Hex,
        String
    }

    /// <summary>
    /// The class combines information from<see cref="ITemplateParameter"/> and <see cref="HostSpecificTemplateData"/>.
    /// Choice parameters are implemented in separate class <see cref="ChoiceTemplateParameter"/>.
    /// </summary>
    internal class CliTemplateParameter
    {
        private readonly List<string> _shortNameOverrides = new List<string>();

        private readonly List<string> _longNameOverrides = new List<string>();

        private readonly TemplateParameterPrecedence _precedence;

        internal CliTemplateParameter(ITemplateParameter parameter, HostSpecificTemplateData data)
        {
            Name = parameter.Name;
            Description = parameter.Description ?? string.Empty;
            Type = ParseType(parameter.DataType);
            DefaultValue = parameter.DefaultValue;
            DataType = parameter.DataType;
            if (Type == ParameterType.Boolean && string.Equals(parameter.DefaultIfOptionWithoutValue, "true", StringComparison.OrdinalIgnoreCase))
            {
                //ignore, parser is doing this behavior by default
            }
            else
            {
                DefaultIfOptionWithoutValue = parameter.DefaultIfOptionWithoutValue;
            }
            IsRequired = parameter.Precedence.PrecedenceDefinition == PrecedenceDefinition.Required && parameter.DefaultValue == null;
            IsHidden =
                parameter.Precedence.PrecedenceDefinition == PrecedenceDefinition.Implicit
                || parameter.Precedence.PrecedenceDefinition == PrecedenceDefinition.Disabled
                || data.HiddenParameterNames.Contains(parameter.Name);

            AlwaysShow = data.ParametersToAlwaysShow.Contains(parameter.Name);
            AllowMultipleValues = parameter.AllowMultipleValues;

            if (data.ShortNameOverrides.ContainsKey(parameter.Name))
            {
                _shortNameOverrides.Add(data.ShortNameOverrides[parameter.Name]);
            }
            if (data.LongNameOverrides.ContainsKey(parameter.Name))
            {
                _longNameOverrides.Add(data.LongNameOverrides[parameter.Name]);
            }
            _precedence = parameter.Precedence;
        }

        /// <summary>
        /// Unit test constructor.
        /// </summary>
        internal CliTemplateParameter(
            string name,
            ParameterType type = ParameterType.String,
            IEnumerable<string>? shortNameOverrides = null,
            IEnumerable<string>? longNameOverrides = null)
        {
            Name = name;
            Type = type;
            _shortNameOverrides = shortNameOverrides?.ToList() ?? new List<string>();
            _longNameOverrides = longNameOverrides?.ToList() ?? new List<string>();

            Description = string.Empty;
            DefaultValue = string.Empty;
            DefaultIfOptionWithoutValue = string.Empty;
            DataType = ParameterTypeToString(Type);
            _precedence = TemplateParameterPrecedence.Default;
        }

        /// <summary>
        /// Copy constructor.
        /// </summary>
        internal CliTemplateParameter(CliTemplateParameter other)
        {
            Name = other.Name;
            Type = other.Type;
            Description = other.Description;
            DataType = other.DataType;
            DefaultValue = other.DefaultValue;
            IsRequired = other.IsRequired;
            IsHidden = other.IsHidden;
            AlwaysShow = other.AlwaysShow;
            _shortNameOverrides = other.ShortNameOverrides.ToList();
            _longNameOverrides = other.LongNameOverrides.ToList();
            DefaultIfOptionWithoutValue = other.DefaultIfOptionWithoutValue;
            AllowMultipleValues = other.AllowMultipleValues;
            _precedence = other._precedence;
        }

        internal string Name { get; private set; }

        internal string Description { get; private set; }

        internal virtual ParameterType Type { get; private set; }

        internal string DataType { get; private set; }

        internal string? DefaultValue { get; private set; }

        internal bool IsRequired { get; private set; }

        internal bool IsHidden { get; private set; }

        internal bool AlwaysShow { get; private set; }

        internal IReadOnlyList<string> ShortNameOverrides => _shortNameOverrides;

        internal IReadOnlyList<string> LongNameOverrides => _longNameOverrides;

        internal string? DefaultIfOptionWithoutValue { get; private set; }

        protected bool AllowMultipleValues { get; private init; }

        /// <summary>
        /// Creates <see cref="Option"/> for template parameter.
        /// </summary>
        /// <param name="aliases">aliases to be used for option.</param>
        internal Option GetOption(IReadOnlySet<string> aliases)
        {
            Option option = GetBaseOption(aliases);
            option.IsHidden = IsHidden;

            //if parameter is required, the default value is ignored.
            //the user should always specify the parameter, so the default value is not even shown.
            if (!IsRequired)
            {
<<<<<<< HEAD
                if (option is Option<string> stringOption)
                {
                    stringOption.SetDefaultValue(DefaultValue);
                }
                else
                {
                    Debug.Fail($"Unexpected Option type: {option.GetType()}");
=======
                if (!string.IsNullOrWhiteSpace(DefaultValue)
                    || (Type == ParameterType.String || Type == ParameterType.Choice) && DefaultValue != null)
                {
                    option.SetDefaultValue(DefaultValue);
>>>>>>> b38d8fcb
                }
            }
            option.Description = GetOptionDescription();
            return option;
        }

        /// <summary>
        /// Returns a function to display option usage.
        /// </summary>
        internal virtual Func<HelpContext, string?>? GetCustomFirstColumnText(TemplateOption o)
        {
            //not customized
            return null;
        }

        /// <summary>
        /// Returns a function to display option description.
        /// </summary>
        internal Func<HelpContext, string?>? GetCustomSecondColumnText()
        {
            return (context) =>
            {
                return GetOptionDescription();
            };
        }

        protected virtual Option GetBaseOption(IReadOnlySet<string> aliases)
        {
            return Type switch
            {
                ParameterType.Boolean => new Option<bool>(aliases.ToArray())
                {
                    Arity = new ArgumentArity(0, 1)
                },
                ParameterType.Integer => new Option<long>(
                    aliases.ToArray(),
                    parseArgument: result => GetParseArgument(this, ConvertValueToInt)(result))
                {
                    Arity = new ArgumentArity(string.IsNullOrWhiteSpace(DefaultIfOptionWithoutValue) ? 1 : 0, 1)
                },
                ParameterType.String => new Option<string>(
                    aliases.ToArray(),
                    parseArgument: result => GetParseArgument(this, ConvertValueToString)(result))
                {
                    Arity = new ArgumentArity(DefaultIfOptionWithoutValue == null ? 1 : 0, 1)
                },
                ParameterType.Float => new Option<double>(
                    aliases.ToArray(),
                    parseArgument: result => GetParseArgument(this, ConvertValueToFloat)(result))
                {
                    Arity = new ArgumentArity(string.IsNullOrWhiteSpace(DefaultIfOptionWithoutValue) ? 1 : 0, 1)
                },
                ParameterType.Hex => new Option<long>(
                   aliases.ToArray(),
                   parseArgument: result => GetParseArgument(this, ConvertValueToHex)(result))
                {
                    Arity = new ArgumentArity(string.IsNullOrWhiteSpace(DefaultIfOptionWithoutValue) ? 1 : 0, 1)
                },
                _ => throw new Exception($"Unexpected value for {nameof(ParameterType)}: {Type}.")
            };
        }

        private static string ParameterTypeToString(ParameterType dataType)
        {
            return dataType switch
            {
                ParameterType.Boolean => "bool",
                ParameterType.Choice => "choice",
                ParameterType.Float => "float",
                ParameterType.Hex => "hex",
                ParameterType.Integer => "integer",
                _ => "text",
            };
        }

        private static ParameterType ParseType(string dataType)
        {
            return dataType switch
            {
                "bool" => ParameterType.Boolean,
                "boolean" => ParameterType.Boolean,
                "choice" => ParameterType.Choice,
                "float" => ParameterType.Float,
                "int" => ParameterType.Integer,
                "integer" => ParameterType.Integer,
                "hex" => ParameterType.Hex,
                _ => ParameterType.String
            };
        }

        private static Func<ArgumentResult, T> GetParseArgument<T>(CliTemplateParameter parameter, Func<string?, (bool, T)> convert)
        {
            return (argumentResult) =>
            {
                if (argumentResult.Parent is not OptionResult or)
                {
                    throw new NotSupportedException("The method should be only used with option.");
                }

                if (argumentResult.Tokens.Count == 0)
                {
                    if (or.IsImplicit)
                    {
                        if (parameter.DefaultValue != null)
                        {
                            (bool parsed, T value) = convert(parameter.DefaultValue);
                            if (parsed)
                            {
                                return value;
                            }

                            //Cannot parse default value '{0}' for option '{1}' as expected type '{2}'.
                            argumentResult.ErrorMessage = string.Format(
                                LocalizableStrings.ParseTemplateOption_Error_InvalidDefaultValue,
                                parameter.DefaultValue,
                                or.Token?.Value,
                                typeof(T).Name);

                            //https://github.com/dotnet/command-line-api/blob/5eca6545a0196124cc1a66d8bd43db8945f1f1b7/src/System.CommandLine/Argument%7BT%7D.cs#L99-L113
                            //system-command-line can handle null.
                            return default!;
                        }
                        //Default value for argument missing for option: '{0}'.
                        argumentResult.ErrorMessage = string.Format(LocalizableStrings.ParseTemplateOption_Error_MissingDefaultValue, or.Token?.Value);
                        return default!;
                    }
                    if (parameter.DefaultIfOptionWithoutValue != null)
                    {
                        (bool parsed, T value) = convert(parameter.DefaultIfOptionWithoutValue);
                        if (parsed)
                        {
                            return value;
                        }
                        //Cannot parse default if option without value '{0}' for option '{1}' as expected type '{2}'.
                        argumentResult.ErrorMessage = string.Format(
                            LocalizableStrings.ParseTemplateOption_Error_InvalidDefaultIfNoOptionValue,
                            parameter.DefaultIfOptionWithoutValue,
                            or.Token?.Value,
                            typeof(T).Name);
                        return default!;
                    }
                    //Required argument missing for option: '{0}'.
                    argumentResult.ErrorMessage = string.Format(LocalizableStrings.ParseTemplateOption_Error_MissingDefaultIfNoOptionValue, or.Token?.Value);
                    return default!;
                }
                else if (argumentResult.Tokens.Count == 1)
                {
                    (bool parsed, T value) = convert(argumentResult.Tokens[0].Value);
                    if (parsed)
                    {
                        return value;
                    }
                    //Cannot parse argument '{0}' for option '{1}' as expected type '{2}'.
                    argumentResult.ErrorMessage = string.Format(
                        LocalizableStrings.ParseTemplateOption_Error_InvalidArgument,
                        argumentResult.Tokens[0].Value,
                        or.Token?.Value,
                        typeof(T).Name);
                    return default!;
                }
                else
                {
                    //Using more than 1 argument is not allowed for '{0}', used: {1}.
                    argumentResult.ErrorMessage = string.Format(LocalizableStrings.ParseTemplateOption_Error_InvalidCount, or.Token?.Value, argumentResult.Tokens.Count);
                    return default!;
                }
            };
        }

        private static string? GetPrecedenceInfo(TemplateParameterPrecedence precedence)
        {
            switch (precedence.PrecedenceDefinition)
            {
                case PrecedenceDefinition.ConditionalyRequired:
                    return string.Format(HelpStrings.Text_RequiredCondition, precedence.IsRequiredCondition);
                case PrecedenceDefinition.ConditionalyDisabled:
                    return string.Format(HelpStrings.Text_EnabledCondition, precedence.IsEnabledCondition);
                case PrecedenceDefinition.Disabled:
                    return HelpStrings.Text_Disabled;
                case PrecedenceDefinition.Required:
                    return (HelpStrings.Text_Required);
                case PrecedenceDefinition.Optional:
                case PrecedenceDefinition.Implicit:
                    return null;
                default:
                    throw new ArgumentOutOfRangeException();
            }
        }

        private (bool, string) ConvertValueToString(string? value)
        {
            return (true, value ?? string.Empty);
        }

        private (bool, long) ConvertValueToInt(string? value)
        {
            if (long.TryParse(value, out long result))
            {
                return (true, result);
            }
            return (false, default);
        }

        private (bool, double) ConvertValueToFloat(string? value)
        {
            if (Utils.ParserExtensions.DoubleTryParseСurrentOrInvariant(value, out double convertedFloat))
            {
                return (true, convertedFloat);
            }
            return (false, default);
        }

        private (bool, long) ConvertValueToHex(string? value)
        {
            if (string.IsNullOrWhiteSpace(value))
            {
                return (false, default);
            }

            if (value.Length < 3)
            {
                return (false, default);
            }

            if (!string.Equals(value.Substring(0, 2), "0x", StringComparison.OrdinalIgnoreCase))
            {
                return (false, default);
            }

            if (long.TryParse(value.Substring(2), NumberStyles.HexNumber, CultureInfo.InvariantCulture, out long convertedHex))
            {
                return (true, convertedHex);
            }
            return (false, default);
        }

        private string GetOptionDescription()
        {
            StringBuilder displayValue = new StringBuilder(255);
            displayValue.AppendLine(Description);

            string? precedenceValue = GetPrecedenceInfo(_precedence);
            if (!string.IsNullOrEmpty(precedenceValue))
            {
                displayValue.AppendLine(precedenceValue);
            }

            if (this is ChoiceTemplateParameter choice)
            {
                displayValue.AppendLine(string.Format(HelpStrings.RowHeader_Type, string.IsNullOrWhiteSpace(DataType) ? "choice" : DataType));
                int longestChoiceLength = choice.Choices.Keys.Max(x => x.Length);
                foreach (KeyValuePair<string, ParameterChoice> choiceInfo in choice.Choices)
                {
                    const string Indent = "  ";
                    displayValue.Append(Indent + choiceInfo.Key.PadRight(longestChoiceLength + Indent.Length));
                    if (!string.IsNullOrWhiteSpace(choiceInfo.Value.Description))
                    {
                        displayValue.AppendLine(choiceInfo.Value.Description.Replace("\r\n", " ").Replace("\n", " "));
                    }
                    else
                    {
                        displayValue.AppendLine();
                    }
                }
            }
            else
            {
                displayValue.AppendLine(string.Format(HelpStrings.RowHeader_Type, string.IsNullOrWhiteSpace(DataType) ? "string" : DataType));
            }
            if (AllowMultipleValues)
            {
                displayValue.AppendLine(string.Format(HelpStrings.RowHeader_AllowMultiValue, AllowMultipleValues));
            }
            //display the default value if there is one
            if (!string.IsNullOrWhiteSpace(DefaultValue))
            {
                displayValue.AppendLine(string.Format(HelpStrings.RowHeader_DefaultValue, DefaultValue));
            }

            if (!string.IsNullOrWhiteSpace(DefaultIfOptionWithoutValue))
            {
                // default if option is provided without a value should not be displayed if:
                // - it is bool parameter with "DefaultIfOptionWithoutValue": "true"
                // - it is not bool parameter (int, string, etc) and default value coincides with "DefaultIfOptionWithoutValue"
                if (Type == ParameterType.Boolean)
                {
                    if (!string.Equals(DefaultIfOptionWithoutValue, "true", StringComparison.OrdinalIgnoreCase))
                    {
                        displayValue.AppendLine(string.Format(HelpStrings.RowHeader_DefaultIfOptionWithoutValue, DefaultIfOptionWithoutValue));
                    }
                }
                else
                {
                    if (!string.Equals(DefaultIfOptionWithoutValue, DefaultValue, StringComparison.Ordinal))
                    {
                        displayValue.AppendLine(string.Format(HelpStrings.RowHeader_DefaultIfOptionWithoutValue, DefaultIfOptionWithoutValue));
                    }
                }
            }

            return displayValue.ToString();
        }
    }
}<|MERGE_RESOLUTION|>--- conflicted
+++ resolved
@@ -148,20 +148,17 @@
             //the user should always specify the parameter, so the default value is not even shown.
             if (!IsRequired)
             {
-<<<<<<< HEAD
-                if (option is Option<string> stringOption)
-                {
-                    stringOption.SetDefaultValue(DefaultValue);
-                }
-                else
-                {
-                    Debug.Fail($"Unexpected Option type: {option.GetType()}");
-=======
                 if (!string.IsNullOrWhiteSpace(DefaultValue)
                     || (Type == ParameterType.String || Type == ParameterType.Choice) && DefaultValue != null)
                 {
-                    option.SetDefaultValue(DefaultValue);
->>>>>>> b38d8fcb
+                    if (option is Option<string> stringOption)
+                    {
+                        stringOption.SetDefaultValue(DefaultValue);
+                    }
+                    else
+                    {
+                        Debug.Fail($"Unexpected Option type: {option.GetType()}");
+                    }
                 }
             }
             option.Description = GetOptionDescription();
