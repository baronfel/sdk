--- conflicted
+++ resolved
@@ -47,19 +47,16 @@
             }.ForwardAsSingle(o => $"-property:TargetFramework={o}")
             .AddCompletions(Complete.TargetFrameworksFromProjectFile);
 
-        public static Option<string> ArtifactsPathOption =
+        public static CliOption<string> ArtifactsPathOption =
             new ForwardedOption<string>(
                 //  --artifacts-path is pretty verbose, should we use --artifacts instead (or possibly support both)?
-                new string[] { "--artifacts-path" },
-                description: CommonLocalizableStrings.ArtifactsPathOptionDescription)
-            {
-                ArgumentHelpName = CommonLocalizableStrings.ArtifactsPathArgumentName
+                "--artifacts-path")
+            {
+                Description = CommonLocalizableStrings.ArtifactsPathOptionDescription,
+                HelpName = CommonLocalizableStrings.ArtifactsPathArgumentName
             }.ForwardAsSingle(o => $"-property:ArtifactsPath={CommandDirectoryContext.GetFullPath(o)}");            
 
         private static string RuntimeArgName = CommonLocalizableStrings.RuntimeIdentifierArgumentName;
-<<<<<<< HEAD
-        private static Func<string, IEnumerable<string>> RuntimeArgFunc = o => new string[] { $"-property:RuntimeIdentifier={o}", "-property:_CommandLineDefinedRuntimeIdentifier=true" };
-=======
         public static IEnumerable<string> RuntimeArgFunc(string rid)
         {
             if (GetArchFromRid(rid) == "amd64")
@@ -68,8 +65,6 @@
             }
             return new string[] { $"-property:RuntimeIdentifier={rid}", "-property:_CommandLineDefinedRuntimeIdentifier=true" };
         }
-        private static Func<CompletionContext, IEnumerable<CompletionItem>> RuntimeCompletions = Complete.RunTimesFromProjectFile;
->>>>>>> 14ef05cb
 
         public static CliOption<string> RuntimeOption =
             new ForwardedOption<string>("--runtime", "-r")
@@ -140,59 +135,31 @@
             }
             .ForwardAsMany(_ => new string[] { "-p:UseRazorBuildServer=false", "-p:UseSharedCompilation=false", "/nodeReuse:false" });
 
-<<<<<<< HEAD
         public static CliOption<string> ArchitectureOption =
             new ForwardedOption<string>("--arch", "-a")
             {
-                Description = CommonLocalizableStrings.ArchitectureOptionDescription
-            }
-            .SetForwardingFunction(ResolveArchOptionToRuntimeIdentifier);
+                Description = CommonLocalizableStrings.ArchitectureOptionDescription,
+                HelpName = CommonLocalizableStrings.ArchArgumentName
+            }.SetForwardingFunction(ResolveArchOptionToRuntimeIdentifier);
 
         public static CliOption<string> LongFormArchitectureOption =
             new ForwardedOption<string>("--arch")
             {
-                Description = CommonLocalizableStrings.ArchitectureOptionDescription
-            }
-            .SetForwardingFunction(ResolveArchOptionToRuntimeIdentifier);
-=======
-        public static Option<string> ArchitectureOption =
-            new ForwardedOption<string>(
-                new string[] { "--arch", "-a" },
-                CommonLocalizableStrings.ArchitectureOptionDescription)
-            {
-                ArgumentHelpName = CommonLocalizableStrings.ArchArgumentName
+                Description = CommonLocalizableStrings.ArchitectureOptionDescription,
+                HelpName = CommonLocalizableStrings.ArchArgumentName
             }.SetForwardingFunction(ResolveArchOptionToRuntimeIdentifier);
-
-        public static Option<string> LongFormArchitectureOption =
-            new ForwardedOption<string>(
-                new string[] { "--arch" },
-                CommonLocalizableStrings.ArchitectureOptionDescription)
-            {
-                ArgumentHelpName = CommonLocalizableStrings.ArchArgumentName
-            }.SetForwardingFunction(ResolveArchOptionToRuntimeIdentifier);
->>>>>>> 14ef05cb
 
         internal static string ArchOptionValue(ParseResult parseResult) =>
             string.IsNullOrEmpty(parseResult.GetValue(CommonOptions.ArchitectureOption)) ?
                 parseResult.GetValue(CommonOptions.LongFormArchitectureOption) :
                 parseResult.GetValue(CommonOptions.ArchitectureOption);
 
-<<<<<<< HEAD
         public static CliOption<string> OperatingSystemOption =
             new ForwardedOption<string>("--os")
             {
-                Description = CommonLocalizableStrings.OperatingSystemOptionDescription
-            }
-            .SetForwardingFunction(ResolveOsOptionToRuntimeIdentifier);
-=======
-        public static Option<string> OperatingSystemOption =
-            new ForwardedOption<string>(
-                "--os",
-                CommonLocalizableStrings.OperatingSystemOptionDescription)
-            {
-                ArgumentHelpName = CommonLocalizableStrings.OSArgumentName
+                Description = CommonLocalizableStrings.OperatingSystemOptionDescription,
+                HelpName = CommonLocalizableStrings.OSArgumentName
             }.SetForwardingFunction(ResolveOsOptionToRuntimeIdentifier);
->>>>>>> 14ef05cb
 
         public static CliOption<bool> DebugOption = new CliOption<bool>("--debug");
 
@@ -215,11 +182,7 @@
 
         public static readonly CliOption<string> TestFrameworkOption = new CliOption<string>("--Framework");
 
-<<<<<<< HEAD
-        public static readonly CliOption<string> TestLoggerOption = new CliOption<string>("--logger");
-=======
-        public static readonly Option<string[]> TestLoggerOption = new Option<string[]>("--logger");
->>>>>>> 14ef05cb
+        public static readonly CliOption<string[]> TestLoggerOption = new("--logger");
 
         public static void ValidateSelfContainedOptions(bool hasSelfContainedOption, bool hasNoSelfContainedOption)
         {
