﻿<?xml version="1.0" encoding="utf-8"?>
<xliff xmlns="urn:oasis:names:tc:xliff:document:1.2" xmlns:xsi="http://www.w3.org/2001/XMLSchema-instance" version="1.2" xsi:schemaLocation="urn:oasis:names:tc:xliff:document:1.2 xliff-core-1.2-transitional.xsd">
  <file datatype="xml" source-language="en" target-language="tr" original="../CliCommandStrings.resx">
    <body>
      <trans-unit id="Aborted">
        <source>Aborted</source>
        <target state="translated">İptal edildi</target>
        <note />
      </trans-unit>
      <trans-unit id="ActiveTestsRunning_FullTestsCount">
        <source>{0} tests running</source>
        <target state="translated">{0} test çalıştırılıyor</target>
        <note />
      </trans-unit>
      <trans-unit id="ActiveTestsRunning_MoreTestsCount">
        <source>and {0} more</source>
        <target state="translated">ve {0} tane daha</target>
        <note />
      </trans-unit>
      <trans-unit id="Actual">
        <source>Actual</source>
        <target state="translated">Fiili</target>
        <note />
      </trans-unit>
      <trans-unit id="AdManifestOnlyOptionDescription">
        <source>Only update advertising manifests.</source>
        <target state="translated">Yalnızca reklam bildirimlerini güncelleştirin.</target>
        <note />
      </trans-unit>
      <trans-unit id="AdManifestPackageDoesNotExist">
        <source>Advertising manifest not updated. Manifest package for {0} doesn't exist.</source>
        <target state="translated">Reklam bildirimi güncelleştirilmedi. {0} için bildirim paketi yok.</target>
        <note />
      </trans-unit>
      <trans-unit id="AdManifestUpdated">
        <source>Updated advertising manifest {0}.</source>
        <target state="translated">Reklam bildirimi {0} güncelleştirildi.</target>
        <note />
      </trans-unit>
      <trans-unit id="AddAppFullName">
        <source>Add one or more projects to a solution file.</source>
        <target state="translated">Bir çözüm dosyasına bir veya daha fazla proje ekler.</target>
        <note />
      </trans-unit>
      <trans-unit id="AddProjectPathArgumentDescription">
        <source>The paths to the projects to add to the solution.</source>
        <target state="translated">Çözüme eklenecek projelerin yolları.</target>
        <note />
      </trans-unit>
      <trans-unit id="AddProjectPathArgumentName">
        <source>PROJECT_PATH</source>
        <target state="translated">PROJECT_PATH</target>
        <note />
      </trans-unit>
      <trans-unit id="AddProjectSolutionFolderArgumentDescription">
        <source>The destination solution folder path to add the projects to.</source>
        <target state="translated">Projelerin ekleneceği hedef çözüm klasör yolu.</target>
        <note />
      </trans-unit>
      <trans-unit id="AdditionalDeps">
        <source>Path to additional deps.json file.</source>
        <target state="translated">Ek deps.json dosyasının yolu.</target>
        <note />
      </trans-unit>
      <trans-unit id="AdditionalProbingPathDefinition">
        <source>Path containing probing policy and assemblies to probe for.</source>
        <target state="translated">Yoklama ilkesini ve yoklanacak bütünleştirilmiş kodları içeren yol.</target>
        <note />
      </trans-unit>
      <trans-unit id="AdditionalTools">
        <source>Additional commands from bundled tools:</source>
        <target state="translated">Paket grubu oluşturulmuş araçlardaki ek komutlar:</target>
        <note />
      </trans-unit>
      <trans-unit id="AllowPackageDowngradeOptionDescription">
        <source>Allow package downgrade when installing a .NET tool package.</source>
        <target state="translated">Bir .NET araç paketini yüklerken paketi eski sürüme düşürmeye izin verin.</target>
        <note />
      </trans-unit>
      <trans-unit id="AspireWorkloadDeprecated">
        <source>The Aspire workload is deprecated and no longer necessary. Aspire is now available as NuGet packages that you can add directly to your projects. For more information, see https://aka.ms/aspire/support-policy</source>
        <target state="translated">Aspire iş yükü kullanım dışı bırakıldı ve artık gerekli değil. Aspire, projelerinize doğrudan ekleyebileceğiniz NuGet paketleri olarak kullanılabilir. Daha fazla bilgi için bkz. https://aka.ms/aspire/support-policy</target>
        <note />
      </trans-unit>
      <trans-unit id="Authors">
        <source>Authors</source>
        <target state="translated">Yazarlar</target>
        <note>Table lable</note>
      </trans-unit>
      <trans-unit id="BuildAppFullName">
        <source>.NET Builder</source>
        <target state="translated">.NET Oluşturucusu</target>
        <note />
      </trans-unit>
      <trans-unit id="BuildCmdNoLogo">
        <source>Do not display the startup banner or the copyright message.</source>
        <target state="translated">Başlangıç bandını veya telif hakkı iletisini görüntüleme.</target>
        <note />
      </trans-unit>
      <trans-unit id="BuildConfigurationOptionDescription">
        <source>The configuration to use for building the project. The default for most projects is 'Debug'.</source>
        <target state="translated">Projeyi derlemek için kullanılacak yapılandırma. Çoğu proje için varsayılan, ‘Hata Ayıklama’ seçeneğidir.</target>
        <note />
      </trans-unit>
      <trans-unit id="BuildDefinition">
        <source>Build a .NET project.</source>
        <target state="translated">Bir .NET projesi derler.</target>
        <note />
      </trans-unit>
      <trans-unit id="BuildFrameworkOptionDescription">
        <source>The target framework to build for. The target framework must also be specified in the project file.</source>
        <target state="translated">Derlemenin yapılacağı hedef çerçeve. Hedef çerçevenin proje dosyasında da belirtilmesi gerekir.</target>
        <note />
      </trans-unit>
      <trans-unit id="BuildOutputOptionDescription">
        <source>The output directory to place built artifacts in.</source>
        <target state="translated">Derlenen yapıtların yerleştirileceği çıkış dizini.</target>
        <note />
      </trans-unit>
      <trans-unit id="BuildRuntimeOptionDescription">
        <source>The target runtime to build for.</source>
        <target state="translated">Derlemenin yapılacağı hedef çalışma zamanı.</target>
        <note />
      </trans-unit>
      <trans-unit id="BuildServerCommandDescription">
        <source>Interact with servers started from a build.</source>
        <target state="translated">Bir derlemeden başlatılan sunucularla etkileşimde bulunun.</target>
        <note />
      </trans-unit>
      <trans-unit id="BuildServerDefinition">
        <source>Interact with servers started by a build.</source>
        <target state="translated">Bir derleme tarafından başlatılan sunucularla etkileşimde bulunun.</target>
        <note />
      </trans-unit>
      <trans-unit id="BuildServerShutdownCommandDescription">
        <source>Shuts down build servers that are started from dotnet. By default, all servers are shut down.</source>
        <target state="translated">Dotnet’ten başlatılan derleme sunucularını kapatır. Varsayılan olarak tüm sunucular kapalıdır.</target>
        <note />
      </trans-unit>
      <trans-unit id="BundleUpToDateMessage">
        <source>Up to date.</source>
        <target state="translated">Güncel.</target>
        <note />
      </trans-unit>
      <trans-unit id="CacheMissingPackage">
        <source>Package {0} version {1} doesn't exist in offline cache {2}.</source>
        <target state="translated">{0} paketi sürüm {1}, çevrimdışı {2} önbelleğinde yok.</target>
        <note />
      </trans-unit>
      <trans-unit id="CancelledLowercase">
        <source>canceled</source>
        <target state="translated">iptal edildi</target>
        <note />
      </trans-unit>
      <trans-unit id="CancellingTestSession">
        <source>Canceling the test session...</source>
        <target state="translated">Test oturumu iptal ediliyor...</target>
        <note />
      </trans-unit>
      <trans-unit id="CannotAnalyzeVSWorkloadBand">
        <source>Workloads managed by Visual Studio must be uninstalled using the Visual Studio Installer. For the version of Visual Studio managing the SDK '{0}', we could not display workloads to uninstall. This is likely because '{0}' uses a different dotnet root path or custom user profile directory from the current running SDK.
Paths searched: '{1}', '{2}'.</source>
        <target state="translated">Visual Studio tarafından yönetilen iş yüklerinin Visual Studio Yükleyicisi kullanılarak kaldırılması gerekir. '{0}' SDK’sını yöneten Visual Studio sürümü için kaldırılacak iş yüklerini görüntüleyemedik. Bunun nedeni büyük olasılıkla '{0}' öğesinin geçerli çalışan SDK'dan farklı bir dotnet kök yolu veya özel kullanıcı profili dizini kullanmasıdır.
Aranan yollar: '{1}', '{2}'.</target>
        <note />
      </trans-unit>
      <trans-unit id="CannotCombineOptions">
        <source>Cannot use the {0} and {1} options together.</source>
        <target state="translated">{0} ve {1} seçenekleri birlikte kullanılamaz.</target>
        <note />
      </trans-unit>
      <trans-unit id="CannotCombineSearchStringAndVersion">
        <source>Cannot specify both the {0} and {1} arguments.</source>
        <target state="translated">{0} ve {1} bağımsız değişkenleri birlikte belirtilemez.</target>
        <note />
      </trans-unit>
      <trans-unit id="CannotCombineSkipManifestAndRollback">
        <source>Cannot use the {0} and {1} options together. If installing from a rollback file, remove {0}. Otherwise, remove {1}</source>
        <target state="translated">{0} ve {1} seçenekleri birlikte kullanılamıyor. Bir geri alma dosyasından yükleniyorsa {0} seçeneğini kaldırın. Aksi takdirde, {1} seçeneğini kaldırın</target>
        <note />
      </trans-unit>
      <trans-unit id="CannotCombineSkipManifestAndVersion">
        <source>Cannot use the {0} and {1} options together.  Remove one of the options.</source>
        <target state="translated">{0} ve {1} seçenekleri birlikte kullanılamaz.  Seçeneklerden birini kaldırın.</target>
        <note />
      </trans-unit>
      <trans-unit id="CannotConvertDirective">
        <source>Some directives cannot be converted: the first error is at {0}. Run the file to see all compilation errors. Specify '--force' to convert anyway.</source>
        <target state="translated">Bazı yönergeler dönüştürülemiyor: ilk hata {0} anında. Tüm derleme hatalarını görmek için dosyayı çalıştırın. Yine de dönüştürmek için '--force' belirtin.</target>
        <note>{Locked="--force"}. {0} is the file path and line number.</note>
      </trans-unit>
      <trans-unit id="CannotFindCommandName">
        <source>Cannot find a tool in the manifest file that has a command named '{0}'.</source>
        <target state="translated">Bildirim dosyasında komut adı '{0}' olan bir araç bulunamıyor.</target>
        <note />
      </trans-unit>
      <trans-unit id="CannotMigrateSlnx">
        <source>Only .sln files can be migrated to .slnx format.</source>
        <target state="translated">Yalnızca .sln dosyaları .slnx biçimine geçirilebilir.</target>
        <note />
      </trans-unit>
      <trans-unit id="CannotSpecifyVersionAndWorkloadIdsByComponent">
        <source>Cannot specify a workload version using the --version option while also specifying versions to install using workload@version syntax.</source>
        <target state="translated">workload@version sözdizimini kullanarak yüklenecek sürümleri belirtirken --version seçeneğini kullanarak bir iş yükü sürümü belirtilemez.</target>
        <note>{Locked="--version"}</note>
      </trans-unit>
      <trans-unit id="CannotSpecifyVersionOnCommandLineAndInGlobalJson">
        <source>Cannot specify a particular workload version on the command line via --version or --from-history when there is already a version specified in global.json file {0}. To update the globally installed workload version, run the command outside of the path containing that global.json file or update the version specified in the global.json file and run "dotnet workload update."</source>
        <target state="translated">{0} global.json dosyasında zaten belirtilen bir sürüm varsa, “--version” veya “--from-history” aracılığıyla komut satırında belirli bir iş yükü sürümü belirtilemez. Genel olarak yüklenen iş yükü sürümünü güncelleştirmek için, komutu global.json dosyasını içeren yolun dışında çalıştırın veya global.json dosyasında belirtilen sürümü güncelleştirin ve “dotnet workload update” komutunu çalıştırın.</target>
        <note />
      </trans-unit>
      <trans-unit id="CannotUseSkipManifestWithGlobalJsonWorkloadVersion">
        <source>Cannot use the {0} option when workload version is specified in global.json.  Remove the {0} option, or remove the 'workloadVersion' element from {1}.</source>
        <target state="translated">Global.json'da iş yükü sürümü belirtildiğinde {0} seçeneği kullanılamaz.  {0} seçeneğini kaldırın veya "workloadVersion" öğesini {1}‘den kaldırın.</target>
        <note>{Locked="workloadVersion"} Locked={"global.json"}</note>
      </trans-unit>
      <trans-unit id="CapabilityExpressionEvaluator_Exception_InvalidExpression">
        <source>Invalid expression, position: {0}.</source>
        <target state="translated">Geçersiz ifade, konum: {0}.</target>
        <note />
      </trans-unit>
      <trans-unit id="CheckForUpdatedWorkloadManifests">
        <source>Checking for updated workload version.</source>
        <target state="translated">Güncellenmiş iş yükü sürümü kontrol ediliyor.</target>
        <note />
      </trans-unit>
      <trans-unit id="CleanAllOptionDescription">
        <source>Causes clean to remove and uninstall all workload components from all SDK versions.</source>
        <target state="translated">Tüm SDK sürümlerindeki iş yükü bileşenlerinin tümünü tamamen kaldıracak şekilde temizlemeyi sağlar.</target>
        <note />
      </trans-unit>
      <trans-unit id="CleanAppFullName">
        <source>.NET Clean Command</source>
        <target state="translated">.NET Clean Komutu</target>
        <note />
      </trans-unit>
      <trans-unit id="CleanCmdNoLogo">
        <source>Do not display the startup banner or the copyright message.</source>
        <target state="translated">Başlangıç bandını veya telif hakkı iletisini görüntüleme.</target>
        <note />
      </trans-unit>
      <trans-unit id="CleanCmdOutputDir">
        <source>OUTPUT_DIR</source>
        <target state="translated">OUTPUT_DIR</target>
        <note />
      </trans-unit>
      <trans-unit id="CleanCmdOutputDirDescription">
        <source>The directory containing the build artifacts to clean.</source>
        <target state="translated">Temizlenecek derleme yapıtlarını içeren dizin.</target>
        <note />
      </trans-unit>
      <trans-unit id="CleanConfigurationOptionDescription">
        <source>The configuration to clean for. The default for most projects is 'Debug'.</source>
        <target state="translated">Temizlenecek yapılandırma. Çoğu proje için varsayılan, ‘Hata Ayıklama’ seçeneğidir.</target>
        <note />
      </trans-unit>
      <trans-unit id="CleanDefinition">
        <source>Clean build outputs of a .NET project.</source>
        <target state="translated">Bir .NET projesinin derleme çıktılarını temizler.</target>
        <note />
      </trans-unit>
      <trans-unit id="CleanFileBasedAppArtifactsCommandDescription">
        <source>Removes artifacts created for file-based apps</source>
        <target state="translated">Dosya tabanlı uygulamalar için oluşturulan yapıtları kaldırır</target>
        <note />
      </trans-unit>
      <trans-unit id="CleanFileBasedAppArtifactsDays">
        <source>How many days an artifact folder needs to be unused in order to be removed</source>
        <target state="translated">Bir yapıt klasörünün kaldırılabilmesi için kaç gün kullanılmaması gerekir?</target>
        <note />
      </trans-unit>
      <trans-unit id="CleanFileBasedAppArtifactsDirectoryNotFound">
        <source>Warning: Artifacts directory does not exist: {0}</source>
        <target state="translated">Uyarı: Yapıtlar dizini mevcut değil: {0}</target>
        <note>{0} is directory path.</note>
      </trans-unit>
      <trans-unit id="CleanFileBasedAppArtifactsDryRun">
        <source>Determines changes without actually modifying the file system</source>
        <target state="translated">Dosya sistemini gerçekten değiştirmeden değişiklikleri belirler</target>
        <note />
      </trans-unit>
      <trans-unit id="CleanFileBasedAppArtifactsErrorRemovingFolder">
        <source>Error removing folder '{0}': {1}</source>
        <target state="translated">‘{0}’ klasörünü kaldırırken hata oluştu: {1}</target>
        <note>{0} is folder path. {1} is inner error message.</note>
      </trans-unit>
      <trans-unit id="CleanFileBasedAppArtifactsScanning">
        <source>Scanning for folders to remove in: {0}</source>
        <target state="translated">Kaldırılacak klasörler için tarama: {0}</target>
        <note>{0} is directory path.</note>
      </trans-unit>
      <trans-unit id="CleanFileBasedAppArtifactsTotalFoldersRemoved">
        <source>Total folders removed: {0}</source>
        <target state="translated">Toplam silinen klasör sayısı: {0}</target>
        <note>{0} is count.</note>
      </trans-unit>
      <trans-unit id="CleanFileBasedAppArtifactsWouldRemoveFolders">
        <source>Would remove folders: {0}</source>
        <target state="translated">Şu klasörleri siler: {0}</target>
        <note>{0} is count.</note>
      </trans-unit>
      <trans-unit id="CleanFrameworkOptionDescription">
        <source>The target framework to clean for. The target framework must also be specified in the project file.</source>
        <target state="translated">Temizlenecek hedef çerçeve. Hedef çerçevenin proje dosyasında da belirtilmesi gerekir.</target>
        <note />
      </trans-unit>
      <trans-unit id="CleanRuntimeOptionDescription">
        <source>The target runtime to clean for.</source>
        <target state="translated">Temizlenecek hedef çalışma zamanı.</target>
        <note />
      </trans-unit>
      <trans-unit id="CmdBlameCrashCollectAlwaysDescription">
        <source>Enables collecting crash dump on expected as well as unexpected testhost exit.</source>
        <target state="translated">Hem beklenen hem de beklenmeyen test ana bilgisayarı çıkışında kilitlenme bilgi dökümünün toplanmasını sağlar.</target>
        <note />
      </trans-unit>
      <trans-unit id="CmdBlameCrashDescription">
        <source>Runs the tests in blame mode and collects a crash dump when the test host exits unexpectedly. This option depends on the version of .NET used, the type of error, and the operating system.

For exceptions in managed code, a dump will be automatically collected on .NET 5.0 and later versions. It will generate a dump for testhost or any child process that also ran on .NET 5.0 and crashed. Crashes in native code will not generate a dump. This option works on Windows, macOS, and Linux.

Crash dumps in native code, or when targetting .NET Framework, or .NET Core 3.1 and earlier versions, can only be collected on Windows, by using Procdump. A directory that contains procdump.exe and procdump64.exe must be in the PATH or PROCDUMP_PATH environment variable.

The tools can be downloaded here: https://docs.microsoft.com/sysinternals/downloads/procdump

To collect a crash dump from a native application running on .NET 5.0 or later, the usage of Procdump can be forced by setting the VSTEST_DUMP_FORCEPROCDUMP environment variable to 1.

Implies --blame.</source>
        <target state="translated">Testleri blame modunda çalıştırır ve test ana bilgisayarı beklenmedik şekilde çıktığında kilitlenme bilgi dökümlerini toplar. Bu seçenek kullanılan .NET sürümüne, hata türüne ve işletim sistemine bağlıdır.

Yönetilen koddaki özel durumlar için .NET 5.0 ve sonraki sürümler üzerinde otomatik olarak bir döküm toplanır. Testhost veya .NET 5.0 üzerinde çalışan ve kilitlenen herhangi bir alt işlem için döküm oluşturur. Yerel koddaki kilitlenmeler döküm oluşturmaz. Bu seçenek Windows, macOS ve Linux'ta çalışır.

Yerel kodda bulunan veya .NET Framework ya da .NET Core 3.1 ve önceki sürümler hedeflendiğinde kilitlenme dökümleri, yalnızca Procdump kullanılarak Windows'ta toplanabilir. Procdump.exe ve procdump64.exe içeren dizin PATH veya PROCDUMP_PATH değişkende olmalıdır.

Araçlar https://docs.microsoft.com/sysinternals/downloads/procdump adresinden indirilebilir

.NET 5.0 veya sonraki bir sürümde çalışan yerel bir uygulamadaki kilitlenme bilgi dökümlerini toplamak için Procdump kullanılması, VSTEST_DUMP_FORCEPROCDUMP ortam değişkeni 1 olarak ayarlanarak zorlanabilir.

--blame gerektirir.</target>
        <note />
      </trans-unit>
      <trans-unit id="CmdBlameCrashDumpTypeDescription">
        <source>The type of crash dump to be collected. Supported values are full (default) and mini. Implies --blame-crash.</source>
        <target state="translated">Toplanacak kilitlenme bilgi dökümü türü. Desteklenen değerler: full (varsayılan) ve mini. --blame-crash gerektirir.</target>
        <note />
      </trans-unit>
      <trans-unit id="CmdBlameDescription">
        <source>Runs the tests in blame mode. This option is helpful in isolating problematic tests that cause the test host to crash or hang, but it does not create a memory dump by default.

When a crash is detected, it creates an sequence file in TestResults/guid/guid_Sequence.xml that captures the order of tests that were run before the crash.

Based on the additional settings, hang dump or crash dump can also be collected.

Example:
  Timeout the test run when test takes more than the default timeout of 1 hour, and collect crash dump when the test host exits unexpectedly.
  (Crash dumps require additional setup, see below.)
  dotnet test --blame-hang --blame-crash
Example:
  Timeout the test run when a test takes more than 20 minutes and collect hang dump.
  dotnet test --blame-hang-timeout 20min
</source>
        <target state="translated">Testleri blame modunda çalıştırır. Bu seçenek, test ana bilgisayarının kilitlenmesine veya yanıt vermemeye başlamasına neden olan sorunlu testleri yalıtmak için yararlıdır, ancak varsayılan olarak bellek dökümü oluşturmaz.

Kilitlenme algılandığında, TestResults/guid/guid_Sequence.xml içinde kilitlenmeden önce çalıştırılan testlerin sırasını yakalayan bir sıra dosyası oluşturur.

Ek ayarlara bağlı olarak, yanıt vermemeye başlama veya kilitlenme bilgi dökümü de toplanabilir.

Örnek:
  Test 1 saatlik varsayılan zaman aşımı süresinden uzun sürdüğünde test çalıştırmasını zaman aşımına uğratın ve test ana bilgisayarı beklenmedik bir şekilde çıkış yaptığında kilitlenme dökümünü toplayın.
  (Kilitlenme bilgi dökümleri için ek kurulum gerekir, aşağıya bakın.)
  dotnet test --blame-hang --blame-crash
Örnek:
  Test 20 dakikadan uzun sürdüğünde test çalıştırmasını zaman aşımına uğratın ve yanıt vermemeye başlama bilgi dökümünü toplayın.
  dotnet test --blame-hang-timeout 20min
</target>
        <note />
      </trans-unit>
      <trans-unit id="CmdBlameHangDescription">
        <source>Run the tests in blame mode and enables collecting hang dump when test exceeds the given timeout.</source>
        <target state="translated">Testleri blame modunda çalıştırır ve test, verilen zaman aşımını süresini aştığında yanıt vermemeye başlama bilgi dökümünün toplanmasını sağlar.</target>
        <note />
      </trans-unit>
      <trans-unit id="CmdBlameHangDumpTypeDescription">
        <source>The type of crash dump to be collected. The supported values are full (default), mini, and none. When 'none' is used then test host is terminated on timeout, but no dump is collected. Implies --blame-hang.</source>
        <target state="translated">Toplanacak kilitlenme bilgi dökümünün türü. Desteklenen değerler: full (varsayılan), mini ve none. None kullanıldığında test ana bilgisayarı sonlandırılır ancak bilgi dökümü toplanmaz. --blame-hang gerektirir.</target>
        <note />
      </trans-unit>
      <trans-unit id="CmdBlameHangTimeoutDescription">
        <source>Per-test timeout, after which hang dump is triggered and the testhost process is terminated. Default is 1h.
The timeout value is specified in the following format: 1.5h / 90m / 5400s / 5400000ms. When no unit is used (e.g. 5400000), the value is assumed to be in milliseconds.
When used together with data driven tests, the timeout behavior depends on the test adapter used. For xUnit, NUnit and MSTest 2.2.4+ the timeout is renewed after every test case,
For MSTest before 2.2.4, the timeout is used for all testcases.</source>
        <target state="translated">Test başına zaman aşımı, bundan sonra askıda kalma dökümü tetiklenir ve testhost işlemi sonlandırılır. Varsayılan değer: 1 sa.
Zaman aşımı değeri aşağıdaki biçimlerde belirtilir: 1,5 sa / 90 dk / 5400 s / 5400000 ms. Hiçbir birim kullanılmazsa (örn. 5400000), değerin milisaniye cinsinden olduğu varsayılır.
Veri odaklı testlerle birlikte kullanıldığında, zaman aşımı davranışı kullanılan test bağdaştırıcısına bağlıdır. xUnit, NUnit ve MSTest 2.2.4+ için zaman aşımı her test durumundan sonra yenilenir,
MSTest için 2.2.4'ten önce, zaman aşımı tüm test durumları için kullanılır.</target>
        <note />
      </trans-unit>
      <trans-unit id="CmdConfig">
        <source>CONFIG_FILE</source>
        <target state="translated">CONFIG_FILE</target>
        <note />
      </trans-unit>
      <trans-unit id="CmdConfigDescription">
        <source>The path to the NuGet config file to use. Requires the '--outdated', '--deprecated' or '--vulnerable' option.</source>
        <target state="translated">Kullanılacak NuGet yapılandırma dosyasının yolu. '--outdated', '--deprecated' veya '--vulnerable' seçeneğini gerektirir.</target>
        <note />
      </trans-unit>
      <trans-unit id="CmdConfigFileDescription">
        <source>Specifies a testconfig.json file.</source>
        <target state="translated">testconfig.json dosyası belirtir.</target>
        <note />
      </trans-unit>
      <trans-unit id="CmdConfigFileOption">
        <source>FILE</source>
        <target state="translated">FILE</target>
        <note />
      </trans-unit>
      <trans-unit id="CmdConfigFileOptionDescription">
        <source>The NuGet configuration file to use.</source>
        <target state="translated">Kullanılacak NuGet yapılandırma dosyası.</target>
        <note />
      </trans-unit>
      <trans-unit id="CmdConfigFilePath">
        <source>CONFIG_FILE</source>
        <target state="translated">CONFIG_FILE</target>
        <note />
      </trans-unit>
      <trans-unit id="CmdCurrentRuntimeOptionDescription">
        <source>Use current runtime as the target runtime.</source>
        <target state="translated">Hedef çalışma zamanı olarak geçerli çalışma zamanını kullanın.</target>
        <note />
      </trans-unit>
      <trans-unit id="CmdDGFileException">
        <source>Unable to create dependency graph file for project '{0}'. Cannot add package reference.</source>
        <target state="translated">'{0}' projesi için bağımlılık grafiği dosyası oluşturulamadı. Paket başvurusu eklenemiyor.</target>
        <note />
      </trans-unit>
      <trans-unit id="CmdDGFileIOException">
        <source>Unable to generate a temporary file for project '{0}'. Cannot add package reference. Clear the temp directory and try again.</source>
        <target state="translated">'{0}' projesi için geçici dosya oluşturulamıyor. Paket başvurusu eklenemiyor. Geçici dizini temizleyin ve yeniden deneyin.</target>
        <note />
      </trans-unit>
      <trans-unit id="CmdDeprecatedDescription">
        <source>Lists packages that have been deprecated. Cannot be combined with '--vulnerable' or '--outdated' options.</source>
        <target state="translated">Kullanım dışı bırakılan paketleri listeler. '--vulnerable' veya '--outdated' seçenekleriyle birleştirilemez.</target>
        <note />
      </trans-unit>
      <trans-unit id="CmdDiagnosticOutputDirectoryDescription">
        <source>Output directory of the diagnostic logging.
If not specified the file will be generated inside the default 'TestResults' directory.</source>
        <target state="translated">Tanılama günlüğünün çıkış dizini.
Belirtilmezse dosya varsayılan 'TestResults' dizini içinde oluşturulur.</target>
        <note />
      </trans-unit>
      <trans-unit id="CmdDiagnosticOutputDirectoryPath">
        <source>DIAGNOSTIC_DIR</source>
        <target state="translated">DIAGNOSTIC_DIR</target>
        <note />
      </trans-unit>
      <trans-unit id="CmdDirectoryDescription">
        <source>Defines the path of directory to run. If not specified, it defaults to the current directory.</source>
        <target state="translated">Çalıştırılacak dizinin yolunu belirtir. Belirtilmezse, varsayılan olarak geçerli dizine ayarlar.</target>
        <note />
      </trans-unit>
      <trans-unit id="CmdDirectoryPathName">
        <source>DIRECTORY_PATH</source>
        <target state="translated">DIRECTORY_PATH</target>
        <note />
      </trans-unit>
      <trans-unit id="CmdDisableParallelOptionDescription">
        <source>Prevent restoring multiple projects in parallel.</source>
        <target state="translated">Birden fazla projenin paralel olarak geri yüklenmesini önler.</target>
        <note />
      </trans-unit>
      <trans-unit id="CmdExpressionName">
        <source>EXPRESSION</source>
        <target state="translated">İFADE</target>
        <note />
      </trans-unit>
      <trans-unit id="CmdFileDescription">
        <source>Path to the file-based program.</source>
        <target state="translated">Dosya tabanlı programın yolu.</target>
        <note />
      </trans-unit>
      <trans-unit id="CmdForceRestoreOptionDescription">
        <source>Force all dependencies to be resolved even if the last restore was successful.
This is equivalent to deleting project.assets.json.</source>
        <target state="translated">Son geri yükleme başarılı olsa bile tüm bağımlılıkları çözümlenmeye zorlar.
project.assets.json öğesini silmeyle eşdeğerdir.</target>
        <note />
      </trans-unit>
      <trans-unit id="CmdFormatDescription">
        <source>Specifies the output format type for the list packages command.</source>
        <target state="translated">Liste paketleri komutunun çıkış biçimi türünü belirtir.</target>
        <note />
      </trans-unit>
      <trans-unit id="CmdHelpUsageTitle">
        <source>Usage:</source>
        <target state="translated">Kullanım:</target>
        <note />
      </trans-unit>
      <trans-unit id="CmdHighestMinorDescription">
        <source>Consider only the packages with a matching major version number when searching for newer packages. Requires the '--outdated' option.</source>
        <target state="translated">Daha yeni paketler aranırken yalnızca eşleşen birincil sürüm numarasına sahip paketleri göz önünde bulundurun. '--outdated' seçeneğini gerektirir.</target>
        <note />
      </trans-unit>
      <trans-unit id="CmdHighestPatchDescription">
        <source>Consider only the packages with a matching major and minor version numbers when searching for newer packages. Requires the '--outdated' option.</source>
        <target state="translated">Daha yeni paketler aranırken yalnızca eşleşen birincil ve ikincil sürüm numaralarına sahip paketleri değerlendirin. '--outdated' seçeneğini gerektirir.</target>
        <note />
      </trans-unit>
      <trans-unit id="CmdIgnoreFailedSourcesOptionDescription">
        <source>Treat package source failures as warnings.</source>
        <target state="translated">Paket kaynağı hatalarını uyarı olarak kabul edin.</target>
        <note />
      </trans-unit>
      <trans-unit id="CmdIncludeSourceDescription">
        <source>Include PDBs and source files. Source files go into the 'src' folder in the resulting nuget package.</source>
        <target state="translated">PDB’leri ve kaynak dosyaları ekler. Elde edilen nuget paketinde kaynak dosyaları, ‘src’ klasöründe yer alır.</target>
        <note />
      </trans-unit>
      <trans-unit id="CmdIncludeSymbolsDescription">
        <source>Include packages with symbols in addition to regular packages in output directory.</source>
        <target state="translated">Çıkış dizinine, normal paketlere ek olarak sembol içeren paketler ekleyin.</target>
        <note />
      </trans-unit>
      <trans-unit id="CmdInvalidProjectFileExtensionErrorDescription">
        <source>The provided project file has an invalid extension: {0}.</source>
        <target state="translated">Sağlanan proje dosyasının uzantısı geçersiz: {0}.</target>
        <note />
      </trans-unit>
      <trans-unit id="CmdInvalidSolutionFileExtensionErrorDescription">
        <source>The provided solution file has an invalid extension: {0}.</source>
        <target state="translated">Sağlanan çözüm dosyasının uzantısı geçersiz: {0}.</target>
        <note />
      </trans-unit>
      <trans-unit id="CmdListTestsDescription">
        <source>List the discovered tests instead of running the tests.</source>
        <target state="translated">Testleri çalıştırmak yerine bulunan testleri listeler.</target>
        <note />
      </trans-unit>
      <trans-unit id="CmdLockFilePathOption">
        <source>LOCK_FILE_PATH</source>
        <target state="translated">LOCK_FILE_PATH</target>
        <note />
      </trans-unit>
      <trans-unit id="CmdLockFilePathOptionDescription">
        <source>Output location where project lock file is written. By default, this is 'PROJECT_ROOT\packages.lock.json'.</source>
        <target state="translated">Proje kilit dosyasının yazıldığı çıkış konumu. Varsayılan değeri 'PROJECT_ROOT\packages.lock.json' şeklindedir.</target>
        <note />
      </trans-unit>
      <trans-unit id="CmdLockedModeOptionDescription">
        <source>Don't allow updating project lock file.</source>
        <target state="translated">Proje kilit dosyasının güncelleştirilmesine izin verme.</target>
        <note />
      </trans-unit>
      <trans-unit id="CmdLoggerDescription">
        <source>The logger to use for test results.
                                        Examples:
                                        Log in trx format using a unique file name: --logger trx
                                        Log in trx format using the specified file name: --logger "trx;LogFileName=&lt;TestResults.trx&gt;"
                                        See https://aka.ms/vstest-report for more information on logger arguments.</source>
        <target state="translated">Test sonuçları için kullanılacak günlükçü.
                                        Örnekler:
                                        Benzersiz bir dosya adı kullanarak trx biçiminde günlüğe kaydedin: --logger trx
                                        Belirtilen dosya adını kullanarak trx biçiminde günlüğe kaydedin: --logger "trx;LogFileName=&lt;TestResults.trx&gt;"
                                        Günlükçü bağımsız değişkenleri hakkında daha fazla bilgi için bkz. https://aka.ms/vstest-report.</target>
        <note />
      </trans-unit>
      <trans-unit id="CmdLoggerOption">
        <source>LOGGER</source>
        <target state="translated">LOGGER</target>
        <note />
      </trans-unit>
      <trans-unit id="CmdMSBuildProjectsPropertiesErrorDescription">
        <source>Get projects properties with MSBuild didn't execute properly with exit code: {0}.</source>
        <target state="translated">MSBuild ile proje özelliklerini al işlemi {0} çıkış koduyla çıkarak düzgün şekilde çalışmadı.</target>
        <note />
      </trans-unit>
      <trans-unit id="CmdMaxParallelTestModulesDescription">
        <source>The max number of test modules that can run in parallel.</source>
        <target state="translated">Paralel olarak çalıştırılabilecek test modüllerinin maksimum sayısı.</target>
        <note />
      </trans-unit>
      <trans-unit id="CmdMinimumExpectedTestsDescription">
        <source>Specifies the minimum number of tests that are expected to run.</source>
        <target state="new">Specifies the minimum number of tests that are expected to run.</target>
        <note />
      </trans-unit>
      <trans-unit id="CmdMultipleBuildPathOptionsErrorDescription">
        <source>Specify either the project, solution, directory, or test modules option.</source>
        <target state="translated">Proje, çözüm, dizin veya test modülleri seçeneklerinden birini seçin.</target>
        <note />
      </trans-unit>
      <trans-unit id="CmdMultipleProjectOrSolutionFilesErrorDescription">
        <source>Specify which project or solution file to use because this folder contains more than one project or solution file.</source>
        <target state="translated">Bu klasör birden fazla proje veya çözüm dosyası içerdiğinden, hangi projenin veya çözüm dosyasının kullanılacağını belirtin.</target>
        <note />
      </trans-unit>
      <trans-unit id="CmdNoAnsiDescription">
        <source>Disable ANSI output.</source>
        <target state="translated">ANSI çıkışını devre dışı bırakın.</target>
        <note />
      </trans-unit>
      <trans-unit id="CmdNoBuildDescription">
        <source>Do not build the project before testing. Implies --no-restore.</source>
        <target state="translated">Test etmeden önce projeyi derlemeyin. --no-restore anlamına gelir.</target>
        <note />
      </trans-unit>
      <trans-unit id="CmdNoBuildOptionDescription">
        <source>Do not build the project before packing. Implies --no-restore.</source>
        <target state="translated">Paketlemeden önce projeyi derlemeyin. --no-restore anlamına gelir.</target>
        <note />
      </trans-unit>
      <trans-unit id="CmdNoCacheOptionDescription">
        <source>Do not cache packages and http requests.</source>
        <target state="translated">Paketleri ve http isteklerini önbelleğe almayın.</target>
        <note />
      </trans-unit>
      <trans-unit id="CmdNoDependenciesOptionDescription">
        <source>Do not restore project-to-project references and only restore the specified project.</source>
        <target state="translated">Projeden projeye başvuruları geri yüklemez ve yalnızca belirtilen projeyi geri yükler.</target>
        <note />
      </trans-unit>
      <trans-unit id="CmdNoHttpCacheOptionDescription">
        <source>Disable Http Caching for packages.</source>
        <target state="translated">Paketler için Http Önbelleğe Almayı devre dışı bırakın.</target>
        <note />
      </trans-unit>
      <trans-unit id="CmdNoProgressDescription">
        <source>Disable progress reporting.</source>
        <target state="translated">İlerleme raporlamasını devre dışı bırakın.</target>
        <note />
      </trans-unit>
      <trans-unit id="CmdNoProjectOrSolutionFileErrorDescription">
        <source>Specify a project or solution file. The current working directory does not contain a project or solution file.</source>
        <target state="translated">Bir proje veya çözüm dosyası belirtin. Geçerli çalışma dizini, bir proje veya çözüm dosyası içermiyor.</target>
        <note />
      </trans-unit>
      <trans-unit id="CmdNoRestoreDescription">
        <source>Do not restore before running the command.</source>
        <target state="translated">Komutu çalıştırmadan önce geri yükleme işlemi yapmayın.</target>
        <note />
      </trans-unit>
      <trans-unit id="CmdNoTestModulesErrorDescription">
        <source>No test modules found for the given test module pattern: {0} with root directory: {1}</source>
        <target state="translated">{1} kök dizininde belirtilen test modülü deseni için herhangi bir test modülü bulunamadı: {0}</target>
        <note />
      </trans-unit>
      <trans-unit id="CmdNonExistentDirectoryErrorDescription">
        <source>The provided directory path does not exist: {0}.</source>
        <target state="translated">Sağlanan dizin yolu mevcut değil: {0}.</target>
        <note />
      </trans-unit>
      <trans-unit id="CmdNonExistentFileErrorDescription">
        <source>The provided file path does not exist: {0}.</source>
        <target state="translated">Sağlanan dosya yolu mevcut değil: {0}.</target>
        <note />
      </trans-unit>
      <trans-unit id="CmdNonExistentRootDirectoryErrorDescription">
        <source>The provided root directory does not exist: {0}.</source>
        <target state="translated">Sağlanan kök dizin mevcut değil: {0}.</target>
        <note />
      </trans-unit>
      <trans-unit id="CmdNumberName">
        <source>NUMBER</source>
        <target state="translated">SAYI</target>
        <note />
      </trans-unit>
      <trans-unit id="CmdOptionCannotBeUsedWithTestModulesDescription">
        <source>The options architecture, configuration, framework, operating system, and runtime cannot be used with '--test-modules' option.</source>
        <target state="translated">Mimari, yapılandırma, çerçeve, işletim sistemi ve çalışma zamanı seçenekleri '--test-modules' seçeneğiyle kullanılamaz.</target>
        <note />
      </trans-unit>
      <trans-unit id="CmdOptionForceDescription">
        <source>Force conversion even if there are malformed directives.</source>
        <target state="translated">Hatalı biçimlendirilmiş yönergeler olsa bile dönüştürmeye zorlar.</target>
        <note />
      </trans-unit>
      <trans-unit id="CmdOutdatedDescription">
        <source>Lists packages that have newer versions. Cannot be combined with '--deprecated' or '--vulnerable' options.</source>
        <target state="translated">Daha yeni sürümlere sahip paketleri listeler. '--deprecated' veya '--vulnerable' seçenekleriyle birleştirilemez.</target>
        <note />
      </trans-unit>
      <trans-unit id="CmdOutputDescription">
        <source>The output directory to place built artifacts in.</source>
        <target state="translated">Derlenen yapıtların yerleştirileceği çıkış dizini.</target>
        <note />
      </trans-unit>
      <trans-unit id="CmdOutputVersionDescription">
        <source>Specifies the version of machine-readable output. Requires the '--format json' option.</source>
        <target state="translated">Makine tarafından okunabilir çıkışın sürümünü belirtir. '--format json' seçeneğini gerektirir.</target>
        <note />
      </trans-unit>
      <trans-unit id="CmdPackage">
        <source>PACKAGE_NAME</source>
        <target state="translated">PACKAGE_NAME</target>
        <note />
      </trans-unit>
      <trans-unit id="CmdPackageDescription">
        <source>The package reference to add. This can be in the form of just the package identifier, for example 'Newtonsoft.Json', or a package identifier and version separated by '@', for example 'Newtonsoft.Json@13.0.3'</source>
        <target state="translated">Eklenecek paket başvurusu. Bu sadece 'Newtonsoft.Json' gibi paket tanımlayıcısı biçiminde olabilir, veya 'Newtonsoft.Json@13.0.3' gibi '@' ile ayrılmış bir paket tanımlayıcısı ve sürümü şeklinde olabilir</target>
        <note />
      </trans-unit>
      <trans-unit id="CmdPackageDirectory">
        <source>PACKAGE_DIR</source>
        <target state="translated">PACKAGE_DIR</target>
        <note />
      </trans-unit>
      <trans-unit id="CmdPackageDirectoryDescription">
        <source>The directory to restore packages to.</source>
        <target state="translated">Paketlerin geri yükleneceği dizin.</target>
        <note />
      </trans-unit>
      <trans-unit id="CmdPackagesOption">
        <source>PACKAGES_DIR</source>
        <target state="translated">PACKAGES_DIR</target>
        <note />
      </trans-unit>
      <trans-unit id="CmdPackagesOptionDescription">
        <source>The directory to restore packages to.</source>
        <target state="translated">Paketlerin geri yükleneceği dizin.</target>
        <note />
      </trans-unit>
      <trans-unit id="CmdPathToLogFile">
        <source>LOG_FILE</source>
        <target state="translated">LOG_FILE</target>
        <note />
      </trans-unit>
      <trans-unit id="CmdPathToResultsDirectory">
        <source>RESULTS_DIR</source>
        <target state="translated">RESULTS_DIR</target>
        <note />
      </trans-unit>
      <trans-unit id="CmdPathTologFileDescription">
        <source>Enable verbose logging to the specified file.</source>
        <target state="translated">Belirtilen dosyaya ayrıntılı günlük kaydını etkinleştirir.</target>
        <note />
      </trans-unit>
      <trans-unit id="CmdPrereleaseDescription">
        <source>Consider packages with prerelease versions when searching for newer packages. Requires the '--outdated' option.</source>
        <target state="translated">Daha yeni paketleri ararken yayın öncesi sürümlere sahip olan paketleri göz önünde bulundurun. '--outdated' seçeneğini gerektirir.</target>
        <note />
      </trans-unit>
      <trans-unit id="CmdProjectDescription">
        <source>Defines the path of the project file to run (folder name or full path). If not specified, it defaults to the current directory.</source>
        <target state="translated">Çalıştırılacak proje dosyasının yolunu (klasör adı veya tam yol) belirtir. Belirtilmezse, varsayılan olarak geçerli dizine ayarlar.</target>
        <note />
      </trans-unit>
      <trans-unit id="CmdProjectPathName">
        <source>PROJECT_PATH</source>
        <target state="translated">PROJECT_PATH</target>
        <note />
      </trans-unit>
      <trans-unit id="CmdReevaluateOptionDescription">
        <source>Forces restore to reevaluate all dependencies even if a lock file already exists.</source>
        <target state="translated">Bir kilit dosyası mevcut olsa bile geri yüklemenin tüm bağımlılıkları yeniden değerlendirmesini zorlar.</target>
        <note />
      </trans-unit>
      <trans-unit id="CmdResultsDirectoryDescription">
        <source>The directory where the test results will be placed.
The specified directory will be created if it does not exist.</source>
        <target state="translated">Test sonuçlarının yerleştirileceği dizin.
Belirtilen dizin yoksa oluşturulur.</target>
        <note />
      </trans-unit>
      <trans-unit id="CmdRootPathName">
        <source>ROOT_PATH</source>
        <target state="translated">ROOT_PATH</target>
        <note />
      </trans-unit>
      <trans-unit id="CmdRuntimeOption">
        <source>RUNTIME_IDENTIFIER</source>
        <target state="translated">RUNTIME_IDENTIFIER</target>
        <note />
      </trans-unit>
      <trans-unit id="CmdRuntimeOptionDescription">
        <source>The target runtime to restore packages for.</source>
        <target state="translated">Paketlerin geri yükleneceği hedef çalışma zamanı.</target>
        <note />
      </trans-unit>
      <trans-unit id="CmdServiceableDescription">
        <source>Set the serviceable flag in the package. See https://aka.ms/nupkgservicing for more information.</source>
        <target state="translated">Pakette serviceable bayrağını ayarlar. Daha fazla bilgi için bkz. https://aka.ms/nupkgservicing.</target>
        <note />
      </trans-unit>
      <trans-unit id="CmdSettingsDescription">
        <source>The settings file to use when running tests.</source>
        <target state="translated">Testleri çalıştırırken kullanılacak ayarlar dosyası.</target>
        <note />
      </trans-unit>
      <trans-unit id="CmdSettingsFile">
        <source>SETTINGS_FILE</source>
        <target state="translated">SETTINGS_FILE</target>
        <note />
      </trans-unit>
      <trans-unit id="CmdSolutionDescription">
        <source>Defines the path of the solution file to run. If not specified, it defaults to the current directory.</source>
        <target state="translated">Çalıştırılacak çözüm dosyasının yolunu belirtir. Belirtilmezse, varsayılan olarak geçerli dizine ayarlar.</target>
        <note />
      </trans-unit>
      <trans-unit id="CmdSolutionPathName">
        <source>SOLUTION_PATH</source>
        <target state="translated">SOLUTION_PATH</target>
        <note />
      </trans-unit>
      <trans-unit id="CmdSourceOption">
        <source>SOURCE</source>
        <target state="translated">SOURCE</target>
        <note />
      </trans-unit>
      <trans-unit id="CmdSourceOptionDescription">
        <source>The NuGet package source to use for the restore.</source>
        <target state="translated">Geri yükleme için kullanılacak NuGet paket kaynağı.</target>
        <note />
      </trans-unit>
      <trans-unit id="CmdTestAdapterPath">
        <source>ADAPTER_PATH</source>
        <target state="translated">ADAPTER_PATH</target>
        <note />
      </trans-unit>
      <trans-unit id="CmdTestAdapterPathDescription">
        <source>The path to the custom adapters to use for the test run.</source>
        <target state="translated">Test çalıştırması için kullanılacak özel bağdaştırıcıların yolu.</target>
        <note />
      </trans-unit>
      <trans-unit id="CmdTestCaseFilterDescription">
        <source>Run tests that match the given expression.
                                        Examples:
                                        Run tests with priority set to 1: --filter "Priority = 1"
                                        Run a test with the specified full name: --filter "FullyQualifiedName=Namespace.ClassName.MethodName"
                                        Run tests that contain the specified name: --filter "FullyQualifiedName~Namespace.Class"
                                        See https://aka.ms/vstest-filtering for more information on filtering support.
                                        </source>
        <target state="translated">Belirtilen ifadeyle eşleşen testleri çalıştırır.
                                        Örnekler:
                                        Önceliği 1: --filter "Priority = 1" olarak ayarlanmış testleri çalıştırır
                                        Belirtilen tam ada sahip bir test çalıştırır: --filter "TamAd=AdAlanı.SınıfAdı.MetotAdı"
                                        Belirtilen adı içeren testleri çalıştırır: --filter "FullyQualifiedName~Namespace.Class"
                                        Filtreleme desteği hakkında daha fazla bilgi için bkz. https://aka.ms/vstest-filtering.
                                        </target>
        <note />
      </trans-unit>
      <trans-unit id="CmdTestCaseFilterExpression">
        <source>EXPRESSION</source>
        <target state="translated">EXPRESSION</target>
        <note />
      </trans-unit>
      <trans-unit id="CmdTestModulesDescription">
        <source>Run tests for the specified test modules.</source>
        <target state="translated">Belirtilen test modülleri için testleri çalıştırın.</target>
        <note />
      </trans-unit>
      <trans-unit id="CmdTestModulesRootDirectoryDescription">
        <source>The test modules have the specified root directory.</source>
        <target state="translated">Test modülleri belirtilen kök dizine sahip.</target>
        <note />
      </trans-unit>
      <trans-unit id="CmdTestOutputDescription">
        <source>Verbosity of test output.</source>
        <target state="translated">Test çıkışının ayrıntı düzeyi.</target>
        <note />
      </trans-unit>
      <trans-unit id="CmdTransitiveDescription">
        <source>Lists transitive and top-level packages.</source>
        <target state="translated">Geçişli ve üst düzey paketleri listeler.</target>
        <note />
      </trans-unit>
      <trans-unit id="CmdUnsupportedMessageRequestTypeException">
        <source>Message Request type '{0}' is unsupported.</source>
        <target state="translated">'{0}' İleti İsteği türü desteklenmiyor.</target>
        <note>{0} - message request type</note>
      </trans-unit>
      <trans-unit id="CmdUnsupportedTestRunnerDescription">
        <source>Test runner '{0}' is not supported.</source>
        <target state="translated">'{0}' test çalıştırıcısı desteklenmiyor.</target>
        <note />
      </trans-unit>
      <trans-unit id="CmdUnsupportedVSTestTestApplicationsDescription">
        <source>dotnet.config defines test runner to be Microsoft.Testing.Platform. All projects must use that test runner.
The following test projects are using VSTest test runner:
{0}

See https://aka.ms/dotnet-test/mtp for more information.</source>
        <target state="translated">dotnet.config, test çalıştırıcısını Microsoft.Testing.Platform olarak tanımlar. Tüm projelerin bu test çalıştırıcısını kullanması gereklidir.
Aşağıdaki test projeleri VSTest test çalıştırıcısını kullanıyor:
{0}

Daha fazla bilgi için https://aka.ms/dotnet-test/mtp adresine bakın.</target>
        <note>{0} is one or more project names.
Microsoft.Testing.Platform is a name, don't translate.
dotnet.config is a name don't translate.</note>
      </trans-unit>
      <trans-unit id="CmdUseLockFileOptionDescription">
        <source>Enables project lock file to be generated and used with restore.</source>
        <target state="translated">Proje kilit dosyasının oluşturulmasını ve geri yükleme ile kullanılmasını etkinleştirir.</target>
        <note />
      </trans-unit>
      <trans-unit id="CmdVersion">
        <source>VERSION</source>
        <target state="translated">VERSION</target>
        <note />
      </trans-unit>
      <trans-unit id="CmdVersionDescription">
        <source>The version of the package to add.</source>
        <target state="translated">Eklenecek paketin sürümü.</target>
        <note />
      </trans-unit>
      <trans-unit id="CmdVulnerableDescription">
        <source>Lists packages that have known vulnerabilities. Cannot be combined with '--deprecated' or '--outdated' options.</source>
        <target state="translated">Bilinen güvenlik açıklarına sahip paketleri listeler. '--deprecated' veya '--outdated' seçenekleriyle birleştirilemez.</target>
        <note />
      </trans-unit>
      <trans-unit id="Command">
        <source>Command</source>
        <target state="translated">Komut</target>
        <note />
      </trans-unit>
      <trans-unit id="CommandArgumentDescription">
        <source>The SDK command to launch online help for.</source>
        <target state="translated">Çevrimiçi yardımı başlatılacak SDK komutu.</target>
        <note />
      </trans-unit>
      <trans-unit id="CommandArgumentName">
        <source>COMMAND_NAME</source>
        <target state="translated">COMMAND_NAME</target>
        <note />
      </trans-unit>
      <trans-unit id="CommandDoesNotExist">
        <source>Specified command '{0}' is not a valid SDK command. Specify a valid SDK command. For more information, run dotnet help.</source>
        <target state="translated">Belirtilen '{0}' komutu geçerli bir SDK komutu değil. Geçerli bir SDK komutu belirtin. Daha fazla bilgi için dotnet help komutunu çalıştırın.</target>
        <note />
      </trans-unit>
      <trans-unit id="CommandFooter">
        <source>The latest versions of .NET can be installed from https://aka.ms/dotnet-core-download. For more information about .NET lifecycles, see https://aka.ms/dotnet-core-support.</source>
        <target state="translated">En son .NET sürümlerini https://aka.ms/dotnet-core-download adresinden yükleyebilirsiniz. .NET yaşam döngüleri hakkında daha fazla bilgi için bkz. https://aka.ms/dotnet-core-support.</target>
        <note />
      </trans-unit>
      <trans-unit id="CommandNameArgumentDescription">
        <source>The command name of the tool to run.</source>
        <target state="translated">Çalıştırılacak aracın komut adı.</target>
        <note />
      </trans-unit>
      <trans-unit id="CommandNameArgumentName">
        <source>COMMAND_NAME</source>
        <target state="translated">COMMAND_NAME</target>
        <note />
      </trans-unit>
      <trans-unit id="CommandOptionFileDescription">
        <source>The path to the file-based app to run (can be also passed as the first argument if there is no project in the current directory).</source>
        <target state="translated">Çalıştırılacak dosya tabanlı uygulamanın yolu (geçerli dizinde proje yoksa ilk bağımsız değişken olarak da geçirilebilir).</target>
        <note />
      </trans-unit>
      <trans-unit id="CommandOptionFileHelpName">
        <source>FILE_PATH</source>
        <target state="translated">FILE_PATH</target>
        <note />
      </trans-unit>
      <trans-unit id="CommandOptionLaunchProfileDescription">
        <source>The name of the launch profile (if any) to use when launching the application.</source>
        <target state="translated">Uygulama başlatılırken kullanılacak başlatma profilinin (varsa) adı.</target>
        <note />
      </trans-unit>
      <trans-unit id="CommandOptionLaunchProfileHelpName">
        <source>LAUNCH_PROFILE</source>
        <target state="translated">LAUNCH_PROFILE</target>
        <note />
      </trans-unit>
      <trans-unit id="CommandOptionNoBuildDescription">
        <source>Do not build the project before running. Implies --no-restore.</source>
        <target state="translated">Çalıştırmadan önce projeyi derlemeyin. --no-restore anlamına gelir.</target>
        <note>{Locked="--no-restore"}</note>
      </trans-unit>
      <trans-unit id="CommandOptionNoCacheDescription">
        <source>Skip up to date checks and always build the program before running.</source>
        <target state="translated">Güncel denetimleri atla ve çalıştırmadan önce her zaman programı derle.</target>
        <note />
      </trans-unit>
      <trans-unit id="CommandOptionNoLaunchProfileArgumentsDescription">
        <source>Do not use arguments specified in launch profile to run the application.</source>
        <target state="translated">Uygulamayı çalıştırmak için başlatma profilinde belirtilen bağımsız değişkenleri kullanmayın.</target>
        <note />
      </trans-unit>
      <trans-unit id="CommandOptionNoLaunchProfileDescription">
        <source>Do not attempt to use launchSettings.json or [app].run.json to configure the application.</source>
        <target state="translated">Uygulamayı yapılandırmak için launchSettings.json veya [app].run.json dosyalarını kullanmaya çalışmayın.</target>
        <note>{Locked="launchSettings.json"}{Locked=".run.json"}</note>
      </trans-unit>
      <trans-unit id="CommandOptionProjectDescription">
        <source>The path to the project file to run (defaults to the current directory if there is only one project).</source>
        <target state="translated">Çalıştırılacak proje dosyasının yolu (yalnızca bir proje varsa, geçerli dizin varsayılan olarak kullanılır).</target>
        <note />
      </trans-unit>
      <trans-unit id="CommandOptionProjectHelpName">
        <source>PROJECT_PATH</source>
        <target state="translated">PROJECT_PATH</target>
        <note />
      </trans-unit>
      <trans-unit id="Commands">
        <source>SDK commands</source>
        <target state="translated">SDK komutları</target>
        <note />
      </trans-unit>
      <trans-unit id="CommandsMismatch">
        <source>The command {0} specified in the tool manifest file is not contained in the package with Package Id {1}. The commands contained in the package are {2}.</source>
        <target state="translated">Araç bildirimi dosyasında belirtilen {0} komutu Paket Kimliği {1} olan pakette yok. Paketteki komutlar: {2}.</target>
        <note />
      </trans-unit>
      <trans-unit id="ConfigFileArgumentName">
        <source>ConfigFile</source>
        <target state="translated">YapılandırmaDosyası</target>
        <note />
      </trans-unit>
      <trans-unit id="ConfigFileDescription">
        <source>The NuGet configuration file. If specified, only the settings from this file will be used. If not specified, the hierarchy of configuration files from the current directory will be used. For more information, see https://docs.microsoft.com/nuget/consume-packages/configuring-nuget-behavior</source>
        <target state="translated">NuGet yapılandırma dosyası. Belirtilirse, yalnızca bu dosyadaki ayarlar kullanılır. Belirtilmezse, geçerli dizindeki yapılandırma dosyaları hiyerarşisi kullanılır. Daha fazla bilgi için bkz. https://docs.microsoft.com/nuget/consume-packages/configuring-nuget-behavior.</target>
        <note />
      </trans-unit>
      <trans-unit id="ConfirmationPromptInvalidChoiceMessage">
        <source>Please type '{0}' for yes or '{1}' for no.</source>
        <target state="translated">Lütfen evet için '{0}' veya hayır için '{1}' yazın.</target>
        <note />
      </trans-unit>
      <trans-unit id="ConfirmationPromptNoValue">
        <source>n</source>
        <target state="translated">h</target>
        <note>For a command line connfirmation prompt, this is the key that should be pressed for "no", ie to cancel the operation.</note>
      </trans-unit>
      <trans-unit id="ConfirmationPromptYesValue">
        <source>y</source>
        <target state="translated">e</target>
        <note>For a command line connfirmation prompt, this is the key that should be pressed for "yes", ie to agree.</note>
      </trans-unit>
      <trans-unit id="ConsoleIsAlreadyInBatchingMode">
        <source>Console is already in batching mode.</source>
        <target state="translated">Konsol zaten işlem grubu oluşturma modunda bulunuyor.</target>
        <note>Exception that is thrown when console is already collecting input into a batch (into a string builder), and code asks to enable batching mode again.</note>
      </trans-unit>
      <trans-unit id="CouldNotConvertToBoolean">
        <source>Could not convert the value of property '{0}' to a boolean.</source>
        <target state="translated">'{0}' özelliğinin değeri boole değerine dönüştürülemedi.</target>
        <note />
      </trans-unit>
      <trans-unit id="CouldNotConvertToString">
        <source>Could not convert the value of property '{0}' to a string.</source>
        <target state="translated">'{0}' özelliğinin değeri dizeye dönüştürülemedi.</target>
        <note />
      </trans-unit>
      <trans-unit id="CouldNotFindAProject">
        <source>Couldn't find a project. Ensure that a project exists in {0}, or pass the path to the project using {1}.</source>
        <target state="translated">Proje bulunamadı. {0} içinde proje olduğundan emin olun veya {1} kullanarak yolu projeye geçirin.</target>
        <note />
      </trans-unit>
      <trans-unit id="CrashDumpTypeArgumentName">
        <source>DUMP_TYPE</source>
        <target state="translated">DÖKÜM_TÜRÜ</target>
        <note />
      </trans-unit>
      <trans-unit id="CreateManifestIfNeededOptionDescription">
        <source>Create a tool manifest if one isn't found during tool installation. For information on how manifests are located, see https://aka.ms/dotnet/tools/create-manifest-if-needed</source>
        <target state="translated">Araç yüklemesi sırasında bir araç bildirimi bulunmazsa bir araç bildirimi oluşturun. Bildirimlerin nasıl bulunduğu hakkında bilgi edinmek için bkz. https://aka.ms/dotnet/tools/create-manifest-if-needed</target>
        <note />
      </trans-unit>
      <trans-unit id="CurrentRuntimeOptionDescription">
        <source>Use current runtime as the target runtime.</source>
        <target state="translated">Hedef çalışma zamanı olarak geçerli çalışma zamanını kullanın.</target>
        <note />
      </trans-unit>
      <trans-unit id="Date">
        <source>Date</source>
        <target state="translated">Tarih</target>
        <note />
      </trans-unit>
      <trans-unit id="DefaultLaunchProfileDisplayName">
        <source>(Default)</source>
        <target state="translated">(Varsayılan)</target>
        <note />
      </trans-unit>
      <trans-unit id="DeletingWorkloadManifest">
        <source>Uninstalling workload manifest {0} version {1}...</source>
        <target state="translated">İş yükü bildirimi {0} sürümü {1} yükleniyor...</target>
        <note />
      </trans-unit>
      <trans-unit id="DeletingWorkloadPack">
        <source>Uninstalling workload pack {0} version {1}...</source>
        <target state="translated">{0} iş yükü paketi sürüm {1} kaldırılıyor...</target>
        <note />
      </trans-unit>
      <trans-unit id="DeletingWorkloadSet">
        <source>Deleting workload version {0}.</source>
        <target state="translated">{0} iş yükü sürümü siliniyor.</target>
        <note />
      </trans-unit>
      <trans-unit id="DepsFileDefinition">
        <source>Path to &lt;application&gt;.deps.json file.</source>
        <target state="translated">&lt;application&gt;.deps.json dosyasının yolu.</target>
        <note />
      </trans-unit>
      <trans-unit id="Description">
        <source>Description</source>
        <target state="translated">Açıklama</target>
        <note>Table lable</note>
      </trans-unit>
      <trans-unit id="DescriptionColumnName">
        <source>Description</source>
        <target state="translated">Açıklama</target>
        <note />
      </trans-unit>
      <trans-unit id="DeserializationExceptionMessage">
        <source>An error was encountered when reading '{0}': {1}</source>
        <target state="translated">‘{0}’ okunurken bir hata oluştu: {1}</target>
        <note>{0} is file path. {1} is exception message.</note>
      </trans-unit>
      <trans-unit id="DetailDescription">
        <source>Show detail result of the query.</source>
        <target state="translated">Sorgunun ayrıntılı sonucunu gösterir.</target>
        <note />
      </trans-unit>
      <trans-unit id="DevCertsDefinition">
        <source>Create and manage development certificates.</source>
        <target state="translated">Geliştirme sertifikaları oluşturun ve yönetin.</target>
        <note />
      </trans-unit>
      <trans-unit id="Diagnostics_OptionDescription">
        <source>Enables diagnostic output.</source>
        <target state="translated">Tanılama çıkışı sağlar.</target>
        <note />
      </trans-unit>
      <trans-unit id="DirectivesRemoved">
        <source>Removed '{0}' directives ({1}) for '{2}' from: {3}</source>
        <target state="translated">‘{2}’ için ‘{0}’ yönergeleri ({1}) şuradan kaldırıldı: {3}</target>
        <note>{0} is a directive kind (like '#:package'). {1} is number of removed directives.
    {2} is directive key (e.g., package name). {3} is file path from which directives were removed.</note>
      </trans-unit>
      <trans-unit id="DirectoryAlreadyExists">
        <source>The target directory already exists: '{0}'</source>
        <target state="translated">Hedef dizin zaten mevcut: '{0}'</target>
        <note />
      </trans-unit>
      <trans-unit id="DisableProjectContextEval_OptionDescription">
        <source>Disables evaluating project context using MSBuild.</source>
        <target state="translated">MSBuild kullanarak proje bağlamının değerlendirilmesini devre dışı bırakır.</target>
        <note />
      </trans-unit>
      <trans-unit id="DisableSdkTemplates_OptionDescription">
        <source>If present, prevents templates bundled in the SDK from being presented.</source>
        <target state="translated">Varsa, SDK'da paketlenmiş şablonların sunumlarını önler.</target>
        <note />
      </trans-unit>
      <trans-unit id="DiscoveredTestsInAssembly">
        <source>Discovered {0} tests in assembly</source>
        <target state="translated">Derlemede {0} test bulundu</target>
        <note>0 is count, the sentence is followed by the path of the assebly</note>
      </trans-unit>
      <trans-unit id="DiscoveringTestsFrom">
        <source>Discovering tests from</source>
        <target state="translated">Testler şuradan bulunuyor:</target>
        <note />
      </trans-unit>
      <trans-unit id="DotnetTestCommand">
        <source>.NET Test Command</source>
        <target state="translated">.NET Test Komutu</target>
        <note />
      </trans-unit>
      <trans-unit id="DotnetTestIncompatibleHandshakeVersion">
        <source>Supported protocol versions sent by Microsoft.Testing.Platform are '{0}'. The SDK supports '{1}', which is incompatible.</source>
        <target state="new">Supported protocol versions sent by Microsoft.Testing.Platform are '{0}'. The SDK supports '{1}', which is incompatible.</target>
        <note />
      </trans-unit>
      <trans-unit id="DotnetTestPipeFailureHasHandshake">
        <source>Error disposing 'NamedPipeServer' corresponding to handshake:</source>
        <target state="new">Error disposing 'NamedPipeServer' corresponding to handshake:</target>
        <note />
      </trans-unit>
      <trans-unit id="DotnetTestPipeFailureWithoutHandshake">
        <source>Error disposing 'NamedPipeServer', and no handshake was found.</source>
        <target state="new">Error disposing 'NamedPipeServer', and no handshake was found.</target>
        <note />
      </trans-unit>
      <trans-unit id="DotnetTestPipeIncompleteSize">
        <source>'dotnet' unexpectedly received less than 4 bytes from the 'dotnet test' named pipe.</source>
        <target state="new">'dotnet' unexpectedly received less than 4 bytes from the 'dotnet test' named pipe.</target>
        <note />
      </trans-unit>
      <trans-unit id="DotnetTestPipeOverlapping">
        <source>'dotnet' unexpectedly received overlapping messages from the 'dotnet test' named pipe.</source>
        <target state="new">'dotnet' unexpectedly received overlapping messages from the 'dotnet test' named pipe.</target>
        <note />
      </trans-unit>
      <trans-unit id="DownloadToCacheOptionArgumentName">
        <source>DIRECTORY</source>
        <target state="translated">DİZİN</target>
        <note />
      </trans-unit>
      <trans-unit id="DownloadToCacheOptionDescription">
        <source>Download packages needed to install a workload to a folder that can be used for offline installation.</source>
        <target state="translated">Çevrimdışı yükleme için kullanılabilecek bir klasöre iş yükü yüklemek için gereken paketleri indirin.</target>
        <note />
      </trans-unit>
      <trans-unit id="DownloadingPackToCacheMessage">
        <source>Downloading pack {0} version {1} to offline cache {2}...</source>
        <target state="translated">{0} paketi sürüm{1}, {2} çevrimdışı önbelleğine indiriliyor...</target>
        <note />
      </trans-unit>
      <trans-unit id="Downloads">
        <source>Downloads</source>
        <target state="translated">İndirmeler</target>
        <note>Table lable</note>
      </trans-unit>
      <trans-unit id="DuplicateCaseInsensitiveLaunchProfileNames">
        <source>There are several launch profiles with case-sensitive names, which isn't permitted:
{0}
Make the profile names distinct.</source>
        <target state="translated">Adı büyük/küçük harfe duyarlı olan birkaç başlatma profili var ama bu duruma izin verilmiyor:
{0}
Lütfen profil adlarını değiştirin.</target>
        <note />
      </trans-unit>
      <trans-unit id="DuplicateDirective">
        <source>Duplicate directives are not supported: {0} at {1}</source>
        <target state="translated">Yinelenen yönergeler desteklenmez: {1} konumunda {0}</target>
        <note>{0} is the directive type and name. {1} is the file path and line number.</note>
      </trans-unit>
      <trans-unit id="Error_restore">
        <source>Restore failed. Run `dotnet restore` for more details on the issue.</source>
        <target state="translated">Geri yükleme başarısız oldu. Sorunla ilgili daha fazla bilgi için 'dotnet restore' çalıştırın.</target>
        <note>{Locked="dotnet restore"}</note>
      </trans-unit>
      <trans-unit id="ExactMatchDescription">
        <source>Require that the search term exactly match the name of the package. Causes `--take` and `--skip` options to be ignored.</source>
        <target state="translated">Arama teriminin, paketin adıyla tam olarak eşleşmesini gerektir. “--take” ve “--skip” seçeneklerinin yoksayılmasına neden olur.</target>
        <note />
      </trans-unit>
      <trans-unit id="ExecutionUsageDescription">
        <source>Execute a .NET application.</source>
        <target state="translated">.NET uygulaması yürütün.</target>
        <note />
      </trans-unit>
      <trans-unit id="ExitCode">
        <source>Exit code</source>
        <target state="translated">Çıkış kodu</target>
        <note />
      </trans-unit>
      <trans-unit id="Expected">
        <source>Expected</source>
        <target state="translated">Beklenen</target>
        <note />
      </trans-unit>
      <trans-unit id="ExpectedSingleManifest">
        <source>Expected single manifest feature band and manifest folder in MSI from package {0}</source>
        <target state="translated">MSI'da {0} paketinden tek bildirim özellik bandı ve bildirim klasörü bekleniyor</target>
        <note />
      </trans-unit>
      <trans-unit id="Failed">
        <source>Failed</source>
        <target state="translated">Başarısız</target>
        <note />
      </trans-unit>
      <trans-unit id="FailedAdManifestUpdate">
        <source>Failed to update the advertising manifest {0}: {1}.</source>
        <target state="translated">Reklam bildirimi {0} güncelleştirilemedi: {1}.</target>
        <note />
      </trans-unit>
      <trans-unit id="FailedLowercase">
        <source>failed</source>
        <target state="translated">başarısız</target>
        <note />
      </trans-unit>
      <trans-unit id="FailedToCreateToolShim">
        <source>Failed to create shell shim for tool '{0}': {1}</source>
        <target state="translated">'{0}' aracı için kabuk dolgusu oluşturulamadı: {1}</target>
        <note />
      </trans-unit>
      <trans-unit id="FailedToExtractMsi">
        <source>Failed to extract information from MSI: {0}</source>
        <target state="translated">MSI'dan bilgi ayıklanamadı: {0}</target>
        <note />
      </trans-unit>
      <trans-unit id="FailedToInstallWorkloadManifest">
        <source>Failed to install manifest {0} version {1}: {2}.</source>
        <target state="translated">{0} bildirimi sürüm {1} yüklenemedi:{2}.</target>
        <note />
      </trans-unit>
      <trans-unit id="FailedToInstallWorkloadSet">
        <source>Failed to install workload version {0}: {1}</source>
        <target state="translated">İş yükü sürümü {0}: {1} yüklenemedi</target>
        <note />
      </trans-unit>
      <trans-unit id="FailedToRunTarget">
        <source>Failed to restore workload for project {0}: Failed to run MSBuild Target _GetRequiredWorkloads.</source>
        <target state="translated">{0} projesi için iş yükü geri yüklenemedi. MSBuild Target _GetRequiredWorkloads çalıştırılamadı.</target>
        <note />
      </trans-unit>
      <trans-unit id="FailedToUninstallTool">
        <source>Failed to uninstall tool '{0}': {1}</source>
        <target state="translated">'{0}' aracı kaldırılamadı: {1}</target>
        <note />
      </trans-unit>
      <trans-unit id="FailedWithErrors">
        <source>failed with {0} error(s)</source>
        <target state="translated">{0} hatayla başarısız oldu</target>
        <note />
      </trans-unit>
      <trans-unit id="FailedWithErrorsAndWarnings">
        <source>failed with {0} error(s) and {1} warning(s)</source>
        <target state="translated">{0} hata ve {1} uyarıyla başarısız oldu</target>
        <note />
      </trans-unit>
      <trans-unit id="FailedWithWarnings">
        <source>failed with {0} warning(s)</source>
        <target state="translated">{0} uyarıyla başarısız oldu</target>
        <note />
      </trans-unit>
      <trans-unit id="ForTest">
        <source>For test</source>
        <target state="translated">Test için</target>
        <note>is followed by test name</note>
      </trans-unit>
      <trans-unit id="FormatArgumentName">
        <source>Format</source>
        <target state="translated">Biçim</target>
        <note />
      </trans-unit>
      <trans-unit id="FormatDefinition">
        <source>Apply style preferences to a project or solution.</source>
        <target state="translated">Stil tercihlerini bir projeye veya çözüme uygulayın.</target>
        <note />
      </trans-unit>
      <trans-unit id="FormatDescription">
        <source>Format the output accordingly. Either `table`, or `json`. The default value is `table`.</source>
        <target state="translated">Çıkışı uygun şekilde biçimlendir. “Tablo” veya “json”. Varsayılan değer: “tablo”.</target>
        <note />
      </trans-unit>
      <trans-unit id="FormatOptionDescription">
        <source>Changes the format of outputted workload versions. Can take 'json' or 'list'</source>
        <target state="translated">Çıkış iş yükü sürümlerinin biçimini değiştirir. 'json' veya 'list' alabilir</target>
        <note />
      </trans-unit>
      <trans-unit id="FrameworkVersionOption">
        <source>FRAMEWORK_VERSION</source>
        <target state="translated">FRAMEWORK_VERSION</target>
        <note />
      </trans-unit>
      <trans-unit id="FrameworkVersionOptionDescription">
        <source>The Microsoft.NETCore.App package version that will be used to run the assemblies.</source>
        <target state="translated">Bütünleştirilmiş kodları çalıştırmak için kullanılacak Microsoft.NETCore.App paket sürümü</target>
        <note />
      </trans-unit>
      <trans-unit id="FromCacheOptionArgumentName">
        <source>DIRECTORY</source>
        <target state="translated">DİZİN</target>
        <note />
      </trans-unit>
      <trans-unit id="FromCacheOptionDescription">
        <source>Complete the operation from cache (offline).</source>
        <target state="translated">İşlemi önbellekten (çevrimdışı) tamamlayın.</target>
        <note />
      </trans-unit>
      <trans-unit id="FromFile">
        <source>from</source>
        <target state="translated">şu dosyadan:</target>
        <note>from followed by a file name to point to the file from which test is originating</note>
      </trans-unit>
      <trans-unit id="FromHistoryOptionDescription">
        <source>Update workloads to a previous version specified by the argument. Use the 'dotnet workload history' to see available workload history records.</source>
        <target state="translated">İş yüklerini bağımsız değişken tarafından belirtilen önceki bir sürüme güncelleştirin. Kullanılabilir iş yükü geçmişi kayıtlarını görmek için 'dotnet iş yükü geçmişi' komutunu kullanın.</target>
        <note />
      </trans-unit>
      <trans-unit id="FromPreviousSdkOptionDescription">
        <source>Include workloads installed with earlier SDK versions in update.</source>
        <target state="translated">Önceki SDK sürümleriyle yüklenen iş yüklerini güncelleştirmeye ekleyin.</target>
        <note />
      </trans-unit>
      <trans-unit id="FromRollbackDefinitionOptionDescription">
        <source>Update workloads based on specified rollback definition file.</source>
        <target state="translated">İş yüklerini belirtilen geri alma tanım dosyasına göre güncelleştirin.</target>
        <note />
      </trans-unit>
      <trans-unit id="FsiDefinition">
        <source>Start F# Interactive / execute F# scripts.</source>
        <target state="translated">F# Etkileşimli'yi başlatın / F# betiklerini yürütün.</target>
        <note />
      </trans-unit>
      <trans-unit id="FxVersionDefinition">
        <source>Version of the installed Shared Framework to use to run the application.</source>
        <target state="translated">Uygulamayı çalıştırmak için kullanılacak olan yüklü Paylaşılan Çerçevenin sürümü</target>
        <note />
      </trans-unit>
      <trans-unit id="GarbageCollectingSdkFeatureBandsMessage">
        <source>Garbage collecting for SDK feature band(s) {0}...</source>
        <target state="translated">{0} SDK özellik bantları için atık toplama...</target>
        <note />
      </trans-unit>
      <trans-unit id="GarbageCollectionFailed">
        <source>Warning: Workload garbage collection failed with error: {0}.</source>
        <target state="translated">Uyarı: İş yükü atık toplaması {0} hatasıyla başarısız oldu.</target>
        <note />
      </trans-unit>
      <trans-unit id="GlobalJsonVersion">
        <source>Global.json Version</source>
        <target state="translated">Global.json Sürümü</target>
        <note />
      </trans-unit>
      <trans-unit id="HangDumpTypeArgumentName">
        <source>DUMP_TYPE</source>
        <target state="translated">DÖKÜM_TÜRÜ</target>
        <note />
      </trans-unit>
      <trans-unit id="HangTimeoutArgumentName">
        <source>TIMESPAN</source>
        <target state="translated">ZAMAN_ARALIĞI</target>
        <note />
      </trans-unit>
      <trans-unit id="HelpAppFullName">
        <source>.NET CLI help utility</source>
        <target state="translated">.NET CLI yardımcı programı</target>
        <note />
      </trans-unit>
      <trans-unit id="HelpDefinition">
        <source>Opens the reference page in a browser for the specified command.</source>
        <target state="translated">Başvuru sayfasını belirtilen komut için bir tarayıcıda açar.</target>
        <note />
      </trans-unit>
      <trans-unit id="HelpExtensionOptions">
        <source>Extension Options:</source>
        <target state="translated">Uzantı Seçenekleri:</target>
        <note />
      </trans-unit>
      <trans-unit id="HelpModuleIsMissingTheOptionBelow">
        <source>{0} is missing the option below</source>
        <target state="translated">{0} modülünün aşağıdaki seçeneği eksik</target>
        <note>0 is name of the module, this string is followed by lined that list the option</note>
      </trans-unit>
      <trans-unit id="HelpModuleIsMissingTheOptionsBelow">
        <source>{0} is missing the options below</source>
        <target state="translated">{0} modülünün aşağıdaki seçenekleri eksik</target>
        <note>0 is name of the module, this string is followed by lined that list the options</note>
      </trans-unit>
      <trans-unit id="HelpModulesAreMissingTheOptionBelow">
        <source>{0} are missing the option below</source>
        <target state="translated">{0} modüllerinin aşağıdaki seçeneği eksik</target>
        <note>0 is name of the module, this string is followed by lined that list the option</note>
      </trans-unit>
      <trans-unit id="HelpModulesAreMissingTheOptionsBelow">
        <source>{0} are missing the options below</source>
        <target state="translated">{0} modüllerinin aşağıdaki seçenekleri eksik</target>
        <note>0 is name of the module, this string is followed by lined that list the options</note>
      </trans-unit>
      <trans-unit id="HelpOptions">
        <source>Options:</source>
        <target state="translated">Seçenekler:</target>
        <note />
      </trans-unit>
      <trans-unit id="HelpPlatformOptions">
        <source>Platform Options:</source>
        <target state="translated">Platform Seçenekleri:</target>
        <note />
      </trans-unit>
      <trans-unit id="HelpUnavailableExtensionOptions">
        <source>Unavailable extension options:</source>
        <target state="translated">Mevcut olmayan uzantı seçenekleri:</target>
        <note />
      </trans-unit>
      <trans-unit id="HelpUnavailableOptions">
        <source>Unavailable options:</source>
        <target state="translated">Kullanılamayan seçenekler:</target>
        <note />
      </trans-unit>
      <trans-unit id="HelpWaitingForOptionsAndExtensions">
        <source>Waiting for options and extensions...</source>
        <target state="translated">Seçenekler ve uzantılar bekleniyor...</target>
        <note />
      </trans-unit>
      <trans-unit id="HistoryManifestOnlyOptionDescription">
        <source>Update to the workload versions specified in the history without changing which workloads are installed. Currently installed workloads will be updated to match the specified history version.</source>
        <target state="translated">Hangi iş yüklerinin yüklü olduğunu değiştirmeden, geçmişte belirtilen iş yükü sürümlerine güncelleştirin. Şu anda yüklü iş yükleri belirtilen geçmiş sürümüyle eşleşecek şekilde güncelleştirilecek.</target>
        <note />
      </trans-unit>
      <trans-unit id="HostFxrCouldNotBeLoaded">
        <source>Could not load hostfxr from '{0}'.</source>
        <target state="translated">'{0}' konumundan hostfxr yüklenemedi.</target>
        <note />
      </trans-unit>
      <trans-unit id="Id">
        <source>Id</source>
        <target state="translated">Kimlik</target>
        <note />
      </trans-unit>
      <trans-unit id="IgnoredArgumentsMessage">
        <source>The following arguments have been ignored : "{0}"</source>
        <target state="translated">Şu bağımsız değişkenler yoksayıldı: "{0}"</target>
        <note />
      </trans-unit>
      <trans-unit id="InProcessArtifactsProduced">
        <source>In process file artifacts produced:</source>
        <target state="translated">Üretilen işlem içi dosya yapıtları:</target>
        <note />
      </trans-unit>
      <trans-unit id="InRoot">
        <source>Place project in root of the solution, rather than creating a solution folder.</source>
        <target state="translated">Bir çözüm klasörü oluşturmak yerine projeyi çözümün köküne yerleştirin.</target>
        <note />
      </trans-unit>
      <trans-unit id="InadequatePermissions">
        <source>Inadequate permissions. Run the command with elevated privileges.</source>
        <target state="translated">İzinler yetersiz. Komutu yükseltilmiş ayrıcalıklarla çalıştırın.</target>
        <note />
      </trans-unit>
      <trans-unit id="IncludePreviewOptionDescription">
        <source>Allow prerelease workload manifests.</source>
        <target state="translated">Yayın öncesi iş yükü bildirimlerine izin ver.</target>
        <note />
      </trans-unit>
      <trans-unit id="InstallToolCommandInvalidGlobalAndLocalAndToolPath">
        <source>The local option(--local), the global option (--global), the tool path option (--tool-path), can only have one at a time. Specify only one of the options: {0}.</source>
        <target state="translated">Yerel seçeneği (--local), genel seçeneği (--global), araç yolu seçeneği (--tool-path) arasından yalnızca biri seçilebilir. Seçeneklerden yalnızca birini belirtin: {0}.</target>
        <note />
      </trans-unit>
      <trans-unit id="InstallingPackVersionMessage">
        <source>Installing pack {0} version {1}...</source>
        <target state="translated">Paket {0} sürümü {1} yükleniyor...</target>
        <note />
      </trans-unit>
      <trans-unit id="InstallingWorkloadManifest">
        <source>Installing workload manifest {0} version {1}...</source>
        <target state="translated">{0} iş yükü bildirimi sürüm {1} yükleniyor...</target>
        <note />
      </trans-unit>
      <trans-unit id="InstallingWorkloads">
        <source>Installing workloads: {0}</source>
        <target state="translated">{0} iş yükleri yükleniyor</target>
        <note />
      </trans-unit>
      <trans-unit id="InsufficientPrivilegeToStartServer">
        <source>Insufficient privilege to start the server.</source>
        <target state="translated">Sunucuyu başlatmak için yeterli ayrıcalığa sahip değilsiniz.</target>
        <note />
      </trans-unit>
      <trans-unit id="IntermediateWorkingDirOption">
        <source>WORKING_DIR</source>
        <target state="translated">WORKING_DIR</target>
        <note />
      </trans-unit>
      <trans-unit id="IntermediateWorkingDirOptionDescription">
        <source>The working directory used by the command to execute.</source>
        <target state="translated">Yürütülecek komut tarafından kullanılan çalışma dizini.</target>
        <note />
      </trans-unit>
      <trans-unit id="InternalLoopAsyncDidNotExitSuccessfullyErrorMessage">
        <source>Method '{0}' did not exit successfully</source>
        <target state="new">Method '{0}' did not exit successfully</target>
        <note />
      </trans-unit>
      <trans-unit id="InvalidDirectiveName">
        <source>The directive at '{2}' should contain a name without special characters and an optional value separated by '{1}' like '#:{0} Name{1}Value'.</source>
        <target state="translated">'{2}' türündeki yönerge, özel karakter içermeyen bir ad ve '{1}' ile ayrılmış isteğe bağlı bir değer içermelidir, örneğin '#:{0} Ad{1}Değer'.</target>
        <note>{0} is the directive type like 'package' or 'sdk'. {1} is the expected separator like '@' or '='. {2} is the file path and line number.</note>
      </trans-unit>
      <trans-unit id="InvalidFilePath">
        <source>The specified file must exist and have '.cs' file extension: '{0}'</source>
        <target state="translated">Belirtilen dosya mevcut olmalıdır ve uzantısı '.cs' olmalıdır: '{0}'</target>
        <note>{Locked=".cs"}</note>
      </trans-unit>
      <trans-unit id="InvalidOptionForFileBasedApp">
        <source>Cannot specify option '{0}' when operating on a file-based app.</source>
        <target state="translated">Dosya tabanlı bir uygulamada çalışırken ‘{0}’ seçeneği belirtilemez.</target>
        <note>{0} is an option name like '--source'.</note>
      </trans-unit>
      <trans-unit id="InvalidOptionForStdin">
        <source>Cannot specify option '{0}' when also using '-' to read the file from standard input.</source>
        <target state="translated">Standart girişten dosyayı okumak için ‘-’ kullanırken '{0}' seçeneği belirtilemez.</target>
        <note>{0} is an option name like '--no-build'.</note>
      </trans-unit>
      <trans-unit id="InvalidProjectDirective">
        <source>The '#:project' directive at '{0}' is invalid: {1}</source>
        <target state="translated">'{0}' konumundaki '#:project' yönergesi geçersiz: {1}</target>
        <note>{0} is the file path and line number. {1} is the inner error message.</note>
      </trans-unit>
      <trans-unit id="InvalidSemVerVersionString">
        <source>Failed to parse "{0}" as a semantic version.</source>
        <target state="translated">'{0}' bir anlamsal sürüm olarak ayrıştırılamadı.</target>
        <note>{0} is a version string that the user entered that was not parsed as a Semantic Version</note>
      </trans-unit>
      <trans-unit id="InvalidToolConfiguration">
        <source>The settings file in the tool's NuGet package is invalid: {0}</source>
        <target state="translated">Aracın NuGet paketindeki ayar dosyası geçersiz: {0}</target>
        <note />
      </trans-unit>
      <trans-unit id="InvalidVersionForWorkload">
        <source>Error parsing version '{1}' for workload manifest ID '{0}'</source>
        <target state="translated">İş yükü bildirim kimliği '{0}' için hata ayrıştırma sürümü '{1}'</target>
        <note />
      </trans-unit>
      <trans-unit id="LatestVersion">
        <source>Latest Version</source>
        <target state="translated">En Son Sürüm</target>
        <note>Table lable</note>
      </trans-unit>
      <trans-unit id="LaunchProfileDoesNotExist">
        <source>A launch profile with the name '{0}' doesn't exist.</source>
        <target state="translated">'{0}' adlı bir başlatma profili yok.</target>
        <note />
      </trans-unit>
      <trans-unit id="LaunchProfileHandlerCannotBeLocated">
        <source>The launch profile type '{0}' is not supported.</source>
        <target state="translated">'{0}' başlatma profili türü desteklenmiyor.</target>
        <note />
      </trans-unit>
      <trans-unit id="LaunchProfileIsNotAJsonObject">
        <source>A profile with the specified name isn't a valid JSON object.</source>
        <target state="translated">Belirtilen adla bir profil, geçerli bir JSON nesnesi değil.</target>
        <note />
      </trans-unit>
      <trans-unit id="LaunchProfilesCollectionIsNotAJsonObject">
        <source>The 'profiles' property of the launch settings document is not a JSON object.</source>
        <target state="translated">Başlatma ayarları belgesinin 'profiles' özelliği bir JSON nesnesi değil.</target>
        <note />
      </trans-unit>
      <trans-unit id="ListAppFullName">
        <source>List all projects in a solution file.</source>
        <target state="translated">Bir çözüm dosyasındaki tüm projeleri listeler.</target>
        <note />
      </trans-unit>
      <trans-unit id="ListSolutionFoldersArgumentDescription">
        <source>Display solution folder paths.</source>
        <target state="translated">Çözüm klasörü yollarını görüntüleyin.</target>
        <note />
      </trans-unit>
      <trans-unit id="ListToolCommandInvalidGlobalAndLocalAndToolPath">
        <source>The local option(--local), the global option (--global), the tool path option (--tool-path), can only have one at a time. Specify only one of the options: {0}.</source>
        <target state="translated">Yerel seçeneği (--local), genel seçeneği (--global), araç yolu seçeneği (--tool-path) arasından yalnızca biri seçilebilir. Seçeneklerden yalnızca birini belirtin: {0}.</target>
        <note />
      </trans-unit>
      <trans-unit id="LocalOptionDoesNotSupportFrameworkOption">
        <source>The local option(--local) does not support the framework option (--framework).</source>
        <target state="translated">Yerel seçeneği (--local) çerçeve seçeneğini (--framework) desteklemez.</target>
        <note />
      </trans-unit>
      <trans-unit id="LocalToolInstallationSucceeded">
        <source>You can invoke the tool from this directory using the following commands: 'dotnet tool run {0}' or 'dotnet {0}'.
Tool '{1}' (version '{2}') was successfully installed. Entry is added to the manifest file {3}.</source>
        <target state="translated">Şu komutları kullanarak aracı bu dizinden çağırabilirsiniz: 'dotnet tool run {0}' veya 'dotnet {0}'.
'{1}' aracı (sürüm '{2}') başarıyla yüklendi. Giriş {3} bildirim dosyasına eklendi.</target>
        <note />
      </trans-unit>
      <trans-unit id="LocalToolsRestoreWasSuccessful">
        <source>Restore was successful.</source>
        <target state="translated">Geri yükleme başarılı oldu.</target>
        <note />
      </trans-unit>
      <trans-unit id="MSBuildEvaluationResult_Error_NoProjectFound">
        <source>No project was found at the path: {0}.</source>
        <target state="translated">Yolda proje bulunamadı: {0}.</target>
        <note>{0} - the file path where project was expected to be found.</note>
      </trans-unit>
      <trans-unit id="MSBuildEvaluationResult_Error_NotRestored">
        <source>{0} is not restored.</source>
        <target state="translated">{0} geri yüklenmez.</target>
        <note>{0} - the full path to the project.</note>
      </trans-unit>
      <trans-unit id="MSBuildEvaluator_Error_NoTargetFramework">
        <source>Project '{0}' is a SDK-style project, but does not specify the framework.</source>
        <target state="translated">'{0}' projesi SDK stili bir projedir, ancak çerçeveyi belirtmez.</target>
        <note>{0} - the full path to the project.</note>
      </trans-unit>
      <trans-unit id="MSBuildOptionDescription">
        <source>Shut down the MSBuild build server.</source>
        <target state="translated">MSBuild derleme sunucusunu kapatır.</target>
        <note />
      </trans-unit>
      <trans-unit id="MaintenanceMessage">
        <source>.NET {0} is going out of support soon.</source>
        <target state="translated">.NET {0} desteği yakında kaldırılacak.</target>
        <note />
      </trans-unit>
      <trans-unit id="ManifestFileColumn">
        <source>Manifest</source>
        <target state="translated">Bildirim</target>
        <note />
      </trans-unit>
      <trans-unit id="ManifestMsiNotFoundInNuGetPackage">
        <source>Manifest MSI not found in NuGet package {0}</source>
        <target state="translated">{0} NuGet paketinde bildirim MSI'sı bulunamadı</target>
        <note />
      </trans-unit>
      <trans-unit id="ManifestOption">
        <source>MANIFEST</source>
        <target state="translated">MANIFEST</target>
        <note />
      </trans-unit>
      <trans-unit id="ManifestOptionDescription">
        <source>The path to a target manifest file that contains the list of packages to be excluded from the publish step.</source>
        <target state="translated">Yayımlama adımının dışında tutulacak paketlerin listesini içeren bir hedef bildirim dosyasının yolu.</target>
        <note />
      </trans-unit>
      <trans-unit id="ManifestPackageUrlNotResolved">
        <source>Manifest package not resolved. Manifest package or URL for {0} doesn't exist.</source>
        <target state="translated">Bildirim paketi çözümlenmedi. {0} için bildirim paketi veya URL yok.</target>
        <note />
      </trans-unit>
      <trans-unit id="MigrateAppFullName">
        <source>Generate a .slnx file from a .sln file.</source>
        <target state="translated">Bir .sln dosyasından .slnx dosyası oluştur.</target>
        <note />
      </trans-unit>
      <trans-unit id="MinimumExpectedTestsPolicyViolation">
        <source>Minimum expected tests policy violation, tests ran {0}, minimum expected {1}</source>
        <target state="translated">Beklenen minimum test ilke ihlali, yürütülen test: {0}, beklenen minimum test: {1}</target>
        <note>{0}, {1} number of tests</note>
      </trans-unit>
      <trans-unit id="MissingDirectiveName">
        <source>Missing name of '{0}' at {1}.</source>
        <target state="translated">{1} konumunda '{0}' paketinin adı eksik.</target>
        <note>{0} is the directive name like 'package' or 'sdk', {1} is the file path and line number.</note>
      </trans-unit>
      <trans-unit id="MsBuildDefinition">
        <source>Run Microsoft Build Engine (MSBuild) commands.</source>
        <target state="translated">Microsoft Build Engine (MSBuild) komutlarını çalıştırır.</target>
        <note />
      </trans-unit>
      <trans-unit id="MsiProgressInstall">
        <source>Installing {0} </source>
        <target state="translated">{0} yükleniyor </target>
        <note />
      </trans-unit>
      <trans-unit id="MsiProgressRepair">
        <source>Repairing {0} </source>
        <target state="translated">{0} onarılıyor </target>
        <note />
      </trans-unit>
      <trans-unit id="MsiProgressUninstall">
        <source>Removing {0} </source>
        <target state="translated">{0} kaldırılıyor </target>
        <note />
      </trans-unit>
      <trans-unit id="MultipleProjectsEvaluationResult_Error">
        <source>Multiple projects found: {0}.</source>
        <target state="translated">Birden çok proje bulundu: {0}.</target>
        <note>{0} - semi-colon separated list of path to projects found.</note>
      </trans-unit>
      <trans-unit id="NameColumnHeader">
        <source>Name</source>
        <target state="translated">Ad</target>
        <note />
      </trans-unit>
      <trans-unit id="NeedNuGetInConfig">
        <source>The 'dotnet tool search' command unconditionally accesses nuget.org to find tools, but it is not present in your nuget.config. Add it to run this command.
    This can be done with this command:
  dotnet nuget add source https://api.nuget.org/v3/index.json -n nuget.org</source>
        <target state="translated">'dotnet tool search' komutu araçları bulmak için nuget.org'a koşulsuz olarak erişir, ancak bu nuget.config dosyanızın içinde mevcut değildir. Bu komutu çalıştırmak için ekleyin.
    Bu işlem, şu komutla yapılabilir:
  dotnet nuget add source https://api.nuget.org/v3/index.json -n nuget.org</target>
        <note>Do not translate 'dotnet tool search' or 'nuget.config'. Do not localize the last line at all.</note>
      </trans-unit>
      <trans-unit id="NetAddCommand">
        <source>.NET Add Command</source>
        <target state="translated">.NET Add Komutu</target>
        <note />
      </trans-unit>
      <trans-unit id="NetListCommand">
        <source>List references or packages of a .NET project.</source>
        <target state="translated">Bir .NET projesinin başvurularını veya paketlerini listeleyin.</target>
        <note />
      </trans-unit>
      <trans-unit id="NetRemoveCommand">
        <source>.NET Remove Command</source>
        <target state="translated">.NET Remove Komutu</target>
        <note />
      </trans-unit>
      <trans-unit id="NewDefinition">
        <source>Create a new .NET project or file.</source>
        <target state="translated">Yeni bir .NET projesi veya dosyası oluşturur.</target>
        <note />
      </trans-unit>
      <trans-unit id="NewFeatureBandMessage">
        <source>Try out the newest .NET SDK features with .NET {0}.</source>
        <target state="translated">.NET {0} ile en yeni .NET SDK özelliklerini deneyin.</target>
        <note />
      </trans-unit>
      <trans-unit id="NewPatchAvailableMessage">
        <source>Patch {0} is available.</source>
        <target state="translated">{0} düzeltme eki kullanılabilir.</target>
        <note />
      </trans-unit>
      <trans-unit id="NewWorkloadSet">
        <source>Installing workload version {0}.</source>
        <target state="translated">{0} iş yükü sürümü yükleniyor.</target>
        <note />
      </trans-unit>
      <trans-unit id="NoBinaryLogBecauseRunningJustCsc">
        <source>Warning: Binary log option was specified but MSBuild will be skipped because running just csc is enough. Specify '--no-cache' to force full build.</source>
        <target state="translated">Uyarı: İkili günlük seçeneği belirtildi, ancak yalnızca csc çalıştırmak yeterli olduğundan MSBuild atlanacaktır. Tam derlemeyi zorlamak için ‘--no-cache’ belirtin.</target>
        <note>{Locked="--no-cache"}{Locked="MSBuild"}{Locked="csc"}</note>
      </trans-unit>
      <trans-unit id="NoBinaryLogBecauseUpToDate">
        <source>Warning: Binary log option was specified but build will be skipped because output is up to date. Specify '--no-cache' to force build.</source>
        <target state="translated">Uyarı: İkili günlük seçeneği belirtildi, ancak çıktı güncel olduğu için derleme atlanacak. Derlemeyi zorlamak için ‘--no-cache’ belirtin.</target>
        <note>{Locked="--no-cache"}</note>
      </trans-unit>
      <trans-unit id="NoBuildOptionDescription">
        <source>Do not build the project before publishing. Implies --no-restore.</source>
        <target state="translated">Yayımlamadan önce projeyi derlemeyin. --no-restore anlamına gelir.</target>
        <note />
      </trans-unit>
      <trans-unit id="NoDependenciesOptionDescription">
        <source>Do not build project-to-project references and only build the specified project.</source>
        <target state="translated">Projeden projeye başvuruları derlemez ve yalnızca belirtilen projeyi derler.</target>
        <note />
      </trans-unit>
      <trans-unit id="NoHistoryFound">
        <source>No workload history found</source>
        <target state="translated">İş yükü geçmişi bulunamadı</target>
        <note />
      </trans-unit>
      <trans-unit id="NoIncrementalOptionDescription">
        <source>Do not use incremental building.</source>
        <target state="translated">Artımlı derleme kullanmaz.</target>
        <note />
      </trans-unit>
      <trans-unit id="NoManifestFileContainPackageId">
        <source>Cannot find a manifest file that contains package id '{0}'.</source>
        <target state="translated">'{0}' paket kimliğini içeren bildirim dosyası bulunamıyor.</target>
        <note />
      </trans-unit>
      <trans-unit id="NoProjectsOrSolutions">
        <source>A project or solution file could not be found in {0}. Specify a project or solution file to use.</source>
        <target state="translated">{0} içinde bir proje veya çözüm dosyası bulunamadı. Kullanmak için bir proje veya çözüm dosyası belirtin.</target>
        <note />
      </trans-unit>
      <trans-unit id="NoResult">
        <source>Could not find any results.</source>
        <target state="translated">Sonuç bulunamadı.</target>
        <note />
      </trans-unit>
      <trans-unit id="NoSerializerRegisteredWithIdErrorMessage">
        <source>No serializer registered with ID '{0}'</source>
        <target state="translated">'{0}' kimliğiyle kayıtlı seri hale getirici yok</target>
        <note />
      </trans-unit>
      <trans-unit id="NoSerializerRegisteredWithTypeErrorMessage">
        <source>No serializer registered with type '{0}'</source>
        <target state="translated">'{0}' türüyle kayıtlı seri hale getirici yok</target>
        <note />
      </trans-unit>
      <trans-unit id="NoServersToShutdown">
        <source>No build servers are running.</source>
        <target state="translated">Hiçbir derleme sunucusu çalışmıyor.</target>
        <note />
      </trans-unit>
      <trans-unit id="NoToolsWereRestored">
        <source>No tools were restored.</source>
        <target state="translated">Hiçbir araç geri yüklenmedi.</target>
        <note />
      </trans-unit>
      <trans-unit id="NoTrustWithParentPID">
        <source>Failed to establish a trust relationship with parent process ({0}).</source>
        <target state="translated">Üst işlemle ({0}) bir güven ilişkisi kurulamadı.</target>
        <note />
      </trans-unit>
      <trans-unit id="NoWorkloadHistoryRecords">
        <source>Workload history records are created when when running an operation that modifies workloads like update or install. Cannot update from history until workload history records exist.</source>
        <target state="translated">İş yükü geçmişi kayıtları, güncelleştirme veya yükleme gibi iş yüklerini değiştiren bir işlem çalıştırılırken oluşturulur. İş yükü geçmişi kayıtları mevcut olana kadar geçmiş güncelleştirilemez.</target>
        <note />
      </trans-unit>
      <trans-unit id="NoWorkloadUpdateFound">
        <source>No workload update found.</source>
        <target state="translated">İş yükü güncelleştirmesi bulunamadı.</target>
        <note />
      </trans-unit>
      <trans-unit id="NoWorkloadVersionsFound">
        <source>No workload versions found for SDK feature band {0}.</source>
        <target state="translated">SDK özellik bandı {0} için iş yükü sürümü bulunamadı.</target>
        <note />
      </trans-unit>
      <trans-unit id="NoWorkloadsInstalledInfoWarning">
        <source>There are no installed workloads to display.</source>
        <target state="translated">Görüntülenecek yüklü iş yükü yok.</target>
        <note />
      </trans-unit>
      <trans-unit id="NoWorkloadsToRepair">
        <source>No workloads are installed, nothing to repair. Run `dotnet workload search` to find workloads to install.</source>
        <target state="needs-review-translation">İş yükü yüklenmediğinden onarılacak iş yükü yok. Yüklenecek iş yüklerini bulmak için `dotnet workload search` çalıştırın.</target>
        <note>{Locked="dotnet workload search"}</note>
      </trans-unit>
      <trans-unit id="NoWorkloadsToUpdate">
        <source>No workloads installed for this feature band. To update workloads installed with earlier SDK versions, include the --from-previous-sdk option.</source>
        <target state="translated">Bu özellik bandı için iş yükü yüklenmedi. Önceki SDK sürümleriyle yüklenen iş yüklerini güncelleştirmek için --from-previous-sdk seçeneğini ekleyin.</target>
        <note />
      </trans-unit>
      <trans-unit id="NugetDefinition">
        <source>Provides additional NuGet commands.</source>
        <target state="translated">Ek NuGet komutları sağlar.</target>
        <note />
      </trans-unit>
      <trans-unit id="OSDoesNotSupportMsi">
        <source>MSI installations are only supported on Windows.</source>
        <target state="translated">MSI yüklemeleri yalnızca Windows 'da desteklenir.</target>
        <note />
      </trans-unit>
      <trans-unit id="OnlyLocalOptionSupportManifestFileOption">
        <source>Specifying the tool manifest option (--tool-manifest) is only valid with the local option (--local or the default).</source>
        <target state="translated">Araç bildirimi seçeneğini (--tool-manifest) belirtme işlemi yalnızca yerel seçeneğiyle (--local veya varsayılan) geçerlidir.</target>
        <note />
      </trans-unit>
      <trans-unit id="OptionsCannotBeCombined">
        <source>Options '--outdated', '--deprecated' and '--vulnerable' cannot be combined.</source>
        <target state="translated">'--outdated', '--deprecated' ve '--vulnerable' seçenekleri birleştirilemez.</target>
        <note />
      </trans-unit>
      <trans-unit id="OutOfProcessArtifactsProduced">
        <source>Out of process file artifacts produced:</source>
        <target state="translated">Üretilen işlem dışı dosya yapıtları:</target>
        <note />
      </trans-unit>
      <trans-unit id="OutOfSupportMessage">
        <source>.NET {0} is out of support.</source>
        <target state="translated">.NET {0} desteği kaldırıldı.</target>
        <note />
      </trans-unit>
      <trans-unit id="OutputOptionName">
        <source>OUTPUT_DIR</source>
        <target state="translated">OUTPUT_DIR</target>
        <note />
      </trans-unit>
      <trans-unit id="PackAppFullName">
        <source>.NET Core NuGet Package Packer</source>
        <target state="translated">.NET Core NuGet Paketi Paketleyicisi</target>
        <note />
      </trans-unit>
      <trans-unit id="PackCmdNoLogo">
        <source>Do not display the startup banner or the copyright message.</source>
        <target state="translated">Başlangıç bandını veya telif hakkı iletisini görüntüleme.</target>
        <note />
      </trans-unit>
      <trans-unit id="PackCmdOutputDir">
        <source>OUTPUT_DIR</source>
        <target state="translated">OUTPUT_DIR</target>
        <note />
      </trans-unit>
      <trans-unit id="PackCmdOutputDirDescription">
        <source>The output directory to place built packages in.</source>
        <target state="translated">Derlenen paketlerin yerleştirileceği çıkış dizini.</target>
        <note />
      </trans-unit>
      <trans-unit id="PackCmdVersion">
        <source>VERSION</source>
        <target state="translated">SÜRÜM</target>
        <note />
      </trans-unit>
      <trans-unit id="PackCmdVersionDescription">
        <source>The version of the package to create</source>
        <target state="translated">Oluşturulacak paketin sürümü</target>
        <note />
      </trans-unit>
      <trans-unit id="PackConfigurationOptionDescription">
        <source>The configuration to use for building the package. The default is 'Release'.</source>
        <target state="translated">Paketi derlemek için kullanılacak yapılandırma. Varsayılan değer 'Release' olur.</target>
        <note />
      </trans-unit>
      <trans-unit id="PackDefinition">
        <source>Create a NuGet package.</source>
        <target state="translated">Bir NuGet paketi oluşturur.</target>
        <note />
      </trans-unit>
      <trans-unit id="PackageAddAppFullName">
        <source>Add a NuGet package reference to the project.</source>
        <target state="translated">Projeye bir NuGet paketi başvurusu ekleyin.</target>
        <note />
      </trans-unit>
      <trans-unit id="PackageAddCmdFramework">
        <source>FRAMEWORK</source>
        <target state="translated">ÇERÇEVE</target>
        <note />
      </trans-unit>
      <trans-unit id="PackageAddCmdFrameworkDescription">
        <source>Add the reference only when targeting a specific framework.</source>
        <target state="translated">Başvuruyu yalnızca belirli bir çerçeveyi hedeflerken ekler.</target>
        <note />
      </trans-unit>
      <trans-unit id="PackageAddCmdNoRestoreDescription">
        <source>Add the reference without performing restore preview and compatibility check.</source>
        <target state="translated">Başvuruyu, geri yükleme önizlemesi ve uyumluluk denetimi gerçekleştirmeden ekler.</target>
        <note />
      </trans-unit>
      <trans-unit id="PackageAddCmdSource">
        <source>SOURCE</source>
        <target state="translated">KAYNAK</target>
        <note />
      </trans-unit>
      <trans-unit id="PackageAddCmdSourceDescription">
        <source>The NuGet package source to use during the restore.</source>
        <target state="translated">Geri yükleme sırasında kullanılacak NuGet paketi kaynağı.</target>
        <note />
      </trans-unit>
      <trans-unit id="PackageDefinition">
        <source>Search for, add, remove, or list PackageReferences for a .NET project.</source>
        <target state="translated">.NET projesi için PackageReferences arayın, ekleyin, kaldırın veya listeleyin.</target>
        <note />
      </trans-unit>
      <trans-unit id="PackageFailedToRestore">
        <source>Package "{0}" failed to restore, due to {1}</source>
        <target state="translated">"{0}" adlı paket, {1} nedeniyle geri yüklenemedi</target>
        <note />
      </trans-unit>
      <trans-unit id="PackageId">
        <source>Package ID</source>
        <target state="translated">Paket Kimliği</target>
        <note>Table lable</note>
      </trans-unit>
      <trans-unit id="PackageListAppFullName">
        <source>List all package references of the project or solution.</source>
        <target state="translated">Proje veya çözümdeki tüm paket başvurularını listeleyin.</target>
        <note />
      </trans-unit>
      <trans-unit id="PackageListCmdFramework">
        <source>FRAMEWORK | FRAMEWORK\RID</source>
        <target state="translated">FRAMEWORK | FRAMEWORK\RID</target>
        <note />
      </trans-unit>
      <trans-unit id="PackageListCmdFrameworkDescription">
        <source>Chooses a framework to show its packages. Use the option multiple times for multiple frameworks.</source>
        <target state="translated">Paketlerini görüntülemek için bir çerçeve seçin. Birden fazla çerçeve için seçeneği birden fazla kez kullanın.</target>
        <note />
      </trans-unit>
      <trans-unit id="PackageListCmdSource">
        <source>SOURCE</source>
        <target state="translated">KAYNAK</target>
        <note />
      </trans-unit>
      <trans-unit id="PackageListCmdSourceDescription">
        <source>The NuGet sources to use when searching for newer packages. Requires the '--outdated', '--deprecated' or '--vulnerable' option.</source>
        <target state="translated">Daha yeni paketler aranırken kullanılacak NuGet kaynakları. '--outdated', '--deprecated' veya '--vulnerable' seçeneğini gerektirir.</target>
        <note />
      </trans-unit>
      <trans-unit id="PackageListFileNotFound">
        <source>Could not find file or directory '{0}'.</source>
        <target state="translated">'{0}' dosyası veya dizini bulunamadı.</target>
        <note />
      </trans-unit>
      <trans-unit id="PackageRemoveAppFullName">
        <source>Remove a NuGet package reference from the project.</source>
        <target state="translated">Bir NuGet paketi başvurusunu projeden kaldırın.</target>
        <note />
      </trans-unit>
      <trans-unit id="PackageRemoveAppHelpText">
        <source>The package reference to remove.</source>
        <target state="translated">Kaldırılacak paket başvurusu.</target>
        <note />
      </trans-unit>
      <trans-unit id="PackageRemoveSpecifyExactlyOnePackageReference">
        <source>Specify only one package reference to remove.</source>
        <target state="translated">Kaldırmak için yalnızca bir paket başvurusu belirtin.</target>
        <note />
      </trans-unit>
      <trans-unit id="PackageSearchCommandDescription">
        <source>Searches one or more package sources for packages that match a search term. If no sources are specified, all sources defined in the NuGet.Config are used.</source>
        <target state="translated">Bir arama terimiyle eşleşen paketler için bir veya daha fazla paket kaynağı arar. Kaynak belirtilmezse NuGet.Config’de tanımlanan tüm kaynaklar kullanılır.</target>
        <note />
      </trans-unit>
      <trans-unit id="PackageSearchPrereleaseDescription">
        <source>Include prerelease packages.</source>
        <target state="translated">Ön sürüm paketlerini dahil et.</target>
        <note />
      </trans-unit>
      <trans-unit id="PackageSearchSearchTermArgumentName">
        <source>SearchTerm</source>
        <target state="translated">SearchTerm</target>
        <note />
      </trans-unit>
      <trans-unit id="PackageSearchSearchTermDescription">
        <source>Search term to filter package names, descriptions, and tags. Used as a literal value. Example: `dotnet package search some.package`. See also `--exact-match`.</source>
        <target state="translated">Paket adlarını, açıklamalarını ve etiketlerini filtrelemek için arama terimi. Değişmez değer olarak kullanılır. Örnek: “dotnet paketi araması some.package”. Ayrıca bkz. “--exact-match”.</target>
        <note />
      </trans-unit>
      <trans-unit id="PackageSearchSkipArgumentName">
        <source>Skip</source>
        <target state="translated">Atla</target>
        <note />
      </trans-unit>
      <trans-unit id="PackageSearchSkipDescription">
        <source>Number of results to skip, to allow pagination. Default 0.</source>
        <target state="translated">Sayfalandırmaya izin vermek için atlanacak sonuç sayısı. Varsayılan: 0.</target>
        <note />
      </trans-unit>
      <trans-unit id="PackageSearchTakeArgumentName">
        <source>Take</source>
        <target state="translated">Al</target>
        <note />
      </trans-unit>
      <trans-unit id="PackageSearchTakeDescription">
        <source>Number of results to return. Default 20.</source>
        <target state="translated">Döndürülecek sonuç sayısı. Varsayılan: 20.</target>
        <note />
      </trans-unit>
      <trans-unit id="PackagesCommandNameCollisionConclusion">
        <source>Command names conflict. Command names are case insensitive.
{0}</source>
        <target state="translated">Komut adları çakışıyor. Komut adları büyük/küçük harfe duyarlı değildir.
{0}</target>
        <note />
      </trans-unit>
      <trans-unit id="PackagesCommandNameCollisionForOnePackage">
        <source>A command "{0}" in package "{1}"</source>
        <target state="translated">"{1}" paketindeki bir "{0}" komutu</target>
        <note />
      </trans-unit>
      <trans-unit id="Passed">
        <source>Passed</source>
        <target state="translated">Başarılı</target>
        <note />
      </trans-unit>
      <trans-unit id="PassedLowercase">
        <source>passed</source>
        <target state="translated">başarılı</target>
        <note />
      </trans-unit>
      <trans-unit id="PathToApplicationDefinition">
        <source>The path to an application .dll file to execute.</source>
        <target state="translated">Çalıştırılacak uygulama .dll dosyasının yolu.</target>
        <note />
      </trans-unit>
      <trans-unit id="PendingReboot">
        <source>The machine has a pending reboot. The workload operation will continue, but you may need to restart.</source>
        <target state="translated">Makinede bekleyen bir yeniden başlatma işlemi var. İş yükü işlemi devam edecek ancak yeniden başlatmanız gerekebilir.</target>
        <note />
      </trans-unit>
      <trans-unit id="PostAction_AddProjToSln_Error_BothInRootAndSolutionFolderSpecified">
        <source>Add project reference to solution action is not configured correctly in the template.
    The 'solutionFolder' and 'inRoot' cannot be used together; use only one of the options.</source>
        <target state="translated">Çözüm eylemine proje başvurusu ekle, şablonda doğru yapılandırılmamış.
    'solutionFolder' ve 'inRoot' birlikte kullanılamaz; seçeneklerden yalnızca birini kullanın.</target>
        <note>do not translate: 'solutionFolder', 'inRoot'</note>
      </trans-unit>
      <trans-unit id="PostAction_AddProjToSln_Error_NoProjectsToAdd">
        <source>Add project reference to solution action is not configured correctly in the template. Unable to determine the project files to add.</source>
        <target state="translated">Çözüme proje başvurusu ekleme eylemi şablonda doğru şekilde yapılandırılmadı. Eklenecek proje dosyaları belirlenemiyor.</target>
        <note />
      </trans-unit>
      <trans-unit id="PostAction_AddProjToSln_Error_NoSolutionFile">
        <source>Unable to determine which solution file to add the reference to.</source>
        <target state="translated">Başvurunun hangi çözüm dosyasına ekleneceği belirlenemiyor.</target>
        <note />
      </trans-unit>
      <trans-unit id="PostAction_AddProjToSln_Failed">
        <source>Failed to add project(s) to the solution: {0}</source>
        <target state="translated">Bir çözüme proje(ler) eklenemedi: {0}</target>
        <note>{0} - the reason why operation failed, normally ends with period</note>
      </trans-unit>
      <trans-unit id="PostAction_AddProjToSln_Failed_NoReason">
        <source>Failed to add project(s) to a solution file.</source>
        <target state="translated">Bir çözüm dosyasına proje(ler) eklenemedi.</target>
        <note />
      </trans-unit>
      <trans-unit id="PostAction_AddProjToSln_InRoot_Running">
        <source>Adding
    project(s): {0}
    in the root of solution file: {1}</source>
        <target state="translated">Ekleniyor
    projeler: {0}
    çözüm dosyasının kökünde: {1}</target>
        <note>{0} - list of file paths to projects to add,
{1} - the path to target solution file</note>
      </trans-unit>
      <trans-unit id="PostAction_AddProjToSln_Running">
        <source>Adding
    project(s): {0}
    to solution file: {1}
    solution folder: {2}</source>
        <target state="translated">Ekleniyor
    projeler: {0}
    şu çözüm dosyasına: {1}
    şu çözüm klasörüne: {2}</target>
        <note>{0} - list of file paths to projects to add,
{1} - the path to target solution file,
{2} - the solution folder inside solution to add the projects to.</note>
      </trans-unit>
      <trans-unit id="PostAction_AddProjToSln_Succeeded">
        <source>Successfully added project(s) to a solution file.</source>
        <target state="translated">Proje(ler) bir çözüm dosyasına başarıyla eklendi.</target>
        <note />
      </trans-unit>
      <trans-unit id="PostAction_AddReference_AddPackageReference">
        <source>Adding a package reference {0} to project file {1}:</source>
        <target state="translated">{0} paket başvurusu {1} proje dosyasına ekleniyor:</target>
        <note />
      </trans-unit>
      <trans-unit id="PostAction_AddReference_AddPackageReference_Failed">
        <source>Failed to add package reference: {0}</source>
        <target state="translated">Paket başvurusu eklenemedi: {0}</target>
        <note>{0} - the reason why operation failed, normally ends with period</note>
      </trans-unit>
      <trans-unit id="PostAction_AddReference_AddPackageReference_WithVersion">
        <source>Adding a package reference {0} (version: {1}) to project file {2}:</source>
        <target state="translated">{2} proje dosyasına, {0} paket başvurusu (sürüm: {1}) ekleniyor:</target>
        <note />
      </trans-unit>
      <trans-unit id="PostAction_AddReference_AddProjectReference">
        <source>Adding a project reference {0} to project file {1}:</source>
        <target state="translated">{0} proje başvurusu {1} proje dosyasına ekleniyor:</target>
        <note />
      </trans-unit>
      <trans-unit id="PostAction_AddReference_AddProjectReference_Failed">
        <source>Failed to add project reference: {0}</source>
        <target state="translated">Proje başvurusu eklenemedi: {0}</target>
        <note>{0} - the reason why operation failed, normally ends with period</note>
      </trans-unit>
      <trans-unit id="PostAction_AddReference_Error_ActionMisconfigured">
        <source>Add reference action is not configured correctly in the template.</source>
        <target state="translated">Add reference eylemi şablonda doğru yapılandırılmamış.</target>
        <note />
      </trans-unit>
      <trans-unit id="PostAction_AddReference_Error_FrameworkNotSupported">
        <source>Unable to automatically add the framework reference {0} to the project. Manually edit the project file to add it.</source>
        <target state="translated">{0} çerçeve başvurusu projeye otomatik olarak eklenemiyor. Proje dosyasını el ile düzenleyerek ekleyin.</target>
        <note />
      </trans-unit>
      <trans-unit id="PostAction_AddReference_Error_ProjFileListHeader">
        <source>Project files found:</source>
        <target state="translated">Bulunan proje dosyaları:</target>
        <note />
      </trans-unit>
      <trans-unit id="PostAction_AddReference_Error_UnresolvedProjFile">
        <source>Unable to determine which project file to add the reference to.</source>
        <target state="translated">Başvurunun hangi proje dosyasına ekleneceği belirlenemiyor.</target>
        <note />
      </trans-unit>
      <trans-unit id="PostAction_AddReference_Error_UnsupportedRefType">
        <source>Adding reference type {0} is not supported.</source>
        <target state="translated">{0} başvuru türünün eklenmesi desteklenmiyor.</target>
        <note />
      </trans-unit>
      <trans-unit id="PostAction_AddReference_Failed">
        <source>Failed to add a reference to the project file.</source>
        <target state="translated">Proje dosyasına başvuru eklenemedi.</target>
        <note />
      </trans-unit>
      <trans-unit id="PostAction_AddReference_Succeeded">
        <source>Successfully added a reference to the project file.</source>
        <target state="translated">Proje dosyasına bir referans başarıyla eklendi.</target>
        <note />
      </trans-unit>
      <trans-unit id="PostAction_Restore_Error_FailedToDetermineProjectToRestore">
        <source>Couldn't determine files to restore.</source>
        <target state="translated">Geri yüklenecek dosyalar belirlenemedi.</target>
        <note />
      </trans-unit>
      <trans-unit id="PostAction_Restore_Error_NoProjectsToRestore">
        <source>No projects are configured to restore. Check primary outputs configuration in template.json.</source>
        <target state="translated">Geri yüklenecek hiçbir proje yapılandırılmadı. Template.json'da birincil çıktı yapılandırmasını kontrol edin.</target>
        <note />
      </trans-unit>
      <trans-unit id="PostAction_Restore_Failed">
        <source>Restore failed.</source>
        <target state="translated">Geri yükleme başarısız oldu.</target>
        <note />
      </trans-unit>
      <trans-unit id="PostAction_Restore_RestoreFailed">
        <source>Failed to perform restore: {0}</source>
        <target state="translated">Geri yükleme gerçekleştirilemedi: {0}</target>
        <note>{0} - the reason why operation failed, normally ends with period</note>
      </trans-unit>
      <trans-unit id="PostAction_Restore_Running">
        <source>Restoring {0}:</source>
        <target state="translated">{0} geri yükleniyor:</target>
        <note>{0} - path to a project to restore</note>
      </trans-unit>
      <trans-unit id="PostAction_Restore_Succeeded">
        <source>Restore succeeded.</source>
        <target state="translated">Geri yükleme başarılı oldu.</target>
        <note />
      </trans-unit>
      <trans-unit id="PrereleaseAndVersionAreNotSupportedAtTheSameTime">
        <source>The --prerelease and --version options are not supported in the same command</source>
        <target state="translated">--prerelease ve --version seçenekleri aynı komutta desteklenmiyor</target>
        <note />
      </trans-unit>
      <trans-unit id="PrintDownloadLinkOnlyDescription">
        <source>Only print the list of links to download without downloading.</source>
        <target state="translated">İndirmeden, yalnızca indirilecek bağlantıların listesini yazdırın.</target>
        <note />
      </trans-unit>
      <trans-unit id="PrintSetVersionsDescription">
        <source>'dotnet workload search version' has three functions depending on its argument:
      1. If no argument is specified, it outputs a list of the latest released workload versions from this feature band. Takes the --take option to specify how many to provide and --format to alter the format.
         Example:
           dotnet workload search version --take 2 --format json
           [{"workloadVersion":"9.0.201"},{"workloadVersion":"9.0.200.1"}]
      2. If a workload version is provided as an argument, it outputs a table of various workloads and their versions for the specified workload version. Takes the --format option to alter the output format.
         Example:
           dotnet workload search version 9.0.201
           Workload manifest ID                               Manifest feature band      Manifest Version
           ------------------------------------------------------------------------------------------------
           microsoft.net.workload.emscripten.current          9.0.100-rc.1               9.0.0-rc.1.24430.3
           microsoft.net.workload.emscripten.net6             9.0.100-rc.1               9.0.0-rc.1.24430.3
           microsoft.net.workload.emscripten.net7             9.0.100-rc.1               9.0.0-rc.1.24430.3
           microsoft.net.workload.emscripten.net8             9.0.100-rc.1               9.0.0-rc.1.24430.3
           microsoft.net.sdk.android                          9.0.100-rc.1               35.0.0-rc.1.80
           microsoft.net.sdk.ios                              9.0.100-rc.1               17.5.9270-net9-rc1
           microsoft.net.sdk.maccatalyst                      9.0.100-rc.1               17.5.9270-net9-rc1
           microsoft.net.sdk.macos                            9.0.100-rc.1               14.5.9270-net9-rc1
           microsoft.net.sdk.maui                             9.0.100-rc.1               9.0.0-rc.1.24453.9
           microsoft.net.sdk.tvos                             9.0.100-rc.1               17.5.9270-net9-rc1
           microsoft.net.workload.mono.toolchain.current      9.0.100-rc.1               9.0.0-rc.1.24431.7
           microsoft.net.workload.mono.toolchain.net6         9.0.100-rc.1               9.0.0-rc.1.24431.7
           microsoft.net.workload.mono.toolchain.net7         9.0.100-rc.1               9.0.0-rc.1.24431.7
           microsoft.net.workload.mono.toolchain.net8         9.0.100-rc.1               9.0.0-rc.1.24431.7
      3. If one or more workloads are provided along with their versions (by joining them with the '@' character), it outputs workload versions that match the provided versions. Takes the --take option to specify how many to provide and --format to alter the format.
         Example:
           dotnet workload search version maui@9.0.0-rc.1.24453.9 ios@17.5.9270-net9-rc1
           9.0.201
    </source>
        <target state="translated">'dotnet workload search version', şu bağımsız değişkene bağlı olarak üç işleve sahiptir:
      1. Eğer bağımsız değişken belirtilmezse, bu özellik bandındaki en son yayınlanan iş yükü sürümlerinin bir listesini döndürür. Sağlanacak sayıyı belirtmek için --take seçeneğini, biçimi değiştirmek için ise --format seçeneğini alır.
         Örnek:
           dotnet workload search version --take 2 --format json
           [{"workloadVersion":"9.0.201"},{"workloadVersion":"9.0.200.1"}]
      2. Bağımsız değişken olarak bir iş yükü sürümü verilirse, belirtilen iş yükü sürümü için çeşitli iş yüklerinin ve sürümlerinin bir tablosunu çıkarır. Çıktı biçimini değiştirmek için --format seçeneğini alır.
         Örnek:
           dotnet workload search version 9.0.201
           İş yükü bildirimi kimliği                               Bildirim özellik bandı      Bildirim Sürümü
           ------------------------------------------------------------------------------------------------
           microsoft.net.workload.emscripten.current          9.0.100-rc.1               9.0.0-rc.1.24430.3
           microsoft.net.workload.emscripten.net6             9.0.100-rc.1               9.0.0-rc.1.24430.3
           microsoft.net.workload.emscripten.net7             9.0.100-rc.1               9.0.0-rc.1.24430.3
           microsoft.net.workload.emscripten.net8             9.0.100-rc.1               9.0.0-rc.1.24430.3
           microsoft.net.sdk.android                          9.0.100-rc.1               35.0.0-rc.1.80
           microsoft.net.sdk.ios                              9.0.100-rc.1               17.5.9270-net9-rc1
           microsoft.net.sdk.maccatalyst                      9.0.100-rc.1               17.5.9270-net9-rc1
           microsoft.net.sdk.macos                            9.0.100-rc.1               14.5.9270-net9-rc1
           microsoft.net.sdk.maui                             9.0.100-rc.1               9.0.0-rc.1.24453.9
           microsoft.net.sdk.tvos                             9.0.100-rc.1               17.5.9270-net9-rc1
           microsoft.net.workload.mono.toolchain.current      9.0.100-rc.1               9.0.0-rc.1.24431.7
           microsoft.net.workload.mono.toolchain.net6         9.0.100-rc.1               9.0.0-rc.1.24431.7
           microsoft.net.workload.mono.toolchain.net7         9.0.100-rc.1               9.0.0-rc.1.24431.7
           microsoft.net.workload.mono.toolchain.net8         9.0.100-rc.1               9.0.0-rc.1.24431.7
      3. Eğer bir veya daha fazla iş yükü ve bunların sürümleri ('@' karakteri ile birleştirilerek) sağlanırsa, sağlanan sürümlerle eşleşen iş yükü sürümlerini döndürür. Sağlanacak sayıyı belirtmek için --take seçeneğini, biçimi değiştirmek için ise --format seçeneğini alır.
         Örnek:
           dotnet workload search version maui@9.0.0-rc.1.24453.9 ios@17.5.9270-net9-rc1
           9.0.201
    </target>
        <note>{Locked="--take"} {Locked="--format"} {Locked="dotnet workload search version"} {Locked="workloadVersion"}</note>
      </trans-unit>
      <trans-unit id="ProjectCapabilityConstraintFactory_Exception_EvaluationFailed">
        <source>Failed to create constraint '{0}': failed to evaluate the project: {1}</source>
        <target state="translated">'{0}' kısıtlaması oluşturulamadı: proje değerlendirilemedi: {1}</target>
        <note>{0} - type of constraint (non-localizable), {1} - localized reason why evaluation failed, ends with period.</note>
      </trans-unit>
      <trans-unit id="ProjectCapabilityConstraintFactory_Exception_NoEvaluator">
        <source>Failed to create constraint '{0}': {1} component is not available.</source>
        <target state="translated">'{0}' kısıtlaması oluşturulamadı: {1} bileşeni kullanılamıyor.</target>
        <note>{0} - type of constraint (non-localizable), {1} - name of required component (non-localizable).</note>
      </trans-unit>
      <trans-unit id="ProjectCapabilityConstraint_DisplayName">
        <source>Project capabilities</source>
        <target state="translated">Proje yetenekleri</target>
        <note />
      </trans-unit>
      <trans-unit id="ProjectCapabilityConstraint_Error_ArgumentShouldBeString">
        <source>argument should be a string</source>
        <target state="translated">bağımsız değişken bir dize olmalıdır</target>
        <note>part of a sentence</note>
      </trans-unit>
      <trans-unit id="ProjectCapabilityConstraint_Error_ArgumentShouldNotBeEmpty">
        <source>arguments should not contain empty values</source>
        <target state="translated">bağımsız değişkenler boş değer içeremez</target>
        <note>part of a sentence</note>
      </trans-unit>
      <trans-unit id="ProjectCapabilityConstraint_Error_InvalidConstraintConfiguration">
        <source>Invalid constraint configuration</source>
        <target state="translated">Geçersiz kısıtlama yapılandırması</target>
        <note>part of a sentence</note>
      </trans-unit>
      <trans-unit id="ProjectCapabilityConstraint_Error_InvalidJson">
        <source>invalid JSON</source>
        <target state="translated">geçersiz JSON</target>
        <note>part of a sentence</note>
      </trans-unit>
      <trans-unit id="ProjectCapabilityConstraint_Restricted_EvaluationFailed_Message">
        <source>Failed to evaluate project context: {0}</source>
        <target state="translated">Proje bağlamı değerlendirilemedi: {0}</target>
        <note>{0} - failure reason</note>
      </trans-unit>
      <trans-unit id="ProjectCapabilityConstraint_Restricted_Message">
        <source>The template needs project capability '{0}', and current project ({1}) does not satisfy it.</source>
        <target state="translated">Şablon, '{0}' proje özelliğine ihtiyaç duyar ve geçerli proje ({1}) bunu karşılamaz.</target>
        <note>{0} - project capability expression (non-localizable), {1} - path to the project.</note>
      </trans-unit>
      <trans-unit id="ProjectCapabilityConstraint_Restricted_MultipleProjectsFound_CTA">
        <source>Specify the project to use using {0} option.</source>
        <target state="translated">{0} seçeneği aracılığıyla kullanılacak projeyi belirtin.</target>
        <note>{0} - option to use - non localizable</note>
      </trans-unit>
      <trans-unit id="ProjectCapabilityConstraint_Restricted_NoProjectFound_CTA">
        <source>This template can only be created inside the project.</source>
        <target state="translated">Bu şablon yalnızca proje içinde oluşturulabilir.</target>
        <note />
      </trans-unit>
      <trans-unit id="ProjectCapabilityConstraint_Restricted_NonSDKStyle_Message">
        <source>The project {0} is not an SDK style project, and is not supported for evaluation. It is only possible to use this template with SDK-style projects.</source>
        <target state="translated">{0} projesi bir SDK stili proje değil ve değerlendirme için desteklenmiyor. Bu şablon yalnızca SDK stili projelerle kullanılabilir.</target>
        <note>{0} - path to the project</note>
      </trans-unit>
      <trans-unit id="ProjectCapabilityConstraint_Restricted_NotRestored_CTA">
        <source>Run 'dotnet restore {0}' to restore the project.</source>
        <target state="translated">Projeyi geri yüklemek için 'dotnet restore {0}' komutunu çalıştırın.</target>
        <note>{Locked="dotnet restore {0}"}</note>
      </trans-unit>
      <trans-unit id="ProjectContextSymbolSource_DisplayName">
        <source>Project context</source>
        <target state="translated">Proje bağlamı</target>
        <note />
      </trans-unit>
      <trans-unit id="ProjectConvertAppFullName">
        <source>Convert a file-based program to a project-based program.</source>
        <target state="translated">Dosya tabanlı bir programı proje tabanlı bir programa dönüştür.</target>
        <note />
      </trans-unit>
      <trans-unit id="ProjectConvertAskForOutputDirectory">
        <source>Specify the output directory ({0}):</source>
        <target state="translated">Çıkış dizinini belirtin ({0}):</target>
        <note>{0} is the default value</note>
      </trans-unit>
      <trans-unit id="ProjectConvertDryRun">
        <source>Determines changes without actually modifying the file system</source>
        <target state="translated">Dosya sistemini gerçekten değiştirmeden değişiklikleri belirler</target>
        <note />
      </trans-unit>
      <trans-unit id="ProjectConvertWouldConvertFile">
        <source>Dry run: would remove file-level directives from file: {0}</source>
        <target state="translated">Deneme çalıştırması: dosya düzeyindeki yönergeleri şu dosyadan kaldırıyor: {0}</target>
        <note>{0} is the file full path.</note>
      </trans-unit>
      <trans-unit id="ProjectConvertWouldCopyFile">
        <source>Dry run: would copy file '{0}' to '{1}'.</source>
        <target state="translated">Deneme çalıştırması: '{0}' dosyası '{1}' konumuna kopyalanıyor.</target>
        <note>{0} and {1} are file full paths.</note>
      </trans-unit>
      <trans-unit id="ProjectConvertWouldCreateDirectory">
        <source>Dry run: would create directory: {0}</source>
        <target state="translated">Deneme çalıştırması: şu dizin oluşturuluyor: {0}</target>
        <note>{0} is the directory full path.</note>
      </trans-unit>
      <trans-unit id="ProjectConvertWouldCreateFile">
        <source>Dry run: would create file: {0}</source>
        <target state="translated">Deneme çalıştırması: şu dosya oluşturuluyor: {0}</target>
        <note>{0} is the file full path.</note>
      </trans-unit>
      <trans-unit id="ProjectConvertWouldDeleteFile">
        <source>Dry run: would delete file: {0}</source>
        <target state="translated">Deneme çalıştırması: şu dosya siliniyor: {0}</target>
        <note>{0} is the file full path.</note>
      </trans-unit>
      <trans-unit id="ProjectConvertWouldMoveFile">
        <source>Dry run: would move file '{0}' to '{1}'.</source>
        <target state="translated">Deneme çalıştırması: '{0}' dosyası '{1}' konumuna taşınıyor.</target>
        <note>{0} and {1} are file full paths.</note>
      </trans-unit>
      <trans-unit id="ProjectManifest">
        <source>PROJECT_MANIFEST</source>
        <target state="translated">PROJECT_MANIFEST</target>
        <note />
      </trans-unit>
      <trans-unit id="ProjectManifestDescription">
        <source>The XML file that contains the list of packages to be stored.</source>
        <target state="translated">Depolanacak paketlerin listesini içeren XML dosyası.</target>
        <note />
      </trans-unit>
      <trans-unit id="ProjectsHeader">
        <source>Project(s)</source>
        <target state="translated">Projeler</target>
        <note />
      </trans-unit>
      <trans-unit id="PropertyDirectiveInvalidName">
        <source>Invalid property name at {0}. {1}</source>
        <target state="translated">{0} konumunda geçersiz özellik adı. {1}</target>
        <note>{0} is the file path and line number. {1} is an inner exception message.</note>
      </trans-unit>
      <trans-unit id="PropertyDirectiveMissingParts">
        <source>The property directive needs to have two parts separated by '=' like '#:property PropertyName=PropertyValue': {0}</source>
        <target state="translated">Özellik yönergesi '#:property PropertyName=PropertyValue' gibi '=' ile ayrılmış iki parçaya sahip olmalıdır: {0}</target>
        <note>{0} is the file path and line number.{Locked="#:property"}</note>
      </trans-unit>
      <trans-unit id="PublishAppDescription">
        <source>Publisher for the .NET Platform</source>
        <target state="translated">.NET Platformunun yayımcısı.</target>
        <note />
      </trans-unit>
      <trans-unit id="PublishCmdNoLogo">
        <source>Do not display the startup banner or the copyright message.</source>
        <target state="translated">Başlangıç bandını veya telif hakkı iletisini görüntüleme.</target>
        <note />
      </trans-unit>
      <trans-unit id="PublishConfigurationOptionDescription">
        <source>The configuration to publish for. The default is 'Release' for NET 8.0 projects and above, but 'Debug' for older projects.</source>
        <target state="translated">Yayımlanacak yapılandırma. NET 8.0 projeleri ve üzeri için varsayılan değer 'Release' iken eski projeler için değer 'Debug' olmalıdır.</target>
        <note />
      </trans-unit>
      <trans-unit id="PublishDefinition">
        <source>Publish a .NET project for deployment.</source>
        <target state="translated">Bir .NET projesini dağıtım için yayımlar.</target>
        <note />
      </trans-unit>
      <trans-unit id="PublishFrameworkOptionDescription">
        <source>The target framework to publish for. The target framework has to be specified in the project file.</source>
        <target state="translated">Yayımlamanın yapılacağı hedef çerçeve. Hedef çerçevenin proje dosyasında belirtilmesi gerekir.</target>
        <note />
      </trans-unit>
      <trans-unit id="PublishOutputOption">
        <source>OUTPUT_DIR</source>
        <target state="translated">OUTPUT_DIR</target>
        <note />
      </trans-unit>
      <trans-unit id="PublishOutputOptionDescription">
        <source>The output directory to place the published artifacts in.</source>
        <target state="translated">Yayımlanan yapıtların yerleştirileceği çıkış dizini.</target>
        <note />
      </trans-unit>
      <trans-unit id="PublishRuntimeOptionDescription">
        <source>The target runtime to publish for. This is used when creating a self-contained deployment.
The default is to publish a framework-dependent application.</source>
        <target state="translated">Yayımlanacak hedef çalışma zamanı. Bu, şirket içinde barındırılan bir dağıtım oluştururken yararlıdır.
Varsayılan durum, çerçeveye bağımlı bir uygulama yayımlamaktır.</target>
        <note />
      </trans-unit>
      <trans-unit id="RazorOptionDescription">
        <source>Shut down the Razor build server.</source>
        <target state="translated">Razor derleme sunucusunu kapatır.</target>
        <note />
      </trans-unit>
      <trans-unit id="ReferenceAddAppFullName">
        <source>Add a project-to-project reference to the project.</source>
        <target state="translated">Projeye bir projeden projeye başvuru ekleyin.</target>
        <note />
      </trans-unit>
      <trans-unit id="ReferenceAddCmdFrameworkDescription">
        <source>Add the reference only when targeting a specific framework.</source>
        <target state="translated">Başvuruyu yalnızca belirli bir çerçeveyi hedeflerken ekler.</target>
        <note />
      </trans-unit>
      <trans-unit id="ReferenceAddProjectPathArgumentDescription">
        <source>The paths to the projects to add as references.</source>
        <target state="translated">Başvuru olarak eklenecek projelerin yolları.</target>
        <note />
      </trans-unit>
      <trans-unit id="ReferenceAddProjectPathArgumentName">
        <source>PROJECT_PATH</source>
        <target state="translated">PROJECT_PATH</target>
        <note />
      </trans-unit>
      <trans-unit id="ReferenceDefinition">
        <source>Add, remove, or list ProjectReferences for a .NET project.</source>
        <target state="translated">Bir .NET projesi için ProjectReferences ekleyin, kaldırın veya listeleyin.</target>
        <note />
      </trans-unit>
      <trans-unit id="ReferenceListAppFullName">
        <source>List all project-to-project references of the project.</source>
        <target state="translated">Projenin tüm projeden projeye başvurularını listeleyin.</target>
        <note />
      </trans-unit>
      <trans-unit id="ReferenceRemoveAppFullName">
        <source>Remove a project-to-project reference from the project.</source>
        <target state="translated">Bir projeden projeye başvuruyu projeden kaldırın.</target>
        <note />
      </trans-unit>
      <trans-unit id="ReferenceRemoveCmdFrameworkDescription">
        <source>Remove the reference only when targeting a specific framework.</source>
        <target state="translated">Yalnızca belirli bir çerçeveyi hedeflerken başvuruyu kaldırır.</target>
        <note />
      </trans-unit>
      <trans-unit id="ReferenceRemoveProjectPathArgumentDescription">
        <source>The paths to the referenced projects to remove.</source>
        <target state="translated">Kaldırılacak başvurulan projelerin yolları.</target>
        <note />
      </trans-unit>
      <trans-unit id="ReferenceRemoveProjectPathArgumentName">
        <source>PROJECT_PATH</source>
        <target state="translated">PROJECT_PATH</target>
        <note />
      </trans-unit>
      <trans-unit id="ReleasesLibraryFailed">
        <source>Unable to get releases information: {0}</source>
        <target state="translated">Sürüm bilgileri alınamıyor: {0}</target>
        <note />
      </trans-unit>
      <trans-unit id="RemoveAppFullName">
        <source>Remove one or more projects from a solution file.</source>
        <target state="translated">Bir çözüm dosyasından bir veya daha fazla projeyi kaldırır.</target>
        <note />
      </trans-unit>
      <trans-unit id="RemoveProjectPathArgumentDescription">
        <source>The project paths or names to remove from the solution.</source>
        <target state="translated">Çözümden kaldırılacak proje yolları veya adları.</target>
        <note />
      </trans-unit>
      <trans-unit id="RemoveProjectPathArgumentName">
        <source>PROJECT_PATH</source>
        <target state="translated">PROJECT_PATH</target>
        <note />
      </trans-unit>
      <trans-unit id="RemovingWorkloadInstallationRecord">
        <source>Removing workload installation record for {0}...</source>
        <target state="translated">{0} için iş yükü yükleme kaydı kaldırılıyor...</target>
        <note />
      </trans-unit>
      <trans-unit id="RepairSucceeded">
        <source>Successfully repaired workloads: {0}</source>
        <target state="translated">İş yükleri başarıyla onarıldı: {0}</target>
        <note />
      </trans-unit>
      <trans-unit id="RepairingWorkloads">
        <source>Repairing workload installation for workloads: {0}</source>
        <target state="translated">Şu iş yükleri için iş yükü yüklemesi onarılıyor: {0}</target>
        <note />
      </trans-unit>
      <trans-unit id="RequiresWindows">
        <source>This command can only be run on Windows</source>
        <target state="translated">Bu komut yalnızca Windows’ta çalıştırılabilir</target>
        <note />
      </trans-unit>
      <trans-unit id="RestoreAppFullName">
        <source>.NET dependency restorer</source>
        <target state="translated">.NET bağımlılık geri yükleyicisi</target>
        <note />
      </trans-unit>
      <trans-unit id="RestoreDefinition">
        <source>Restore dependencies specified in a .NET project.</source>
        <target state="translated">Bir .NET projesinde belirtilen bağımlılıkları geri yükler.</target>
        <note />
      </trans-unit>
      <trans-unit id="RestoreFailed">
        <source>Restore failed.</source>
        <target state="translated">Geri yükleme başarısız oldu.</target>
        <note />
      </trans-unit>
      <trans-unit id="RestorePartiallyFailed">
        <source>Restore partially failed.</source>
        <target state="translated">Geri yükleme kısmen başarısız oldu.</target>
        <note />
      </trans-unit>
      <trans-unit id="RestoreSuccessful">
        <source>Tool '{0}' (version '{1}') was restored. Available commands: {2}</source>
        <target state="translated">'{0}' aracı (sürüm '{1}') geri yüklendi. Kullanılabilen komutlar: {2}</target>
        <note />
      </trans-unit>
      <trans-unit id="RollForwardDefinition">
        <source>Roll forward to framework version  (LatestPatch, Minor, LatestMinor, Major, LatestMajor, Disable).</source>
        <target state="translated">Şu framework sürümüne ileri sarın: (LatestPatch, İkincil, LatestMinor, Ana, LatestMajor, Devre dışı).</target>
        <note />
      </trans-unit>
      <trans-unit id="RollForwardOptionDescription">
        <source>Allow a .NET tool to roll forward to newer versions of the .NET runtime if the runtime it targets isn't installed.</source>
        <target state="translated">Hedeflediği çalışma zamanı yüklü değilse, bir .NET aracının daha yeni .NET çalışma zamanı sürümlerine ileri alınmasına izin verin.</target>
        <note />
      </trans-unit>
      <trans-unit id="RollbackDefinitionContainsExtraneousManifestIds">
        <source>Invalid rollback definition. The manifest IDs in rollback definition {0} do not match installed manifest IDs {1}.</source>
        <target state="translated">Geri alma tanımı geçersiz. {0} geri alma tanımındaki bildirim kimlikleri yüklü bildirim kimlikleriyle ({1}) eşleşmiyor.</target>
        <note />
      </trans-unit>
      <trans-unit id="RollbackDefinitionFileDoesNotExist">
        <source>Provided rollback definition file {0} doesn't exist.</source>
        <target state="translated">Sağlanan geri alma tanımı dosyası ({0}) yok.</target>
        <note />
      </trans-unit>
      <trans-unit id="RollingBackPackInstall">
        <source>Rolling back pack {0} installation...</source>
        <target state="translated">{0} paketi için yükleme geri alınıyor...</target>
        <note />
      </trans-unit>
      <trans-unit id="RunAppFullName">
        <source>.NET Run Command</source>
        <target state="translated">.NET Run Komutu</target>
        <note />
      </trans-unit>
      <trans-unit id="RunCommandBuilding">
        <source>Building...</source>
        <target state="translated">Derleniyor...</target>
        <note />
      </trans-unit>
      <trans-unit id="RunCommandEvaluationExceptionBuildFailed">
        <source>Running the {0} target to discover run commands failed for this project. Fix the errors and warnings and run again.</source>
        <target state="translated">Çalıştırma komutlarını bulmak için {0} hedefini çalıştırma bu proje için başarısız oldu. Hataları ve uyarıları düzeltip yeniden çalıştırın.</target>
        <note>{0} is the name of an MSBuild target</note>
      </trans-unit>
      <trans-unit id="RunCommandException">
        <source>The build failed. Fix the build errors and run again.</source>
        <target state="translated">Derleme başarısız oldu. Derleme hatalarını düzeltip yeniden çalıştırın.</target>
        <note />
      </trans-unit>
      <trans-unit id="RunCommandExceptionCouldNotApplyLaunchSettings">
        <source>The launch profile "{0}" could not be applied.
{1}</source>
        <target state="translated">"{0}" başlatma profili uygulanamadı.
{1}</target>
        <note />
      </trans-unit>
      <trans-unit id="RunCommandExceptionCouldNotLocateALaunchSettingsFile">
        <source>Cannot use launch profile '{0}' because the launch settings file could not be located. Locations tried:
{1}</source>
        <target state="translated">Başlatma ayarları dosyası bulunamadığı için ‘{0}’ başlatma profilini kullanılamıyor. Denenen konumlar:
{1}</target>
        <note />
      </trans-unit>
      <trans-unit id="RunCommandExceptionMultipleProjects">
        <source>Specify which project file to use because {0} contains more than one project file.</source>
        <target state="translated">{0} birden fazla proje dosyası içerdiğinden, kullanılacak proje dosyasını belirtin.</target>
        <note />
      </trans-unit>
      <trans-unit id="RunCommandExceptionNoProjects">
        <source>Couldn't find a project to run. Ensure a project exists in {0}, or pass the path to the project using {1}.</source>
        <target state="translated">Çalıştırılacak bir proje bulunamadı. {0} içinde bir projenin bulunduğundan emin olun veya {1} kullanarak yolu projeye geçirin.</target>
        <note />
      </trans-unit>
      <trans-unit id="RunCommandExceptionUnableToRun">
        <source>Unable to proceed with project '{0}'.
Ensure you have a runnable project type.
A runnable project should target a runnable TFM (for instance, net{1}) and have OutputType 'Exe'.
The current OutputType is '{2}'.</source>
<<<<<<< HEAD
        <target state="translated">'{0}' projesine devam edilemiyor.
Çalıştırılabilir bir proje türüne sahip olduğunuzdan emin olun.
Çalıştırılabilir bir proje, çalıştırılabilir bir TFM'yi (örneğin, net{1}) hedeflemeli ve OutputType ‘Exe’ değerine sahip olmalıdır.
Geçerli OutputType '{2}'.</target>
=======
        <target state="needs-review-translation">Projeniz çalıştırılamıyor.
Çalıştırılabilir bir proje türüne sahip olduğunuzdan ve bu projenin '{0}' tarafından desteklendiğinden emin olun.
Çalıştırılabilir proje, çalıştırılabilir bir TFM’yi (örneğin, net5.0) hedeflemeli ve OutputType değeri 'Exe' olmalıdır.
Geçerli {1}: '{2}'.</target>
>>>>>>> 270865c5
        <note>{0} is project file path. {1} is dotnet framework version. {2} is the project output type.{Locked="OutputType"}{Locked="Exe"}</note>
      </trans-unit>
      <trans-unit id="RunCommandExceptionUnableToRunSpecifyFramework">
        <source>Unable to run your project
Your project targets multiple frameworks. Specify which framework to run using '{0}'.</source>
        <target state="translated">Projeniz çalıştırılamıyor
Projeniz birden fazla Framework'ü hedefliyor. '{0}' kullanarak hangi Framework'ün çalıştırılacağını belirtin.</target>
        <note />
      </trans-unit>
      <trans-unit id="RunCommandProjectAbbreviationDeprecated">
        <source>Warning NETSDK1174: The abbreviation of -p for --project is deprecated. Please use --project.</source>
        <target state="translated">Uyarı NETSDK1174: --project için -p kısaltması kullanımdan kaldırıldı. Lütfen --project kullanın.</target>
        <note>{Locked="--project"}</note>
      </trans-unit>
      <trans-unit id="RunCommandSpecifiedFileIsNotAValidProject">
        <source>'{0}' is not a valid project file.</source>
        <target state="translated">'{0}' geçerli bir proje dosyası değil.</target>
        <note />
      </trans-unit>
      <trans-unit id="RunCommandWarningRunJsonNotUsed">
        <source>Warning: Settings from '{0}' are not used because '{1}' has precedence.</source>
        <target state="translated">Uyarı: ‘{1}’ öncelikli olduğu için ‘{0}’ ayarları kullanılmaz.</target>
        <note>{0} is an app.run.json file path. {1} is a launchSettings.json file path.</note>
      </trans-unit>
      <trans-unit id="RunConfigurationOptionDescription">
        <source>The configuration to run for. The default for most projects is 'Debug'.</source>
        <target state="translated">Çalıştırılacak yapılandırma. Çoğu proje için varsayılan, ‘Hata Ayıklama’ seçeneğidir.</target>
        <note />
      </trans-unit>
      <trans-unit id="RunDefinition">
        <source>Build and run a .NET project output.</source>
        <target state="translated">Bir .NET projesi çıktısı derler ve çalıştırır.</target>
        <note />
      </trans-unit>
      <trans-unit id="RunDotnetCommandHelpForMore">
        <source>Run 'dotnet [command] --help' for more information on a command.</source>
        <target state="translated">Bir komut hakkında daha fazla bilgi için 'dotnet [komut] --help' komutunu çalıştırın.</target>
        <note />
      </trans-unit>
      <trans-unit id="RunFrameworkOptionDescription">
        <source>The target framework to run for. The target framework must also be specified in the project file.</source>
        <target state="translated">Çalıştırılacak hedef çerçeve. Hedef çerçevenin proje dosyasında da belirtilmesi gerekir.</target>
        <note />
      </trans-unit>
      <trans-unit id="RunRuntimeOptionDescription">
        <source>The target runtime to run for.</source>
        <target state="translated">Çalıştırılacağı hedef çalışma zamanı.</target>
        <note />
      </trans-unit>
      <trans-unit id="RunningTestsFrom">
        <source>Running tests from</source>
        <target state="translated">Testler çalıştırılıyor:</target>
        <note />
      </trans-unit>
      <trans-unit id="RuntimeConfigDefinition">
        <source>Path to &lt;application&gt;.runtimeconfig.json file.</source>
        <target state="translated">&lt;application&gt;.runtimeconfig.json dosyasının yolu.</target>
        <note />
      </trans-unit>
      <trans-unit id="RuntimePropertyNotFound">
        <source>Runtime property 'HOSTFXR_PATH' was not set or empty.</source>
        <target state="translated">'HOSTFXR_PATH' çalışma zamanı özelliği ayarlanmamış veya boş.</target>
        <note />
      </trans-unit>
      <trans-unit id="RuntimeSectionHeader">
        <source>.NET Runtimes:</source>
        <target state="translated">.NET Çalışma Zamanları:</target>
        <note />
      </trans-unit>
      <trans-unit id="SDKCommandUsageDescription">
        <source>Execute a .NET SDK command.</source>
        <target state="translated">.NET SDK komutu yürütün.</target>
        <note />
      </trans-unit>
      <trans-unit id="SDKInfoCommandDefinition">
        <source>Display .NET information.</source>
        <target state="translated">.NET bilgilerini görüntüleyin.</target>
        <note />
      </trans-unit>
      <trans-unit id="SDKListRuntimesCommandDefinition">
        <source>Display the installed runtimes.</source>
        <target state="translated">Yüklü çalışma zamanlarını görüntüleyin.</target>
        <note />
      </trans-unit>
      <trans-unit id="SDKListSdksCommandDefinition">
        <source>Display the installed SDKs.</source>
        <target state="translated">Yüklü SDK’ları görüntüleyin.</target>
        <note />
      </trans-unit>
      <trans-unit id="SDKOptionsHelpDefinition">
        <source>Show command line help.</source>
        <target state="translated">Komut satırı yardımını gösterir.</target>
        <note />
      </trans-unit>
      <trans-unit id="SDKVersionCommandDefinition">
        <source>Display .NET SDK version in use.</source>
        <target state="translated">Kullanımdaki .NET SDK sürümünü görüntüleyin.</target>
        <note />
      </trans-unit>
      <trans-unit id="SamePackageIdInOtherManifestFile">
        <source>Warning: There are other manifest files in the directory hierarchy that will affect this local tool. The following files have not been changed:
{0}</source>
        <target state="translated">Uyarı: Dizin hiyerarşisinde bu yerel aracı etkileyecek başka bildirim dosyaları var. Aşağıdaki dosyalar değiştirilmedi:
{0}</target>
        <note />
      </trans-unit>
      <trans-unit id="SdkAppFullName">
        <source>.NET SDK Command</source>
        <target state="translated">.NET SDK Komutu</target>
        <note />
      </trans-unit>
      <trans-unit id="SdkCheckAppFullName">
        <source>.NET SDK Check Command</source>
        <target state="translated">.NET SDK Denetim Komutu</target>
        <note />
      </trans-unit>
      <trans-unit id="SdkDefinition">
        <source>Manage .NET SDK installation.</source>
        <target state="translated">.NET SDK yüklemesini yönetin.</target>
        <note />
      </trans-unit>
      <trans-unit id="SdkInfoProvider_Message_InstallSdk">
        <source>Go to aka.ms/get-dotnet and install any of the supported SDK versions: '{0}'.</source>
        <target state="translated">Desteklenen SDK sürümlerinden herhangi birini aka.ms/get-dotnet’e gidin ve yükleyin: '{0}'.</target>
        <note>{0} is the list of supported versions.</note>
      </trans-unit>
      <trans-unit id="SdkInfoProvider_Message_SwitchSdk">
        <source>You have other SDK version(s) installed that can be used to run this template. Switch to any of the following SDK(s) on your system to run this template: '{0}'. Details on selecting SDK version to run: https://docs.microsoft.com/dotnet/core/tools/global-json.</source>
        <target state="translated">Bu şablonu çalıştırmak için kullanılabilen başka SDK sürümü/sürümleri yüklü. Bu şablonu çalıştırmak için sisteminizde aşağıdaki SDK’(lar)dan herhangi birine geçiş yapın: '{0}'. Çalıştırılacak SDK sürümünü seçmeyle ilgili ayrıntılar için: https://docs.microsoft.com/dotnet/core/tools/global-json.</target>
        <note>{0} is the list of installed and supported versions.</note>
      </trans-unit>
      <trans-unit id="SdkSectionHeader">
        <source>.NET SDKs:</source>
        <target state="translated">.NET SDK'ları:</target>
        <note />
      </trans-unit>
      <trans-unit id="SdkVersionOptionNotSupported">
        <source>The --sdk-version option is no longer supported for this command.</source>
        <target state="translated">--sdk-version seçeneği artık bu komut için desteklenmiyor.</target>
        <note>{Locked="--sdk-version"}</note>
      </trans-unit>
      <trans-unit id="ShouldInstallAWorkloadSet">
        <source>No workload sets are installed. Run "dotnet workload restore" to install a workload set.</source>
        <target state="translated">İş yükü kümesi yüklenmemiştir. Bir iş yükü seti yüklemek için “dotnet workload restore” komutunu çalıştırın.</target>
        <note>{Locked="dotnet workload restore"}</note>
      </trans-unit>
      <trans-unit id="ShutDownFailed">
        <source>{0} failed to shut down: {1}</source>
        <target state="translated">{0} kapatılamadı: {1}</target>
        <note />
      </trans-unit>
      <trans-unit id="ShutDownFailedWithPid">
        <source>{0} (process {1}) failed to shut down: {2}</source>
        <target state="translated">{0} (işlem {1}) kapatılamadı: {2}</target>
        <note />
      </trans-unit>
      <trans-unit id="ShutDownSucceeded">
        <source>{0} shut down successfully.</source>
        <target state="translated">{0} başarıyla kapatıldı.</target>
        <note />
      </trans-unit>
      <trans-unit id="ShutDownSucceededWithPid">
        <source>{0} (process {1}) shut down successfully.</source>
        <target state="translated">{0} (işlem {1}) başarıyla kapatıldı.</target>
        <note />
      </trans-unit>
      <trans-unit id="ShuttingDownServer">
        <source>Shutting down {0}...</source>
        <target state="translated">{0} kapatılıyor...</target>
        <note />
      </trans-unit>
      <trans-unit id="ShuttingDownServerWithPid">
        <source>Shutting down {0} (process {1})...</source>
        <target state="translated">{0} kapatılıyor (işlem {1})...</target>
        <note />
      </trans-unit>
      <trans-unit id="SkipManifestUpdateOptionDescription">
        <source>Skip updating the workload manifests.</source>
        <target state="translated">İş yükü bildirimlerinin güncelleştirilmesini atlayın.</target>
        <note />
      </trans-unit>
      <trans-unit id="SkipOptimizationOptionDescription">
        <source>Skip the optimization phase.</source>
        <target state="translated">İyileştirme aşamasını atlar.</target>
        <note />
      </trans-unit>
      <trans-unit id="SkipSignCheckInvalidOption">
        <source>Unable to bypass signature verification. The specified option conflicts with a global policy.</source>
        <target state="translated">İmza doğrulaması atlanamıyor. Belirtilen seçenek bir genel ilkeyle çakışıyor.</target>
        <note />
      </trans-unit>
      <trans-unit id="SkipSignCheckOptionDescription">
        <source>Skip signature verification of workload packages and installers.</source>
        <target state="translated">İş yükü paketlerinin ve yükleyicilerin imza doğrulamasını atlayın.</target>
        <note />
      </trans-unit>
      <trans-unit id="SkipSymbolsOptionDescription">
        <source>Skip creating symbol files which can be used for profiling the optimized assemblies.</source>
        <target state="translated">İyileştirilen bütünleştirilmiş kodların profilini oluşturmak için kullanılabilen sembol dosyalarını oluşturma işlemini atlar.</target>
        <note />
      </trans-unit>
      <trans-unit id="SkippedLowercase">
        <source>skipped</source>
        <target state="translated">atlandı</target>
        <note />
      </trans-unit>
      <trans-unit id="SkippingManifestUpdate">
        <source>Manifest packages were not found. Skipping manifest update...</source>
        <target state="translated">Bildirim paketleri bulunamadı. Bildirim güncelleştirmesi atlanıyor...</target>
        <note />
      </trans-unit>
      <trans-unit id="SlnDefinition">
        <source>Modify Visual Studio solution files.</source>
        <target state="translated">Visual Studio çözüm dosyalarını değiştirir.</target>
        <note />
      </trans-unit>
      <trans-unit id="SlnxGenerated">
        <source>.slnx file {0} generated.</source>
        <target state="translated">.slnx dosyası {0} oluşturuldu.</target>
        <note />
      </trans-unit>
      <trans-unit id="SolutionAddReferencedProjectsOptionDescription">
        <source>Recursively add projects' ReferencedProjects to solution</source>
        <target state="translated">Projenin ReferencedProjects öğesini çözüme özyinelemeli olarak ekle</target>
        <note />
      </trans-unit>
      <trans-unit id="SolutionAppFullName">
        <source>.NET modify solution file command</source>
        <target state="translated">.NET çözüm dosyasını değiştir komutu</target>
        <note />
      </trans-unit>
      <trans-unit id="SolutionArgumentDescription">
        <source>The solution file to operate on. If not specified, the command will search the current directory for one.</source>
        <target state="translated">Üzerinde işlem yapılacak çözüm dosyası. Belirtilmezse, komut geçerli dizinde böyle bir dosya arar.</target>
        <note />
      </trans-unit>
      <trans-unit id="SolutionArgumentName">
        <source>SLN_FILE</source>
        <target state="translated">SLN_FILE</target>
        <note />
      </trans-unit>
      <trans-unit id="SolutionFolderAndInRootMutuallyExclusive">
        <source>The --solution-folder and --in-root options cannot be used together; use only one of the options.</source>
        <target state="translated">--solution-folder ve --in-root seçenekleri birlikte kullanılamaz; seçeneklerden yalnızca birini kullanın.</target>
        <note />
      </trans-unit>
      <trans-unit id="SolutionFolderHeader">
        <source>Solution Folder(s)</source>
        <target state="translated">Çözüm Klasörleri</target>
        <note />
      </trans-unit>
      <trans-unit id="SourceArgumentName">
        <source>Source</source>
        <target state="translated">Kaynak</target>
        <note />
      </trans-unit>
      <trans-unit id="SourceDescription">
        <source>The package source to search. You can pass multiple `--source` options to search multiple package sources. Example: `--source https://api.nuget.org/v3/index.json`.</source>
        <target state="translated">Aranacak paket kaynağı. Birden çok paket kaynağı aramak için birden çok “--source” seçeneğini geçirebilirsiniz. Örnek: `--source https://api.nuget.org/v3/index.json`.</target>
        <note />
      </trans-unit>
      <trans-unit id="SpecifiedNoWorkloadVersionAndSpecificWorkloadVersion">
        <source>'useWorkloadVersions' specified to not use a workload version. This is not compatible with updating or installing with a specified workload version from the command line, global.json, or from a history record with a workload version.</source>
        <target state="translated">Bir iş yükü sürümünü kullanmamak için 'useWorkloadVersions' belirtildi. Bu, komut satırından, global.json dosyasından veya bir iş yükü sürümüne sahip bir geçmiş kaydından belirtilen bir iş yükü sürümünün güncelleştirilmesiyle veya yüklenmesiyle uyumlu değildir.</target>
        <note />
      </trans-unit>
      <trans-unit id="SpecifiedWorkloadVersionAndSpecificNonWorkloadVersion">
        <source>'useWorkloadVersions' specified to use a workload version. This option is not compatible with updating from a rollback file or from history using a set of manifests.</source>
        <target state="translated">Bir iş yükü sürümünü kullanmak için 'useWorkloadVersions' belirtildi. Bu seçenek, bir geri alma dosyasından veya bir dizi bildirim kullanarak geçmişten güncelleştirmeyle uyumlu değildir.</target>
        <note />
      </trans-unit>
      <trans-unit id="SpecifyManifests">
        <source>Specify at least one manifest with --manifest.</source>
        <target state="translated">--manifest ile en az bir bildirim belirtin.</target>
        <note />
      </trans-unit>
      <trans-unit id="StackFrameAt">
        <source>at</source>
        <target state="translated">şu yöntemle:</target>
        <note>at that is used for a stack frame location in a stack trace, is followed by a class and method name</note>
      </trans-unit>
      <trans-unit id="StackFrameIn">
        <source>in</source>
        <target state="translated">şu dosyada:</target>
        <note>in that is used in stack frame it is followed by file name</note>
      </trans-unit>
      <trans-unit id="StandardError">
        <source>Error output</source>
        <target state="translated">Hata çıkışı</target>
        <note />
      </trans-unit>
      <trans-unit id="StandardOutput">
        <source>Standard output</source>
        <target state="translated">Standart çıkış</target>
        <note />
      </trans-unit>
      <trans-unit id="StaticGraphRestoreNotSupported">
        <source>Static graph restore is not supported for file-based apps. Remove the '#:property' at {0}.</source>
        <target state="new">Static graph restore is not supported for file-based apps. Remove the '#:property' at {0}.</target>
        <note>{0} is the file path and line number.{Locked="#:property"}</note>
      </trans-unit>
      <trans-unit id="StatusColumnHeader">
        <source>Status</source>
        <target state="translated">Durum</target>
        <note />
      </trans-unit>
      <trans-unit id="StoreAppDescription">
        <source>Stores the specified assemblies for the .NET Platform. By default, these will be optimized for the target runtime and framework.</source>
        <target state="translated">.NET Platformu için belirtilen bütünleştirilmiş kodları depolar. Varsayılan olarak, bunlar hedef çalışma zamanı ve çerçeve için iyileştirilir.</target>
        <note />
      </trans-unit>
      <trans-unit id="StoreDefinition">
        <source>Store the specified assemblies in the runtime package store.</source>
        <target state="translated">Belirtilen bütünleştirilmiş kodları çalışma zamanı paket deposunda depolar.</target>
        <note />
      </trans-unit>
      <trans-unit id="StoreFrameworkOptionDescription">
        <source>The target framework to store packages for. The target framework has to be specified in the project file.</source>
        <target state="translated">Paketlerin depolanacağı hedef çerçeve. Hedef çerçevenin proje dosyasında belirtilmesi gerekir.</target>
        <note />
      </trans-unit>
      <trans-unit id="StoreOutputOption">
        <source>OUTPUT_DIR</source>
        <target state="translated">OUTPUT_DIR</target>
        <note />
      </trans-unit>
      <trans-unit id="StoreOutputOptionDescription">
        <source>The output directory to store the given assemblies in.</source>
        <target state="translated">Belirtilen bütünleştirilmiş kodların depolanacağı çıkış dizini.</target>
        <note />
      </trans-unit>
      <trans-unit id="StoreRuntimeOptionDescription">
        <source>The target runtime to store packages for.</source>
        <target state="translated">Paketlerin geri yükleneceği hedef çalışma zamanı.</target>
        <note />
      </trans-unit>
      <trans-unit id="Summary">
        <source>Summary</source>
        <target state="translated">Özet</target>
        <note>Table lable</note>
      </trans-unit>
      <trans-unit id="Tags">
        <source>Tags</source>
        <target state="translated">Etiketler</target>
        <note>Table lable</note>
      </trans-unit>
      <trans-unit id="TempDirOptionDescription">
        <source>Specify a temporary directory for this command to download and extract NuGet packages (must be secure).</source>
        <target state="translated">Bu komut için NuGet paketlerini indirmek ve ayıklamak üzere geçici bir dizin belirtin (güvenli olmalıdır).</target>
        <note />
      </trans-unit>
      <trans-unit id="TestAppFullName">
        <source>.NET Test Driver</source>
        <target state="translated">.NET Test Sürücüsü</target>
        <note />
      </trans-unit>
      <trans-unit id="TestCmdNoLogo">
        <source>Run test(s), without displaying Microsoft Testplatform banner</source>
        <target state="translated">Testleri Microsoft Testplatform bandını görüntülemeden çalıştır</target>
        <note />
      </trans-unit>
      <trans-unit id="TestCmdOutputDir">
        <source>OUTPUT_DIR</source>
        <target state="translated">OUTPUT_DIR</target>
        <note />
      </trans-unit>
      <trans-unit id="TestCommandUseDirectoryWithSwitch">
        <source>Specifying a directory for 'dotnet test' should be via '--project' or '--solution'.</source>
        <target state="translated">'dotnet test' için bir dizin belirtme '--project' veya '--solution' ile yapılmalıdır.</target>
        <note />
      </trans-unit>
      <trans-unit id="TestCommandUseProject">
        <source>Specifying a project for 'dotnet test' should be via '--project'.</source>
        <target state="translated">‘dotnet test’ için bir proje belirlemek ‘--project’ ile yapılmalıdır.</target>
        <note />
      </trans-unit>
      <trans-unit id="TestCommandUseSolution">
        <source>Specifying a solution for 'dotnet test' should be via '--solution'.</source>
        <target state="translated">‘dotnet test’ için bir çözüm belirtmek ‘--solution’ ile yapılmalıdır.</target>
        <note />
      </trans-unit>
      <trans-unit id="TestCommandUseTestModules">
        <source>Specifying dlls or executables for 'dotnet test' should be via '--test-modules'.</source>
        <target state="translated">‘dotnet test’ için dll'leri veya yürütülebilir dosyaları belirtmek ‘--test-modules’ ile yapılmalıdır.</target>
        <note />
      </trans-unit>
      <trans-unit id="TestConfigurationOptionDescription">
        <source>The configuration to use for running tests. The default for most projects is 'Debug'.</source>
        <target state="translated">Testleri çalıştırmak için kullanılacak yapılandırma. Çoğu proje için varsayılan, ‘Hata Ayıklama’ seçeneğidir.</target>
        <note />
      </trans-unit>
      <trans-unit id="TestDefinition">
        <source>Run unit tests using the test runner specified in a .NET project.</source>
        <target state="translated">.NET projesinde belirtilen test çalıştırıcısını kullanarak birim testleri çalıştırır.</target>
        <note />
      </trans-unit>
      <trans-unit id="TestDiscoveryExitCode">
        <source>Test discovery completed with non-success exit code: {0} (see: https://aka.ms/testingplatform/exitcodes)</source>
        <target state="translated">Test bulma, {0} başarısız çıkış koduyla tamamlandı ( https://aka.ms/testingplatform/exitcodes adresine bakın)</target>
        <note>0 is whole number, the value of exit code</note>
      </trans-unit>
      <trans-unit id="TestDiscoverySummary">
        <source>Discovered {0} tests in {1} assemblies.</source>
        <target state="translated">{1} derlemelerde {0} test bulundu.</target>
        <note>0 is number of tests, 1 is count of assemblies</note>
      </trans-unit>
      <trans-unit id="TestDiscoverySummarySingular">
        <source>Discovered {0} tests.</source>
        <target state="translated">{0} test bulundu.</target>
        <note>0 is number of tests</note>
      </trans-unit>
      <trans-unit id="TestFrameworkOptionDescription">
        <source>The target framework to run tests for. The target framework must also be specified in the project file.</source>
        <target state="translated">Testlerin çalıştırılacağı hedef çerçeve. Hedef çerçevenin proje dosyasında da belirtilmesi gerekir.</target>
        <note />
      </trans-unit>
      <trans-unit id="TestRunExitCode">
        <source>Test run completed with non-success exit code: {0} (see: https://aka.ms/testingplatform/exitcodes)</source>
        <target state="translated">Test çalıştırması, {0} başarısız çıkış koduyla tamamlandı ( https://aka.ms/testingplatform/exitcodes adresine bakın)</target>
        <note>0 is whole number, the value of exit code</note>
      </trans-unit>
      <trans-unit id="TestRunSummary">
        <source>Test run summary:</source>
        <target state="translated">Test çalıştırması özeti:</target>
        <note />
      </trans-unit>
      <trans-unit id="TestRuntimeOptionDescription">
        <source>The target runtime to test for.</source>
        <target state="translated">Test için hedef çalışma zamanı.</target>
        <note />
      </trans-unit>
      <trans-unit id="ToolAlreadyInstalled">
        <source>Tool '{0}' is already installed.</source>
        <target state="translated">'{0}' aracı zaten yüklü.</target>
        <note />
      </trans-unit>
      <trans-unit id="ToolCommandDescription">
        <source>Install or work with tools that extend the .NET experience.</source>
        <target state="translated">.NET deneyiminizi genişleten araçları yükleyin veya bu araçlarla çalışın.</target>
        <note />
      </trans-unit>
      <trans-unit id="ToolCommonNoManifestGuide">
        <source>If you intended to perform the action on a global tool, use the `--global` option for the command.</source>
        <target state="translated">Eylemi genel bir araç üzerinde gerçekleştirmeyi amaçlıyorsanız, komut için `--global` seçeneğini kullanın.</target>
        <note />
      </trans-unit>
      <trans-unit id="ToolDefinition">
        <source>Install or manage tools that extend the .NET experience.</source>
        <target state="translated">.NET deneyimini genişleten araçları yükler veya yönetir.</target>
        <note />
      </trans-unit>
      <trans-unit id="ToolDownloadCanceled">
        <source>Tool package download canceled</source>
        <target state="translated">Araç paketi indirme işlemi iptal edildi</target>
        <note />
      </trans-unit>
      <trans-unit id="ToolDownloadConfirmationPrompt">
        <source>Tool package {0}@{1} will be downloaded from source {2}.
Proceed?</source>
        <target state="translated">Araç paketi {0}@{1} {2} kaynağından indirilecektir.
Devam edilsin mi?</target>
        <note />
      </trans-unit>
      <trans-unit id="ToolDownloadNeedsConfirmation">
        <source>Tool package download needs confirmation. Run in interactive mode or use the "--yes" command-line option to confirm.</source>
        <target state="translated">Araç paketinin indirilmesi için onay gerekiyor. Etkileşimli modda çalıştırın veya onaylamak için "--yes" komut satırı seçeneğini kullanın.</target>
        <note>{Locked="--yes"}</note>
      </trans-unit>
      <trans-unit id="ToolExecuteCommandDescription">
        <source>Executes a tool from source without permanently installing it.</source>
        <target state="translated">Aracı kalıcı olarak yüklemeden kaynaktan yürütür.</target>
        <note />
      </trans-unit>
      <trans-unit id="ToolInstallAddSourceOptionDescription">
        <source>Add an additional NuGet package source to use during installation.</source>
        <target state="translated">Yükleme sırasında kullanılacak ek bir NuGet paket kaynağı ekler.</target>
        <note />
      </trans-unit>
      <trans-unit id="ToolInstallAddSourceOptionName">
        <source>ADDSOURCE</source>
        <target state="translated">ADDSOURCE</target>
        <note />
      </trans-unit>
      <trans-unit id="ToolInstallCommandDescription">
        <source>Install global or local tool. Local tools are added to manifest and restored.</source>
        <target state="translated">Genel veya yerel araç yükleyin. Yerel araçlar bildirime eklenir ve geri yüklenir.</target>
        <note />
      </trans-unit>
      <trans-unit id="ToolInstallConfigFileOptionDescription">
        <source>The NuGet configuration file to use.</source>
        <target state="translated">Kullanılacak NuGet yapılandırma dosyası.</target>
        <note />
      </trans-unit>
      <trans-unit id="ToolInstallConfigFileOptionName">
        <source>FILE</source>
        <target state="translated">DOSYA</target>
        <note />
      </trans-unit>
      <trans-unit id="ToolInstallFrameworkOptionDescription">
        <source>The target framework to install the tool for.</source>
        <target state="translated">Aracın yükleneceği hedef çerçeve.</target>
        <note />
      </trans-unit>
      <trans-unit id="ToolInstallFrameworkOptionName">
        <source>FRAMEWORK</source>
        <target state="translated">FRAMEWORK</target>
        <note />
      </trans-unit>
      <trans-unit id="ToolInstallGlobalOptionDescription">
        <source>Install the tool for the current user.</source>
        <target state="translated">Aracı geçerli kullanıcı için yükle.</target>
        <note />
      </trans-unit>
      <trans-unit id="ToolInstallInstallationSucceeded">
        <source>You can invoke the tool using the following command: {0}
Tool '{1}' (version '{2}') was successfully installed.</source>
        <target state="translated">Şu komutu kullanarak aracı çağırabilirsiniz: {0}
'{1}' aracı (sürüm '{2}') başarıyla yüklendi.</target>
        <note />
      </trans-unit>
      <trans-unit id="ToolInstallInvalidNuGetVersionRange">
        <source>Specified version '{0}' is not a valid NuGet version range.</source>
        <target state="translated">Belirtilen '{0}' sürümü geçerli bir NuGet sürüm aralığı değil.</target>
        <note />
      </trans-unit>
      <trans-unit id="ToolInstallLocalOptionDescription">
        <source>Install the tool and add to the local tool manifest (default).</source>
        <target state="translated">Aracı yükle ve yerel araç bildirimine ekle (varsayılan).</target>
        <note />
      </trans-unit>
      <trans-unit id="ToolInstallManifestPathOptionDescription">
        <source>Path to the manifest file.</source>
        <target state="translated">Bildirim dosyasının yolu.</target>
        <note />
      </trans-unit>
      <trans-unit id="ToolInstallManifestPathOptionName">
        <source>PATH</source>
        <target state="translated">YOL</target>
        <note />
      </trans-unit>
      <trans-unit id="ToolInstallNuGetConfigurationFileDoesNotExist">
        <source>NuGet configuration file '{0}' does not exist.</source>
        <target state="translated">NuGet yapılandırma dosyası '{0}' yok.</target>
        <note />
      </trans-unit>
      <trans-unit id="ToolInstallPackageIdArgumentDescription">
        <source>The NuGet Package Id of the tool to install.</source>
        <target state="translated">Yüklenecek aracın NuGet Paket Kimliği.</target>
        <note />
      </trans-unit>
      <trans-unit id="ToolInstallPackageIdArgumentName">
        <source>PACKAGE_ID</source>
        <target state="translated">PACKAGE_ID</target>
        <note />
      </trans-unit>
      <trans-unit id="ToolInstallSourceOptionDescription">
        <source>Replace all NuGet package sources to use during installation with these.</source>
        <target state="translated">Yükleme sırasında kullanılacak tüm NuGet paket kaynaklarını bu kaynaklarla değiştirin.</target>
        <note />
      </trans-unit>
      <trans-unit id="ToolInstallSourceOptionName">
        <source>SOURCE</source>
        <target state="translated">KAYNAK</target>
        <note />
      </trans-unit>
      <trans-unit id="ToolInstallToolPathOptionDescription">
        <source>The directory where the tool will be installed. The directory will be created if it does not exist.</source>
        <target state="translated">Aracın yükleneceği dizin. Dizin yoksa oluşturulur.</target>
        <note />
      </trans-unit>
      <trans-unit id="ToolInstallToolPathOptionName">
        <source>PATH</source>
        <target state="translated">YOL</target>
        <note />
      </trans-unit>
      <trans-unit id="ToolInstallVersionOptionDescription">
        <source>The version of the tool package to install.</source>
        <target state="translated">Yüklenecek araç paketinin sürümü.</target>
        <note />
      </trans-unit>
      <trans-unit id="ToolInstallVersionOptionName">
        <source>VERSION</source>
        <target state="translated">SÜRÜM</target>
        <note />
      </trans-unit>
      <trans-unit id="ToolInstallationFailed">
        <source>Tool '{0}' failed to install.</source>
        <target state="translated">'{0}' aracı yüklenemedi.</target>
        <note />
      </trans-unit>
      <trans-unit id="ToolInstallationFailedContactAuthor">
        <source>Tool '{0}' failed to install. Contact the tool author for assistance.</source>
        <target state="translated">'{0}' aracı yüklenemedi. Yardım için araç yazarına başvurun.</target>
        <note />
      </trans-unit>
      <trans-unit id="ToolInstallationRestoreFailed">
        <source>The tool package could not be restored.</source>
        <target state="translated">Araç paketi geri yüklenemedi.</target>
        <note />
      </trans-unit>
      <trans-unit id="ToolListCommandDescription">
        <source>List tools installed globally or locally.</source>
        <target state="translated">Genel veya yerel olarak yüklü araçları listeleyin.</target>
        <note />
      </trans-unit>
      <trans-unit id="ToolListCommandsColumn">
        <source>Commands</source>
        <target state="translated">Komutlar</target>
        <note />
      </trans-unit>
      <trans-unit id="ToolListFormatOptionDescription">
        <source>The output format for the list of tools.</source>
        <target state="translated">Araç listesi için çıkış biçimi.</target>
        <note />
      </trans-unit>
      <trans-unit id="ToolListGlobalOptionDescription">
        <source>List tools installed for the current user.</source>
        <target state="translated">Geçerli kullanıcı için yüklenmiş araçları listeleyin.</target>
        <note />
      </trans-unit>
      <trans-unit id="ToolListInvalidPackageWarning">
        <source>Warning: tool package '{0}' is invalid, contact tool author:
{1}</source>
        <target state="translated">Uyarı: '{0}' araç paketi geçersiz, araç yazarına başvurun:
{1}</target>
        <note />
      </trans-unit>
      <trans-unit id="ToolListInvalidToolPathOption">
        <source>Tool path '{0}' does not exist.</source>
        <target state="translated">'{0}' araç yolu yok.</target>
        <note />
      </trans-unit>
      <trans-unit id="ToolListLocalOptionDescription">
        <source>List the tools installed in the local tool manifest.</source>
        <target state="translated">Yerel araç bildiriminde yüklü araçları listeleyin.</target>
        <note />
      </trans-unit>
      <trans-unit id="ToolListPackageIdArgumentDescription">
        <source>The NuGet Package Id of the tool to list</source>
        <target state="translated">Listelenen aracın NuGet Paket Kimliği</target>
        <note />
      </trans-unit>
      <trans-unit id="ToolListPackageIdArgumentName">
        <source>PACKAGE_ID</source>
        <target state="translated">PACKAGE_ID</target>
        <note />
      </trans-unit>
      <trans-unit id="ToolListPackageIdColumn">
        <source>Package Id</source>
        <target state="translated">Paket Kimliği</target>
        <note />
      </trans-unit>
      <trans-unit id="ToolListToolPathOptionDescription">
        <source>The directory containing the tools to list.</source>
        <target state="translated">Listelenecek aracı içeren dizin.</target>
        <note />
      </trans-unit>
      <trans-unit id="ToolListVersionColumn">
        <source>Version</source>
        <target state="translated">Sürüm</target>
        <note />
      </trans-unit>
      <trans-unit id="ToolRestoreCommandDescription">
        <source>Restore tools defined in the local tool manifest.</source>
        <target state="translated">Yerel araç bildiriminde tanımlı araçları geri yükleyin.</target>
        <note />
      </trans-unit>
      <trans-unit id="ToolRestoreManifestPathOptionDescription">
        <source>Path to the manifest file.</source>
        <target state="translated">Bildirim dosyasının yolu.</target>
        <note />
      </trans-unit>
      <trans-unit id="ToolRunArgumentsDescription">
        <source>Arguments forwarded to the tool</source>
        <target state="translated">Araca iletilen bağımsız değişkenler</target>
        <note />
      </trans-unit>
      <trans-unit id="ToolRunCommandDescription">
        <source>Run a local tool. Note that this command cannot be used to run a global tool. </source>
        <target state="translated">Yerel araç çalıştırın. Bu komutun bir genel aracı çalıştırmak için kullanılamayacağını unutmayın. </target>
        <note />
      </trans-unit>
      <trans-unit id="ToolSearchCommandDescription">
        <source>Search dotnet tools in nuget.org</source>
        <target state="translated">Nuget.org'da dotnet araçlarını arayın</target>
        <note />
      </trans-unit>
      <trans-unit id="ToolSearchPrereleaseDescription">
        <source>Include pre-release packages.</source>
        <target state="translated">Ön sürüm paketlerini ekleyin.</target>
        <note />
      </trans-unit>
      <trans-unit id="ToolSearchSearchTermArgumentName">
        <source>SEARCH_TERM</source>
        <target state="translated">SEARCH_TERM</target>
        <note />
      </trans-unit>
      <trans-unit id="ToolSearchSearchTermDescription">
        <source>Search term from package id or package description. Require at least one character.</source>
        <target state="translated">Paket kimliğinden veya paket açıklamasından terim arayın. En az bir karakter gerektirin.</target>
        <note />
      </trans-unit>
      <trans-unit id="ToolSearchSkipArgumentName">
        <source>Skip</source>
        <target state="translated">Atla</target>
        <note />
      </trans-unit>
      <trans-unit id="ToolSearchSkipDescription">
        <source>The number of results to skip, for pagination.</source>
        <target state="translated">Sayfalandırma için atlanacak sonuç sayısı.</target>
        <note />
      </trans-unit>
      <trans-unit id="ToolSearchTakeArgumentName">
        <source>Take</source>
        <target state="translated">Al</target>
        <note />
      </trans-unit>
      <trans-unit id="ToolSearchTakeDescription">
        <source>The number of results to return, for pagination.</source>
        <target state="translated">Sayfalandırma için döndürülecek sonuç sayısı.</target>
        <note />
      </trans-unit>
      <trans-unit id="ToolUninstallCommandDescription">
        <source>Uninstall a global tool or local tool.</source>
        <target state="translated">Genel veya yerel bir aracı kaldırın.</target>
        <note />
      </trans-unit>
      <trans-unit id="ToolUninstallGlobalOptionDescription">
        <source>Uninstall the tool from the current user's tools directory.</source>
        <target state="translated">Aracı geçerli kullanıcının araçlar dizininden kaldırır.</target>
        <note />
      </trans-unit>
      <trans-unit id="ToolUninstallInvalidToolPathOption">
        <source>Tool path '{0}' does not exist.</source>
        <target state="translated">'{0}' araç yolu yok.</target>
        <note />
      </trans-unit>
      <trans-unit id="ToolUninstallLocalOptionDescription">
        <source>Uninstall the tool and remove it from the local tool manifest.</source>
        <target state="translated">Aracı kaldırın ve yerel araç bildiriminden çıkarın.</target>
        <note />
      </trans-unit>
      <trans-unit id="ToolUninstallManifestPathOptionDescription">
        <source>Path to the manifest file.</source>
        <target state="translated">Bildirim dosyasının yolu.</target>
        <note />
      </trans-unit>
      <trans-unit id="ToolUninstallToolHasMultipleVersionsInstalled">
        <source>Tool '{0}' has multiple versions installed and cannot be uninstalled.</source>
        <target state="translated">'{0}' aracının birden fazla sürümü yüklü ve kaldırılamıyor.</target>
        <note />
      </trans-unit>
      <trans-unit id="ToolUninstallToolNotInstalled">
        <source>A tool with the package Id '{0}' could not be found.

Tools are uninstalled using their package Id which may be different
from the tool name you use when calling the tool. You can find the tool names
and the corresponding package Ids for installed tools using the command
'dotnet tool list'.</source>
        <target state="translated">'{0}' paket kimliğine sahip araç bulunamadı.

Araçlar, aracı çağırırken kullandığınız araç adından farklı olabilen 
paket kimlikleri kullanılarak kaldırılır. Yüklü araçların araç adlarını ve 
karşılık gelen paket kimliklerini bulmak için 
'dotnet tool list' komutunu kullanabilirsiniz.</target>
        <note />
      </trans-unit>
      <trans-unit id="ToolUninstallToolPathOptionDescription">
        <source>The directory containing the tool to uninstall.</source>
        <target state="translated">Kaldırılacak aracı içeren dizin.</target>
        <note />
      </trans-unit>
      <trans-unit id="ToolUninstallUninstallSucceeded">
        <source>Tool '{0}' (version '{1}') was successfully uninstalled.</source>
        <target state="translated">'{0}' aracı (sürüm '{1}') başarıyla kaldırıldı.</target>
        <note />
      </trans-unit>
      <trans-unit id="ToolUpdateCommandDescription">
        <source>Update a global or local tool.</source>
        <target state="translated">Genel veya yerel bir aracı güncelleştirin.</target>
        <note />
      </trans-unit>
      <trans-unit id="ToolUpdatePackageIdArgumentDescription">
        <source>The NuGet Package Id of the tool to update.</source>
        <target state="translated">Güncelleştirilecek aracın NuGet Paket Kimliği.</target>
        <note />
      </trans-unit>
      <trans-unit id="ToolUpdatePackageIdArgumentName">
        <source>PACKAGE_ID</source>
        <target state="translated">PACKAGE_ID</target>
        <note />
      </trans-unit>
      <trans-unit id="ToolUpdateToolHasMultipleVersionsInstalled">
        <source>Tool '{0}' has multiple versions installed and cannot be updated.</source>
        <target state="translated">'{0}' aracının birden fazla sürümü yüklü ve güncelleştirilemiyor.</target>
        <note />
      </trans-unit>
      <trans-unit id="ToolUpdateUpdateSucceeded">
        <source>Tool '{0}' was successfully updated from version '{1}' to version '{2}'.</source>
        <target state="translated">'{0}' aracı, '{1}' sürümünden '{2}' sürümüne başarıyla güncelleştirildi.</target>
        <note />
      </trans-unit>
      <trans-unit id="Try">
        <source>try {0}</source>
        <target state="translated">Şunu deneyin: {0}</target>
        <note>number or tries of the current test assembly when test assembly is being retried. {0} is number that starts at 1</note>
      </trans-unit>
      <trans-unit id="UninstallLocalToolSucceeded">
        <source>Tool '{0}' was successfully uninstalled and removed from manifest file {1}.</source>
        <target state="translated">'{0}' aracı başarıyla kaldırıldı ve {1} bildirim dosyasından çıkarıldı.</target>
        <note />
      </trans-unit>
      <trans-unit id="UninstallToolCommandInvalidGlobalAndLocalAndToolPath">
        <source>The local option(--local), the global option (--global), the tool path option (--tool-path), can only have one at a time. Specify only one of the options: {0}.</source>
        <target state="translated">Yerel seçeneği (--local), genel seçeneği (--global), araç yolu seçeneği (--tool-path) arasından yalnızca biri seçilebilir. Seçeneklerden yalnızca birini belirtin: {0}.</target>
        <note />
      </trans-unit>
      <trans-unit id="UnknownRecordsInformationalMessage">
        <source>Rows with Unlogged changes represent changes from actions other than .NET CLI workload commands. Usually this represents an update to the .NET SDK or to Visual Studio.</source>
        <target state="translated">Kaydedilmemiş değişiklikler içeren satırlar, .NET CLI iş yükü komutları dışındaki eylemlerden kaynaklanan değişiklikleri temsil eder. Bu genellikle .NET SDK'ya veya Visual Studio'ya bir güncelleştirme anlamına gelir.</target>
        <note />
      </trans-unit>
      <trans-unit id="UnrecognizedDirective">
        <source>Unrecognized directive '{0}' at {1}.</source>
        <target state="translated">{1} içinde tanınmayan '{0}' yönergesi.</target>
        <note>{0} is the directive name like 'package' or 'sdk', {1} is the file path and line number.</note>
      </trans-unit>
      <trans-unit id="UpdateAllOptionDescription">
        <source>Update all tools.</source>
        <target state="translated">Tüm araçları güncelleştirin.</target>
        <note />
      </trans-unit>
      <trans-unit id="UpdateFromRollbackSwitchesModeToLooseManifests">
        <source>Updating to a rollback file is not compatible with workload sets. Install and Update will now use loose manifests. To update to a specific workload version, use --version.</source>
        <target state="translated">Geri alma dosyasının güncelleştirilmesi iş yükü kümeleriyle uyumlu değil. Yükle ve Güncelleştir özelliği artık bağımsız bildirimler kullanıyor. Belirli bir iş yükü sürümünde güncelleştirmek için “--version” komutunu kullanın.</target>
        <note />
      </trans-unit>
      <trans-unit id="UpdateLocaToolSucceededVersionNoChange">
        <source>Tool '{0}' is up to date (version '{1}' manifest file {2}) .</source>
        <target state="translated">'{0}' aracı güncel (sürüm '{1}' bildirim dosyası {2}).</target>
        <note />
      </trans-unit>
      <trans-unit id="UpdateLocalToolSucceeded">
        <source>Tool '{0}' was successfully updated from version '{1}' to version '{2}' (manifest file {3}).</source>
        <target state="translated">'{0}' aracı, '{1}' sürümünden '{2}' (bildirim dosyası {3}) sürümüne başarıyla güncelleştirildi.</target>
        <note />
      </trans-unit>
      <trans-unit id="UpdateLocalToolToLowerVersion">
        <source>The requested version {0} is lower than existing version {1} (manifest file {2}). Use the --allow-downgrade option to allow this update.</source>
        <target state="translated">İstenen {0} sürümü mevcut {1} sürümünden ({2}bildirim dosyası) düşük. Bu güncelleştirmeye izin vermek için --allow-downgrade seçeneğini kullanın.</target>
        <note />
      </trans-unit>
      <trans-unit id="UpdateModeDescription">
        <source>Controls whether updates should look for workload sets or the latest version of each individual manifest.</source>
        <target state="translated">Güncelleştirmelerin iş yükü kümelerini mi yoksa her bir bildirimin en son sürümünü mü araması gerektiğini denetler.</target>
        <note />
      </trans-unit>
      <trans-unit id="UpdateModeDoesNotMatchGlobalJson">
        <source>Specified to update workloads using {0} from the command line, but global.json file at {1} specified to use {2}.</source>
        <target state="translated">Komut satırından iş yüklerini {0} ile güncelleştirmek için belirtildi, ancak global.json dosyası {1} kullanmak için {2} olarak ayarlandı.</target>
        <note />
      </trans-unit>
      <trans-unit id="UpdateSucceededPreVersionNoChange">
        <source>Tool '{0}' was reinstalled with the prerelease version (version '{1}').</source>
        <target state="translated">'{0}' aracı, ön sürüm (sürüm '{1}') ile yeniden yüklendi.</target>
        <note />
      </trans-unit>
      <trans-unit id="UpdateSucceededStableVersionNoChange">
        <source>Tool '{0}' was reinstalled with the stable version (version '{1}').</source>
        <target state="translated">'{0}' aracı, kararlı sürüm (sürüm '{1}') ile yeniden yüklendi.</target>
        <note />
      </trans-unit>
      <trans-unit id="UpdateToLowerVersion">
        <source>The requested version {0} is lower than existing version {1}.</source>
        <target state="translated">İstenen sürümü ({0}) mevcut sürümünden ({1}) düşük.</target>
        <note />
      </trans-unit>
      <trans-unit id="UpdateToolCommandInvalidAllAndPackageId">
        <source>One must specify either package ID or use the update all option (--all).</source>
        <target state="translated">Paket kimliği belirtilmeli veya tümünü güncelleştirme (--all) seçeneğini kullanın..</target>
        <note />
      </trans-unit>
      <trans-unit id="UpdateToolCommandInvalidAllAndVersion">
        <source>The version option (--version) and the update all option (--all) cannot be used together. Specify only one of the options: {0}.</source>
        <target state="translated">Sürüm seçeneği (--version) ve tümünü güncelleştirme seçeneği (--all) birlikte kullanılamaz. Şu seçeneklerden yalnızca birini belirtin: {0}.</target>
        <note />
      </trans-unit>
      <trans-unit id="UpdateToolCommandInvalidGlobalAndLocalAndToolPath">
        <source>The local option (--local), the global option (--global), and the tool path option (--tool-path) cannot be used together. Specify only one of the options: {0}.</source>
        <target state="translated">Yerel seçenek (--local), genel seçenek (--global) ve aracı yolu seçeneği (--tool-path) birlikte kullanılamaz. Seçeneklerden yalnızca birini belirtin: {0}.</target>
        <note />
      </trans-unit>
      <trans-unit id="UpdateToolFailed">
        <source>Tool '{0}' failed to update due to the following:</source>
        <target state="translated">Aşağıdaki nedenlerle '{0}' aracı güncelleştirilemedi:</target>
        <note />
      </trans-unit>
      <trans-unit id="UpdatedWorkloadMode">
        <source>Successfully updated workload install mode to use {0}.</source>
        <target state="translated">İş yükü yükleme modu {0} kullanacak şekilde başarıyla güncelleştirildi.</target>
        <note />
      </trans-unit>
      <trans-unit id="UsableLaunchProfileCannotBeLocated">
        <source>A usable launch profile could not be located.</source>
        <target state="translated">Kullanılabilir bir başlatma profili bulunamadı.</target>
        <note />
      </trans-unit>
      <trans-unit id="Usage">
        <source>Usage</source>
        <target state="translated">Kullanım</target>
        <note />
      </trans-unit>
      <trans-unit id="UserJwtsDefinition">
        <source>Manage JSON Web Tokens in development.</source>
        <target state="translated">Geliştirme aşamasındaki JSON Web Belirteçlerini yönetme.</target>
        <note />
      </trans-unit>
      <trans-unit id="UserSecretsDefinition">
        <source>Manage development user secrets.</source>
        <target state="translated">Kullanıcı gizli dizilerini yönetin.</target>
        <note />
      </trans-unit>
      <trans-unit id="UsingCacheForPackInstall">
        <source>Installing package {0} version {1} from offline cache {2}.</source>
        <target state="translated">{0} paketi sürüm {1}, {2} çevrimdışı önbelleğinden yükleniyor.</target>
        <note />
      </trans-unit>
      <trans-unit id="UsingLaunchSettingsFromMessage">
        <source>Using launch settings from {0}...</source>
        <target state="translated">{0} içindeki başlatma ayarları kullanılıyor...</target>
        <note />
      </trans-unit>
      <trans-unit id="VBCSCompilerOptionDescription">
        <source>Shut down the VB/C# compiler build server.</source>
        <target state="translated">VB/C# derleyicisi derleme sunucusunu kapatır.</target>
        <note />
      </trans-unit>
      <trans-unit id="VSWorkloadNotRemoved">
        <source>Workload '{0}' was not removed because it is installed and managed by Visual Studio: '{1}'. Please uninstall this workload using the Visual Studio Installer to fully remove it.</source>
        <target state="translated">Visual Studio: '{1}' tarafından yüklendiği ve yönetildiği için '{0}' iş yükü kaldırılmadı. Bu iş yükünü tamamen kaldırmak için Visual Studio Yükleyicisini kullanarak kaldırın.</target>
        <note />
      </trans-unit>
      <trans-unit id="ValidationFailedDuplicateVersion">
        <source>Cannot specify --version when the package argument already contains a version.</source>
        <target state="translated">Paket bağımsız değişkeni zaten bir sürüm içeriyorsa --version belirtilemez.</target>
        <note>{Locked="--version"}</note>
      </trans-unit>
      <trans-unit id="ValueMustBeAnObject">
        <source>The property '{0}' must be an object if it is specified.</source>
        <target state="translated">'{0}' özelliği belirtilmişse bir nesne olmalıdır.</target>
        <note />
      </trans-unit>
      <trans-unit id="VerbosityArgumentName">
        <source>Verbosity</source>
        <target state="translated">Ayrıntı düzeyi</target>
        <note />
      </trans-unit>
      <trans-unit id="VerbosityDescription">
        <source>Display this amount of details in the output: `normal`, `minimal`, `detailed`. The default is `normal`</source>
        <target state="translated">Çıkışta şu miktarda ayrıntı görüntüle: `normal`, `minimal`, `ayrıntılı`. Varsayılan: `normal`</target>
        <note />
      </trans-unit>
      <trans-unit id="Verbosity_OptionDescription">
        <source>Sets the verbosity level. Allowed values are q[uiet], m[inimal], n[ormal], and diag[nostic].</source>
        <target state="translated">Ayrıntı düzeyini ayarlayın. İzin verilen değerler şunlardır: q[uiet], m[inimal], n[ormal] ve diag[nostic].</target>
        <note />
      </trans-unit>
      <trans-unit id="Verified">
        <source>Verified</source>
        <target state="translated">Doğrulandı</target>
        <note>Table lable</note>
      </trans-unit>
      <trans-unit id="Version">
        <source>Version</source>
        <target state="translated">SÜRÜM</target>
        <note>Table lable</note>
      </trans-unit>
      <trans-unit id="VersionCheckFailure">
        <source>No version found to check if this is up to date. Please check for updates manually.</source>
        <target state="translated">Bunun güncel olup olmadığını denetlemek için sürüm bulunamadı. Lütfen güncelleştirmeleri el ile denetleyin.</target>
        <note />
      </trans-unit>
      <trans-unit id="VersionColumnHeader">
        <source>Version</source>
        <target state="translated">Sürüm</target>
        <note />
      </trans-unit>
      <trans-unit id="Versions">
        <source>Versions</source>
        <target state="translated">Sürümler</target>
        <note>Table lable</note>
      </trans-unit>
      <trans-unit id="VsTestDefinition">
        <source>Run Microsoft Test Engine (VSTest) commands.</source>
        <target state="translated">Microsoft Test Engine (VSTest) komutlarını çalıştırır.</target>
        <note />
      </trans-unit>
      <trans-unit id="WatchDefinition">
        <source>Start a file watcher that runs a command when files change.</source>
        <target state="translated">Dosyalar değiştiğinde bir komut çalıştıran bir dosya izleyici başlatın.</target>
        <note />
      </trans-unit>
      <trans-unit id="WorkloadAlreadyInstalled">
        <source>Workload(s) '{0}' are already installed.</source>
        <target state="translated">'{0}' iş yükleri zaten yüklü.</target>
        <note />
      </trans-unit>
      <trans-unit id="WorkloadCleanCommandDescription">
        <source>Removes workload components that may have been left behind from previous updates and uninstallations.</source>
        <target state="translated">Önceki güncelleştirme ve kaldırma işlemlerinden kalmış olabilecek iş yükü bileşenlerini kaldırır.</target>
        <note />
      </trans-unit>
      <trans-unit id="WorkloadCommandDescription">
        <source>Install or work with workloads that extend the .NET experience.</source>
        <target state="translated">.NET deneyiminizi genişleten iş yüklerini yükleyin veya bu iş yükleriyle çalışın.</target>
        <note />
      </trans-unit>
      <trans-unit id="WorkloadConfigCommandDescription">
        <source>Modify or display workload configuration values.
To display a value, specify the corresponding command-line option without providing a value.  For example: "dotnet workload config --update-mode"</source>
        <target state="translated">İş yükü yapılandırması değerlerini değiştirin veya görüntüleyin.
Bir değeri görüntülemek için, bir değer sağlamadan ilgili komut satırı seçeneğini belirtin.  Örnek: "dotnet workload config --update-mode"</target>
        <note />
      </trans-unit>
      <trans-unit id="WorkloadDefinition">
        <source>Manage optional workloads.</source>
        <target state="translated">İsteğe bağlı iş yüklerini yönetin.</target>
        <note />
      </trans-unit>
      <trans-unit id="WorkloadElevateCommandDescription">
        <source>Start the elevated server process to facilitate MSI based installations.</source>
        <target state="translated">Windows Installer tabanlı yüklemeleri kolaylaştırmak için yükseltilmiş sunucu işlemini başlatın.</target>
        <note />
      </trans-unit>
      <trans-unit id="WorkloadHistoryCommandDescription">
        <source>Shows a history of workload installation actions.</source>
        <target state="translated">İş yükü yükleme eylemlerinin geçmişini gösterir.</target>
        <note />
      </trans-unit>
      <trans-unit id="WorkloadHistoryRecordInvalidIdValue">
        <source>The ID of a workload history record should be between 1 and the number of workload history records, inclusive.</source>
        <target state="translated">İş yükü geçmişi kaydının kimliği 1 ile iş yükü geçmişi kayıtlarının (dahil) sayısı arasında olmalıdır.</target>
        <note />
      </trans-unit>
      <trans-unit id="WorkloadHistoryWorkloadSetVersion">
        <source>Workload Version</source>
        <target state="translated">İş Yükü Sürümü</target>
        <note />
      </trans-unit>
      <trans-unit id="WorkloadIdArgumentDescription">
        <source>The NuGet package ID of the workload to install.</source>
        <target state="translated">Yüklenecek iş yükünün NuGet paket kimliği.</target>
        <note />
      </trans-unit>
      <trans-unit id="WorkloadIdArgumentName">
        <source>WORKLOAD_ID</source>
        <target state="translated">WORKLOAD_ID</target>
        <note />
      </trans-unit>
      <trans-unit id="WorkloadIdColumn">
        <source>Installed Workload Id</source>
        <target state="translated">Yüklü İş Yükü Kimliği</target>
        <note />
      </trans-unit>
      <trans-unit id="WorkloadIdColumnName">
        <source>Workload ID</source>
        <target state="translated">İş yükü kimliği</target>
        <note />
      </trans-unit>
      <trans-unit id="WorkloadIdStubArgumentDescription">
        <source>The text to search for in the IDs and descriptions of available workloads.</source>
        <target state="translated">Kullanılabilir iş yüklerinin kimliklerinde ve açıklamalarında aranacak metin.</target>
        <note />
      </trans-unit>
      <trans-unit id="WorkloadIdStubArgumentName">
        <source>SEARCH_STRING</source>
        <target state="translated">SEARCH_STRING</target>
        <note />
      </trans-unit>
      <trans-unit id="WorkloadInfoDescription">
        <source>Display information about installed workloads.</source>
        <target state="translated">Yüklü iş yükleriyle ilgili bilgileri görüntüleyin.</target>
        <note />
      </trans-unit>
      <trans-unit id="WorkloadInfoProvider_Message_AddWorkloads">
        <source>Run 'dotnet workload search' to search workloads available to be installed on your SDK.</source>
        <target state="translated">SDK'nıza yüklenebilecek iş yüklerini aramak için 'dotnet workload search' komutunu çalıştırın.</target>
        <note>{Locked="dotnet workload search"}</note>
      </trans-unit>
      <trans-unit id="WorkloadInstallCommandDescription">
        <source>Install one or more workloads.</source>
        <target state="translated">Bir veya daha fazla iş yükünü yükleyin.</target>
        <note />
      </trans-unit>
      <trans-unit id="WorkloadInstallConfigFileOptionDescription">
        <source>The NuGet configuration file to use.</source>
        <target state="translated">Kullanılacak NuGet yapılandırma dosyası.</target>
        <note />
      </trans-unit>
      <trans-unit id="WorkloadInstallConfigFileOptionName">
        <source>FILE</source>
        <target state="translated">DOSYA</target>
        <note />
      </trans-unit>
      <trans-unit id="WorkloadInstallInstallationSucceeded">
        <source>Successfully installed workload(s) {0}.</source>
        <target state="translated">İş yükleri başarıyla yüklendi {0}.</target>
        <note />
      </trans-unit>
      <trans-unit id="WorkloadInstallRollBackFailedMessage">
        <source>Installation rollback failed: {0}</source>
        <target state="translated">Yükleme geri alınamadı: {0}</target>
        <note />
      </trans-unit>
      <trans-unit id="WorkloadInstallRollingBackInstall">
        <source>Workload installation failed. Rolling back installed packs...</source>
        <target state="translated">İş yükü yüklenemedi. Yüklü paketler geri alınıyor...</target>
        <note />
      </trans-unit>
      <trans-unit id="WorkloadInstallSourceOptionDescription">
        <source>The NuGet package source to use during the restore. To specify multiple sources, repeat the option.</source>
        <target state="translated">Geri yükleme sırasında kullanılacak NuGet paket kaynağı. Birden çok kaynak belirtmek için seçeneği tekrarlayın.</target>
        <note />
      </trans-unit>
      <trans-unit id="WorkloadInstallSourceOptionName">
        <source>SOURCE</source>
        <target state="translated">KAYNAK</target>
        <note />
      </trans-unit>
      <trans-unit id="WorkloadInstallTypeColumn">
        <source>Install Type</source>
        <target state="translated">Yükleme Türü</target>
        <note />
      </trans-unit>
      <trans-unit id="WorkloadInstallVersionOptionDescription">
        <source>The version of the SDK.</source>
        <target state="translated">SDK sürümü.</target>
        <note />
      </trans-unit>
      <trans-unit id="WorkloadInstallVersionOptionName">
        <source>VERSION</source>
        <target state="translated">SÜRÜM</target>
        <note />
      </trans-unit>
      <trans-unit id="WorkloadInstallWorkloadCacheDownloadFailed">
        <source>Download of workload packs to offline cache failed: {0}</source>
        <target state="translated">İş yükü paketleri çevrimdışı önbelleğe indirilemedi: {0}</target>
        <note />
      </trans-unit>
      <trans-unit id="WorkloadInstallWorkloadUpdatesAvailable">
        <source>Workload updates are available. Run `dotnet workload list` for more information.</source>
        <target state="translated">İş yükü güncelleştirmeleri var. Daha fazla bilgi için `dotnet workload list` çalıştırın.</target>
        <note />
      </trans-unit>
      <trans-unit id="WorkloadInstallationFailed">
        <source>Workload installation failed: {0}</source>
        <target state="translated">İş yükü yüklenemedi: {0}</target>
        <note />
      </trans-unit>
      <trans-unit id="WorkloadIntegrityCheck">
        <source>Checking the state of installed workloads...</source>
        <target state="translated">Yüklü iş yüklerinin durumu denetleniyor...</target>
        <note />
      </trans-unit>
      <trans-unit id="WorkloadListCommandDescription">
        <source>List workloads available.</source>
        <target state="translated">Mevcut iş yüklerini listeleyin.</target>
        <note />
      </trans-unit>
      <trans-unit id="WorkloadListFooter">
        <source>Use `dotnet workload search` to find additional workloads to install.</source>
        <target state="translated">Yüklenecek ek iş yüklerini bulmak için `dotnet workload search` kullanın.</target>
        <note>{Locked="dotnet workload search"}</note>
      </trans-unit>
      <trans-unit id="WorkloadListWorkloadSetVersion">
        <source>Workload version: {0}</source>
        <target state="translated">İş yükü sürümü: {0}</target>
        <note />
      </trans-unit>
      <trans-unit id="WorkloadListWorkloadUpdatesAvailable">
        <source>Updates are available for the following workload(s): {0}. Run `dotnet workload update` to get the latest.</source>
        <target state="translated">Şu iş yükleri için güncelleştirmeler var: {0}. En son sürümü almak için `dotnet workload update` çalıştırın.</target>
        <note>{Locked="dotnet workload update"}</note>
      </trans-unit>
      <trans-unit id="WorkloadManifestFeatureBandColumn">
        <source>Manifest feature band</source>
        <target state="translated">Bildirim özellik bandı</target>
        <note />
      </trans-unit>
      <trans-unit id="WorkloadManifestIdColumn">
        <source>Workload manifest ID</source>
        <target state="translated">İş yükü bildirimi kimliği</target>
        <note />
      </trans-unit>
      <trans-unit id="WorkloadManifestInstallationConfigurationLooseManifests">
        <source>Configured to use loose manifests when installing new manifests.</source>
        <target state="translated">Yeni bildirimler yüklenirken bağımsız bildirimler kullanacak şekilde yapılandırılmıştır.</target>
        <note />
      </trans-unit>
      <trans-unit id="WorkloadManifestInstallationConfigurationWorkloadSets">
        <source>Configured to use workload sets when installing new manifests.</source>
        <target state="translated">Yeni bildirimler yüklenirken workload sets kullanacak şekilde yapılandırılmıştır.</target>
        <note>{Locked="workload sets"}</note>
      </trans-unit>
      <trans-unit id="WorkloadManifestPathColumn">
        <source>Manifest Path</source>
        <target state="translated">Bildirim Yolu</target>
        <note />
      </trans-unit>
      <trans-unit id="WorkloadManifestVersionColumn">
        <source>Manifest Version</source>
        <target state="translated">Bildirim Sürümü</target>
        <note />
      </trans-unit>
      <trans-unit id="WorkloadNotInstalled">
        <source>Couldn't find workload ID(s): {0}</source>
        <target state="translated">İş yükü kimlikleri bulunamadı: {0}</target>
        <note />
      </trans-unit>
      <trans-unit id="WorkloadNotRecognized">
        <source>Workload ID {0} is not recognized.</source>
        <target state="translated">{0} iş yükü kimliği tanınmıyor.</target>
        <note />
      </trans-unit>
      <trans-unit id="WorkloadNotSupportedOnPlatform">
        <source>Workload ID {0} isn't supported on this platform.</source>
        <target state="translated">{0} iş yükü kimliği bu platformda desteklenmiyor.</target>
        <note />
      </trans-unit>
      <trans-unit id="WorkloadPackAlreadyInstalledMessage">
        <source>Pack {0} version {1} is already installed.</source>
        <target state="translated">Paket {0} sürüm {1} zaten yüklü.</target>
        <note />
      </trans-unit>
      <trans-unit id="WorkloadRepairCommandDescription">
        <source>Repair workload installations.</source>
        <target state="translated">İş yükü yüklemelerini onarın.</target>
        <note />
      </trans-unit>
      <trans-unit id="WorkloadRepairFailed">
        <source>Workload repair failed: {0}</source>
        <target state="translated">İş yükü onarılamadı: {0}</target>
        <note />
      </trans-unit>
      <trans-unit id="WorkloadRestoreCommandDescription">
        <source>Restore workloads required for a project.</source>
        <target state="translated">Proje için gereken iş yüklerini geri yükleyin.</target>
        <note />
      </trans-unit>
      <trans-unit id="WorkloadSearchCommandDescription">
        <source>Search for available workloads.</source>
        <target state="translated">Kullanılabilir iş yüklerini arayın.</target>
        <note />
      </trans-unit>
      <trans-unit id="WorkloadSetFromGlobalJsonInstalled">
        <source>Using workload version {0}, which was specified in the global.json file at {1}.</source>
        <target state="translated">{1} içindeki global.json dosyasında belirtilen {0} iş yükü sürümünün kullanılması.</target>
        <note />
      </trans-unit>
      <trans-unit id="WorkloadSetFromGlobalJsonNotInstalled">
        <source>Workload version {0}, which was specified in {1}, was not found. Run "dotnet workload restore" to install this workload version.</source>
        <target state="translated">{1} konumunda belirtilen {0} iş yükü sürümü bulunamadı. Bu iş yükü sürümünü yüklemek için "dotnet workload restore" komutunu çalıştırın.</target>
        <note>{Locked="dotnet workload restore"}</note>
      </trans-unit>
      <trans-unit id="WorkloadSetVersionOptionDescription">
        <source>A workload version to display or one or more workloads and their versions joined by the '@' character.</source>
        <target state="translated">Görüntülenecek bir iş yükü sürümü veya bir veya daha fazla iş yükü ve bunların '@' karakteriyle birleştirilen sürümleri.</target>
        <note />
      </trans-unit>
      <trans-unit id="WorkloadSourceColumn">
        <source>Installation Source</source>
        <target state="translated">Yükleme Kaynağı</target>
        <note />
      </trans-unit>
      <trans-unit id="WorkloadUninstallCommandDescription">
        <source>Uninstall one or more workloads.</source>
        <target state="translated">Bir veya daha fazla iş yükünü kaldırın.</target>
        <note />
      </trans-unit>
      <trans-unit id="WorkloadUninstallFailed">
        <source>Workload uninstallation failed: {0}</source>
        <target state="translated">İş yükü kaldırma başarısız: {0}</target>
        <note />
      </trans-unit>
      <trans-unit id="WorkloadUninstallUninstallSucceeded">
        <source>Successfully uninstalled workload(s): {0}</source>
        <target state="translated">İş yükleri başarıyla kaldırıldı: {0}</target>
        <note />
      </trans-unit>
      <trans-unit id="WorkloadUpdateAdManifestsSucceeded">
        <source>Successfully updated advertising manifests.</source>
        <target state="translated">Reklam bildirimleri başarıyla güncelleştirildi.</target>
        <note />
      </trans-unit>
      <trans-unit id="WorkloadUpdateCommandDescription">
        <source>Update all installed workloads.</source>
        <target state="translated">Tüm yüklü iş yüklerini güncelleştirin.</target>
        <note />
      </trans-unit>
      <trans-unit id="WorkloadUpdateFailed">
        <source>Workload update failed: {0}</source>
        <target state="translated">İş yükü güncelleştirmesi başarısız oldu: {0}</target>
        <note />
      </trans-unit>
      <trans-unit id="WorkloadUpdateRollBackFailedMessage">
        <source>Installation rollback failed: {0}</source>
        <target state="translated">Yükleme geri alınamadı: {0}</target>
        <note />
      </trans-unit>
      <trans-unit id="WorkloadUpdateRollingBackInstall">
        <source>Workload installation failed. Rolling back installed packs...</source>
        <target state="translated">İş yükü yüklenemedi. Yüklü paketler geri alınıyor...</target>
        <note />
      </trans-unit>
      <trans-unit id="WorkloadUpdateUpdateSucceeded">
        <source>Successfully updated workload(s): {0}.</source>
        <target state="translated">İş yükleri başarıyla güncelleştirildi: {0}.</target>
        <note />
      </trans-unit>
      <trans-unit id="WorkloadUpdateWorkloadCacheDownloadFailed">
        <source>Failed to download workload update packages to cache: {0}</source>
        <target state="translated">İş yükü güncelleştirme paketleri önbelleğe yüklenemedi: {0}</target>
        <note />
      </trans-unit>
      <trans-unit id="WorkloadVersionArgument">
        <source>WORKLOAD_VERSION</source>
        <target state="translated">WORKLOAD_VERSION</target>
        <note />
      </trans-unit>
      <trans-unit id="WorkloadVersionArgumentDescription">
        <source>Output workload manifest versions associated with the provided workload version.</source>
        <target state="translated">Sağlanan iş yükü sürümüyle ilişkili iş yükü bildirimi sürümlerinin çıkışını görüntüler.</target>
        <note />
      </trans-unit>
      <trans-unit id="WorkloadVersionDescription">
        <source>Display the currently installed workload version.</source>
        <target state="translated">Şu anda yüklü olan iş yükü sürümünü görüntüleyin.</target>
        <note />
      </trans-unit>
      <trans-unit id="WorkloadVersionNotInstalledShort">
        <source>(not installed)</source>
        <target state="translated">(yüklü değil)</target>
        <note />
      </trans-unit>
      <trans-unit id="WorkloadVersionRequestedNotFound">
        <source>Workload version {0} not found.</source>
        <target state="translated">{0} iş yükü sürümü bulunamadı.</target>
        <note />
      </trans-unit>
      <trans-unit id="WorkloadVersionWithSpecifiedManifestNotFound">
        <source>No workload version matching {0} was found.</source>
        <target state="translated">{0} ile eşleşen herhangi bir iş yükü sürümü bulunamadı.</target>
        <note />
      </trans-unit>
      <trans-unit id="Workloads">
        <source>Workloads</source>
        <target state="translated">İş yükleri</target>
        <note />
      </trans-unit>
      <trans-unit id="WriteCLIRecordForVisualStudioWorkloadMessage">
        <source>Writing install records for Visual Studio workloads: '{0}'</source>
        <target state="translated">Visual Studio iş yükleri için yükleme yazma: '{0}'</target>
        <note />
      </trans-unit>
      <trans-unit id="WritingPackInstallRecordMessage">
        <source>Writing workload pack installation record for {0} version {1}...</source>
        <target state="translated">{0} sürümü {1} için iş yükü paketi yükleme kaydı yazılıyor...</target>
        <note />
      </trans-unit>
      <trans-unit id="ZeroTestsRan">
        <source>Zero tests ran</source>
        <target state="translated">Sıfır test çalıştırıldı</target>
        <note />
      </trans-unit>
      <trans-unit id="cmdCollectDescription">
        <source>The friendly name of the data collector to use for the test run.
                                        More info here: https://aka.ms/vstest-collect</source>
        <target state="translated">Test çalıştırması için kullanılacak veri toplayıcının kolay adı.
                                        Daha fazla bilgi için bkz.: https://aka.ms/vstest-collect</target>
        <note />
      </trans-unit>
      <trans-unit id="cmdCollectFriendlyName">
        <source>DATA_COLLECTOR_NAME</source>
        <target state="translated">DATA_COLLECTOR_NAME</target>
        <note />
      </trans-unit>
    </body>
  </file>
</xliff><|MERGE_RESOLUTION|>--- conflicted
+++ resolved
@@ -2717,17 +2717,10 @@
 Ensure you have a runnable project type.
 A runnable project should target a runnable TFM (for instance, net{1}) and have OutputType 'Exe'.
 The current OutputType is '{2}'.</source>
-<<<<<<< HEAD
-        <target state="translated">'{0}' projesine devam edilemiyor.
-Çalıştırılabilir bir proje türüne sahip olduğunuzdan emin olun.
-Çalıştırılabilir bir proje, çalıştırılabilir bir TFM'yi (örneğin, net{1}) hedeflemeli ve OutputType ‘Exe’ değerine sahip olmalıdır.
-Geçerli OutputType '{2}'.</target>
-=======
         <target state="needs-review-translation">Projeniz çalıştırılamıyor.
 Çalıştırılabilir bir proje türüne sahip olduğunuzdan ve bu projenin '{0}' tarafından desteklendiğinden emin olun.
 Çalıştırılabilir proje, çalıştırılabilir bir TFM’yi (örneğin, net5.0) hedeflemeli ve OutputType değeri 'Exe' olmalıdır.
 Geçerli {1}: '{2}'.</target>
->>>>>>> 270865c5
         <note>{0} is project file path. {1} is dotnet framework version. {2} is the project output type.{Locked="OutputType"}{Locked="Exe"}</note>
       </trans-unit>
       <trans-unit id="RunCommandExceptionUnableToRunSpecifyFramework">
