﻿<?xml version="1.0" encoding="utf-8"?>
<xliff xmlns="urn:oasis:names:tc:xliff:document:1.2" xmlns:xsi="http://www.w3.org/2001/XMLSchema-instance" version="1.2" xsi:schemaLocation="urn:oasis:names:tc:xliff:document:1.2 xliff-core-1.2-transitional.xsd">
  <file datatype="xml" source-language="en" target-language="ja" original="../CliCommandStrings.resx">
    <body>
      <trans-unit id="Aborted">
        <source>Aborted</source>
        <target state="translated">中止されました</target>
        <note />
      </trans-unit>
      <trans-unit id="ActiveTestsRunning_FullTestsCount">
        <source>{0} tests running</source>
        <target state="translated">{0} 個のテストが実行中</target>
        <note />
      </trans-unit>
      <trans-unit id="ActiveTestsRunning_MoreTestsCount">
        <source>and {0} more</source>
        <target state="translated">その他 {0} 件</target>
        <note />
      </trans-unit>
      <trans-unit id="Actual">
        <source>Actual</source>
        <target state="translated">実際</target>
        <note />
      </trans-unit>
      <trans-unit id="AdManifestOnlyOptionDescription">
        <source>Only update advertising manifests.</source>
        <target state="translated">広告マニフェストのみを更新します。</target>
        <note />
      </trans-unit>
      <trans-unit id="AdManifestPackageDoesNotExist">
        <source>Advertising manifest not updated. Manifest package for {0} doesn't exist.</source>
        <target state="translated">広告マニフェストが更新されません。{0} 向けマニフェスト パッケージが存在しません。</target>
        <note />
      </trans-unit>
      <trans-unit id="AdManifestUpdated">
        <source>Updated advertising manifest {0}.</source>
        <target state="translated">広告マニフェスト {0} を更新しました。</target>
        <note />
      </trans-unit>
      <trans-unit id="AddAppFullName">
        <source>Add one or more projects to a solution file.</source>
        <target state="translated">1 つ以上のプロジェクトをソリューション ファイルに追加します。</target>
        <note />
      </trans-unit>
      <trans-unit id="AddProjectPathArgumentDescription">
        <source>The paths to the projects to add to the solution.</source>
        <target state="translated">ソリューションに追加するプロジェクトへのパス。</target>
        <note />
      </trans-unit>
      <trans-unit id="AddProjectPathArgumentName">
        <source>PROJECT_PATH</source>
        <target state="translated">PROJECT_PATH</target>
        <note />
      </trans-unit>
      <trans-unit id="AddProjectSolutionFolderArgumentDescription">
        <source>The destination solution folder path to add the projects to.</source>
        <target state="translated">プロジェクトの追加先のソリューション フォルダー パス。</target>
        <note />
      </trans-unit>
      <trans-unit id="AdditionalDeps">
        <source>Path to additional deps.json file.</source>
        <target state="translated">追加の deps.json ファイルへのパス。</target>
        <note />
      </trans-unit>
      <trans-unit id="AdditionalProbingPathDefinition">
        <source>Path containing probing policy and assemblies to probe for.</source>
        <target state="translated">調査ポリシーと調査対象アセンブリを含むパス。</target>
        <note />
      </trans-unit>
      <trans-unit id="AdditionalTools">
        <source>Additional commands from bundled tools:</source>
        <target state="translated">バンドルされたツールからの追加コマンド:</target>
        <note />
      </trans-unit>
      <trans-unit id="AllowPackageDowngradeOptionDescription">
        <source>Allow package downgrade when installing a .NET tool package.</source>
        <target state="translated">.NET ツール パッケージのインストール時にパッケージのダウングレードを許可します。</target>
        <note />
      </trans-unit>
      <trans-unit id="AspireWorkloadDeprecated">
        <source>The Aspire workload is deprecated and no longer necessary. Aspire is now available as NuGet packages that you can add directly to your projects. For more information, see https://aka.ms/aspire/support-policy</source>
        <target state="translated">Aspire ワークロードは非推奨となり、不要になりました。Aspire は現在、プロジェクトに直接追加できる NuGet パッケージとして利用可能です。詳細情報については、https://aka.ms/aspire/support-policy をご覧ください</target>
        <note />
      </trans-unit>
      <trans-unit id="Authors">
        <source>Authors</source>
        <target state="translated">作成者</target>
        <note>Table lable</note>
      </trans-unit>
      <trans-unit id="BuildAppFullName">
        <source>.NET Builder</source>
        <target state="translated">.NET ビルダー</target>
        <note />
      </trans-unit>
      <trans-unit id="BuildCmdNoLogo">
        <source>Do not display the startup banner or the copyright message.</source>
        <target state="translated">著作権情報を表示しません。</target>
        <note />
      </trans-unit>
      <trans-unit id="BuildConfigurationOptionDescription">
        <source>The configuration to use for building the project. The default for most projects is 'Debug'.</source>
        <target state="translated">プロジェクトのビルドに使用する構成。ほとんどのプロジェクトで、既定値は 'Debug' です。</target>
        <note />
      </trans-unit>
      <trans-unit id="BuildDefinition">
        <source>Build a .NET project.</source>
        <target state="translated">.NET プロジェクトをビルドします。</target>
        <note />
      </trans-unit>
      <trans-unit id="BuildFrameworkOptionDescription">
        <source>The target framework to build for. The target framework must also be specified in the project file.</source>
        <target state="translated">ビルドする対象のターゲット フレームワーク。ターゲット フレームワークはプロジェクト ファイルでも指定する必要があります。</target>
        <note />
      </trans-unit>
      <trans-unit id="BuildOutputOptionDescription">
        <source>The output directory to place built artifacts in.</source>
        <target state="translated">ビルド成果物を配置する出力ディレクトリ。</target>
        <note />
      </trans-unit>
      <trans-unit id="BuildRuntimeOptionDescription">
        <source>The target runtime to build for.</source>
        <target state="translated">ビルドする対象のターゲット ランタイム。</target>
        <note />
      </trans-unit>
      <trans-unit id="BuildServerCommandDescription">
        <source>Interact with servers started from a build.</source>
        <target state="translated">ビルドから開始されたサーバーとやり取りします。</target>
        <note />
      </trans-unit>
      <trans-unit id="BuildServerDefinition">
        <source>Interact with servers started by a build.</source>
        <target state="translated">ビルドによって開始されたサーバーとやり取りします。</target>
        <note />
      </trans-unit>
      <trans-unit id="BuildServerShutdownCommandDescription">
        <source>Shuts down build servers that are started from dotnet. By default, all servers are shut down.</source>
        <target state="translated">dotnet から起動されたビルド サーバーをシャットダウンします。既定では、すべてのサーバーがシャットダウンされます。</target>
        <note />
      </trans-unit>
      <trans-unit id="BundleUpToDateMessage">
        <source>Up to date.</source>
        <target state="translated">最新。</target>
        <note />
      </trans-unit>
      <trans-unit id="CacheMissingPackage">
        <source>Package {0} version {1} doesn't exist in offline cache {2}.</source>
        <target state="translated">パッケージ {0} バージョン {1} がオフラインキャッシュ {2} に存在しません。</target>
        <note />
      </trans-unit>
      <trans-unit id="CancelledLowercase">
        <source>canceled</source>
        <target state="translated">キャンセルされました</target>
        <note />
      </trans-unit>
      <trans-unit id="CancellingTestSession">
        <source>Canceling the test session...</source>
        <target state="translated">テスト セッションを取り消しています...</target>
        <note />
      </trans-unit>
      <trans-unit id="CannotAnalyzeVSWorkloadBand">
        <source>Workloads managed by Visual Studio must be uninstalled using the Visual Studio Installer. For the version of Visual Studio managing the SDK '{0}', we could not display workloads to uninstall. This is likely because '{0}' uses a different dotnet root path or custom user profile directory from the current running SDK.
Paths searched: '{1}', '{2}'.</source>
        <target state="translated">Visual Studio によって管理されているワークロードは、Visual Studio Installer を使用してアンインストールする必要があります。SDK '{0}' を管理している Visual Studio のバージョンでは、アンインストールするワークロードを表示できませんでした。これは、'{0}' が現在実行中の SDK とは異なる dotnet ルート パスまたはカスタム ユーザー プロファイル ディレクトリを使用していることが原因である可能性があります。
検索されたパス: '{1}'、'{2}'。</target>
        <note />
      </trans-unit>
      <trans-unit id="CannotCombineOptions">
        <source>Cannot use the {0} and {1} options together.</source>
        <target state="translated">{0} オプションと {1} オプションを同時に使用することはできません。</target>
        <note />
      </trans-unit>
      <trans-unit id="CannotCombineSearchStringAndVersion">
        <source>Cannot specify both the {0} and {1} arguments.</source>
        <target state="translated">{0} 引数と {1} 引数の両方を指定することはできません。</target>
        <note />
      </trans-unit>
      <trans-unit id="CannotCombineSkipManifestAndRollback">
        <source>Cannot use the {0} and {1} options together. If installing from a rollback file, remove {0}. Otherwise, remove {1}</source>
        <target state="translated">{0} オプションと {1} オプションを併用することはできません。ロールバック ファイルからインストールする場合、{0} を削除してください。その他の場合には、{1} を削除します</target>
        <note />
      </trans-unit>
      <trans-unit id="CannotCombineSkipManifestAndVersion">
        <source>Cannot use the {0} and {1} options together.  Remove one of the options.</source>
        <target state="translated">{0} オプションと {1} オプションを同時に使用することはできません。いずれかのオプションを削除してください。</target>
        <note />
      </trans-unit>
      <trans-unit id="CannotConvertDirective">
        <source>Some directives cannot be converted: the first error is at {0}. Run the file to see all compilation errors. Specify '--force' to convert anyway.</source>
        <target state="translated">一部のディレクティブを変換できません。最初のエラーは {0} で発生しました。ファイルを実行して、すべてのコンパイル エラーを表示します。それでも変換する場合は '--force' を指定してください。</target>
        <note>{Locked="--force"}. {0} is the file path and line number.</note>
      </trans-unit>
      <trans-unit id="CannotFindCommandName">
        <source>Cannot find a tool in the manifest file that has a command named '{0}'.</source>
        <target state="translated">'{0}' という名前のコマンドを持つマニフェスト ファイルでツールが見つかりません。</target>
        <note />
      </trans-unit>
      <trans-unit id="CannotMigrateSlnx">
        <source>Only .sln files can be migrated to .slnx format.</source>
        <target state="translated">.slnx 形式に移行できるのは、.sln ファイルのみです。</target>
        <note />
      </trans-unit>
      <trans-unit id="CannotSpecifyVersionAndWorkloadIdsByComponent">
        <source>Cannot specify a workload version using the --version option while also specifying versions to install using workload@version syntax.</source>
        <target state="translated">workload@version 構文を使用してインストールするバージョンを指定しているときに、--version オプションを使用してワークロードのバージョンも指定することはできません。</target>
        <note>{Locked="--version"}</note>
      </trans-unit>
      <trans-unit id="CannotSpecifyVersionOnCommandLineAndInGlobalJson">
        <source>Cannot specify a particular workload version on the command line via --version or --from-history when there is already a version specified in global.json file {0}. To update the globally installed workload version, run the command outside of the path containing that global.json file or update the version specified in the global.json file and run "dotnet workload update."</source>
        <target state="translated">global.json ファイル {0} に既にバージョンが指定されている場合は、コマンド ラインで --version または --from-history を使用して特定のワークロード バージョンを指定することはできません。グローバルにインストールされたワークロード バージョンを更新するには、その global.json ファイルを含むパスの外部でコマンドを実行するか、global.json ファイルで指定されたバージョンを更新して、"dotnet workload update" を実行します。</target>
        <note />
      </trans-unit>
      <trans-unit id="CannotUseSkipManifestWithGlobalJsonWorkloadVersion">
        <source>Cannot use the {0} option when workload version is specified in global.json.  Remove the {0} option, or remove the 'workloadVersion' element from {1}.</source>
        <target state="translated">ワークロードのバージョンが global.json で指定されている場合、{0} オプションは使用できません。{0} オプションを削除するか、{1} から 'workloadVersion' 要素を削除してください。</target>
        <note>{Locked="workloadVersion"} Locked={"global.json"}</note>
      </trans-unit>
      <trans-unit id="CapabilityExpressionEvaluator_Exception_InvalidExpression">
        <source>Invalid expression, position: {0}.</source>
        <target state="translated">式が無効です、位置: {0}。</target>
        <note />
      </trans-unit>
      <trans-unit id="CheckForUpdatedWorkloadManifests">
        <source>Checking for updated workload version.</source>
        <target state="translated">更新されたワークロード バージョンを確認しています。</target>
        <note />
      </trans-unit>
      <trans-unit id="CleanAllOptionDescription">
        <source>Causes clean to remove and uninstall all workload components from all SDK versions.</source>
        <target state="translated">すべての SDK バージョンからすべてのワークロード コンポーネントをクリーンに削除およびアンインストールします。</target>
        <note />
      </trans-unit>
      <trans-unit id="CleanAppFullName">
        <source>.NET Clean Command</source>
        <target state="translated">.NET Clean コマンド</target>
        <note />
      </trans-unit>
      <trans-unit id="CleanCmdNoLogo">
        <source>Do not display the startup banner or the copyright message.</source>
        <target state="translated">著作権情報を表示しません。</target>
        <note />
      </trans-unit>
      <trans-unit id="CleanCmdOutputDir">
        <source>OUTPUT_DIR</source>
        <target state="translated">OUTPUT_DIR</target>
        <note />
      </trans-unit>
      <trans-unit id="CleanCmdOutputDirDescription">
        <source>The directory containing the build artifacts to clean.</source>
        <target state="translated">クリーンするビルド成果物を含むディレクトリ。</target>
        <note />
      </trans-unit>
      <trans-unit id="CleanConfigurationOptionDescription">
        <source>The configuration to clean for. The default for most projects is 'Debug'.</source>
        <target state="translated">クリーンする対象の構成。大部分のプロジェクトで、既定値は 'Debug' です。</target>
        <note />
      </trans-unit>
      <trans-unit id="CleanDefinition">
        <source>Clean build outputs of a .NET project.</source>
        <target state="translated">.NET プロジェクトのビルド出力をクリーンします。</target>
        <note />
      </trans-unit>
      <trans-unit id="CleanFileBasedAppArtifactsCommandDescription">
        <source>Removes artifacts created for file-based apps</source>
        <target state="translated">ファイルベースのアプリ用に作成された成果物を削除します</target>
        <note />
      </trans-unit>
      <trans-unit id="CleanFileBasedAppArtifactsDays">
        <source>How many days an artifact folder needs to be unused in order to be removed</source>
        <target state="translated">成果物フォルダーが削除されるためには、何日間未使用である必要がありますか</target>
        <note />
      </trans-unit>
      <trans-unit id="CleanFileBasedAppArtifactsDirectoryNotFound">
        <source>Warning: Artifacts directory does not exist: {0}</source>
        <target state="translated">警告: 成果物ディレクトリが存在しません: {0}</target>
        <note>{0} is directory path.</note>
      </trans-unit>
      <trans-unit id="CleanFileBasedAppArtifactsDryRun">
        <source>Determines changes without actually modifying the file system</source>
        <target state="translated">ファイル システムを実際に変更せずに変更を決定します</target>
        <note />
      </trans-unit>
      <trans-unit id="CleanFileBasedAppArtifactsErrorRemovingFolder">
        <source>Error removing folder '{0}': {1}</source>
        <target state="translated">フォルダー '{0}' の削除中にエラーが発生しました: {1}</target>
        <note>{0} is folder path. {1} is inner error message.</note>
      </trans-unit>
      <trans-unit id="CleanFileBasedAppArtifactsScanning">
        <source>Scanning for folders to remove in: {0}</source>
        <target state="translated">削除するフォルダーをスキャンしています: {0}</target>
        <note>{0} is directory path.</note>
      </trans-unit>
      <trans-unit id="CleanFileBasedAppArtifactsTotalFoldersRemoved">
        <source>Total folders removed: {0}</source>
        <target state="translated">削除されたフォルダーの合計: {0}</target>
        <note>{0} is count.</note>
      </trans-unit>
      <trans-unit id="CleanFileBasedAppArtifactsWouldRemoveFolders">
        <source>Would remove folders: {0}</source>
        <target state="translated">フォルダーを削除しますか: {0}</target>
        <note>{0} is count.</note>
      </trans-unit>
      <trans-unit id="CleanFrameworkOptionDescription">
        <source>The target framework to clean for. The target framework must also be specified in the project file.</source>
        <target state="translated">クリーンする対象のターゲット フレームワーク。ターゲット フレームワークはプロジェクト ファイルでも指定する必要があります。</target>
        <note />
      </trans-unit>
      <trans-unit id="CleanRuntimeOptionDescription">
        <source>The target runtime to clean for.</source>
        <target state="translated">クリーンする対象のターゲット ランタイム。</target>
        <note />
      </trans-unit>
      <trans-unit id="CmdBlameCrashCollectAlwaysDescription">
        <source>Enables collecting crash dump on expected as well as unexpected testhost exit.</source>
        <target state="translated">TestHost の予期されるおよび予期されない終了時にクラッシュ ダンプを収集することを有効にします。</target>
        <note />
      </trans-unit>
      <trans-unit id="CmdBlameCrashDescription">
        <source>Runs the tests in blame mode and collects a crash dump when the test host exits unexpectedly. This option depends on the version of .NET used, the type of error, and the operating system.

For exceptions in managed code, a dump will be automatically collected on .NET 5.0 and later versions. It will generate a dump for testhost or any child process that also ran on .NET 5.0 and crashed. Crashes in native code will not generate a dump. This option works on Windows, macOS, and Linux.

Crash dumps in native code, or when targetting .NET Framework, or .NET Core 3.1 and earlier versions, can only be collected on Windows, by using Procdump. A directory that contains procdump.exe and procdump64.exe must be in the PATH or PROCDUMP_PATH environment variable.

The tools can be downloaded here: https://docs.microsoft.com/sysinternals/downloads/procdump

To collect a crash dump from a native application running on .NET 5.0 or later, the usage of Procdump can be forced by setting the VSTEST_DUMP_FORCEPROCDUMP environment variable to 1.

Implies --blame.</source>
        <target state="translated">テスト ホストが予期せず終了したときに、変更履歴モードでテストを実行し、クラッシュ ダンプを収集します。このオプションは、使用されている .NET のバージョン、エラーの種類、オペレーティング システムによって異なります。

マネージド コードの例外の場合、ダンプは .NET 5.0 以降のバージョンで自動的に収集されます。testhost または同じく .NET 5.0 で実行されクラッシュした任意の子プロセスのダンプが生成されます。ネイティブ コードのクラッシュではダンプは生成されません。このオプションは、Windows、macOS、Linux で動作します。

ネイティブ コードのクラッシュ ダンプ、または .NET Framework または .NET Core 3.1 以前のバージョンを対象とするクラッシュ ダンプの場合は、Procdump を使用して Windows でのみ収集できます。procdump.exe と procdump64.exe を含むディレクトリは、PATH または PROCDUMP_PATH 環境変数に存在する必要があります。

ツールは次の場所からダウンロードできます: https://docs.microsoft.com/sysinternals/downloads/procdump

.NET 5.0 以降で実行中のネイティブ アプリケーションからクラッシュ ダンプを収集するには、VSTEST_DUMP_FORCEPROCDUMP 環境変数を 1 に設定して Procdump の使用を強制できます。

--blame が暗黙的に指定されます。</target>
        <note />
      </trans-unit>
      <trans-unit id="CmdBlameCrashDumpTypeDescription">
        <source>The type of crash dump to be collected. Supported values are full (default) and mini. Implies --blame-crash.</source>
        <target state="translated">収集されるクラッシュ ダンプの種類。サポート対象の値はフル (既定) とミニです。--blame-crash を示します。</target>
        <note />
      </trans-unit>
      <trans-unit id="CmdBlameDescription">
        <source>Runs the tests in blame mode. This option is helpful in isolating problematic tests that cause the test host to crash or hang, but it does not create a memory dump by default.

When a crash is detected, it creates an sequence file in TestResults/guid/guid_Sequence.xml that captures the order of tests that were run before the crash.

Based on the additional settings, hang dump or crash dump can also be collected.

Example:
  Timeout the test run when test takes more than the default timeout of 1 hour, and collect crash dump when the test host exits unexpectedly.
  (Crash dumps require additional setup, see below.)
  dotnet test --blame-hang --blame-crash
Example:
  Timeout the test run when a test takes more than 20 minutes and collect hang dump.
  dotnet test --blame-hang-timeout 20min
</source>
        <target state="translated">変更履歴モードでテストを実行します。このオプションは、テスト ホストがクラッシュまたはハングする問題のあるテストを分離するのに役立ちますが、既定ではメモリ ダンプは作成されません。

クラッシュが検出されると、クラッシュ前に実行されたテストの順序をキャプチャしたシーケンス ファイルが TestResults/guid/guid_Sequence.xml に作成されます。

追加の設定に基づいて、ハング ダンプまたはクラッシュ ダンプを収集することもできます。

例:
  テストが既定のタイムアウト時間である 1 時間を超える場合にテストの実行をタイムアウトし、テスト ホストが予期せず終了したときにクラッシュ ダンプを収集します。
  (クラッシュ ダンプには追加のセットアップが必要です。以下を参照してください。)
  dotnet test --blame-hang --blame-crash
例:
  テストが 20 分を超える場合にテストの実行をタイムアウトし、ハング ダンプを収集します。
  dotnet test --blame-hang-timeout 20min
</target>
        <note />
      </trans-unit>
      <trans-unit id="CmdBlameHangDescription">
        <source>Run the tests in blame mode and enables collecting hang dump when test exceeds the given timeout.</source>
        <target state="translated">変更履歴モードでテストを実行し、テストが指定されたタイムアウトを超えたときにハング ダンプを収集するのを可能にします。</target>
        <note />
      </trans-unit>
      <trans-unit id="CmdBlameHangDumpTypeDescription">
        <source>The type of crash dump to be collected. The supported values are full (default), mini, and none. When 'none' is used then test host is terminated on timeout, but no dump is collected. Implies --blame-hang.</source>
        <target state="translated">収集するクラッシュ ダンプの種類。サポート対象の値はフル (既定)、ミニ、なしです。[なし] を使用した場合、ホストのテストはタイムアウト時に終了しますが、ダンプは収集されません。--blame-hang を暗黙的に指定します。</target>
        <note />
      </trans-unit>
      <trans-unit id="CmdBlameHangTimeoutDescription">
        <source>Per-test timeout, after which hang dump is triggered and the testhost process is terminated. Default is 1h.
The timeout value is specified in the following format: 1.5h / 90m / 5400s / 5400000ms. When no unit is used (e.g. 5400000), the value is assumed to be in milliseconds.
When used together with data driven tests, the timeout behavior depends on the test adapter used. For xUnit, NUnit and MSTest 2.2.4+ the timeout is renewed after every test case,
For MSTest before 2.2.4, the timeout is used for all testcases.</source>
        <target state="translated">テストごとのタイムアウト。れを経過すると、ハング ダンプがトリガーされ、testhost プロセスが中止されます。既定値は 1h (1 時間) です。
タイムアウト値は次の形式で指定します: 1.5h / 90m / 5400s / 5400000ms。単位が使用されていない場合 (例: 5400000)、値は ms (ミリ秒) 単位と見なされます。
データ ドリブン テストと共に使用すると、タイムアウトの動作は使用するテスト アダプターによって異なります。xUnit、NUnit、MSTest 2.2.4 以降の場合、タイムアウトはテスト ケースの後に毎回更新されます。
2.2.4 より前の MSTest の場合、タイムアウトはすべてのテストケースで使用されます。</target>
        <note />
      </trans-unit>
      <trans-unit id="CmdConfig">
        <source>CONFIG_FILE</source>
        <target state="translated">CONFIG_FILE</target>
        <note />
      </trans-unit>
      <trans-unit id="CmdConfigDescription">
        <source>The path to the NuGet config file to use. Requires the '--outdated', '--deprecated' or '--vulnerable' option.</source>
        <target state="translated">使用する NuGet config ファイルのパス。'--outdated'、'--deprecated'、または '--vulnerable' のオプションが必要です。</target>
        <note />
      </trans-unit>
      <trans-unit id="CmdConfigFileDescription">
        <source>Specifies a testconfig.json file.</source>
        <target state="translated">testconfig.json ファイルを指定します。</target>
        <note />
      </trans-unit>
      <trans-unit id="CmdConfigFileOption">
        <source>FILE</source>
        <target state="translated">FILE</target>
        <note />
      </trans-unit>
      <trans-unit id="CmdConfigFileOptionDescription">
        <source>The NuGet configuration file to use.</source>
        <target state="translated">使用する NuGet 構成ファイル。</target>
        <note />
      </trans-unit>
      <trans-unit id="CmdConfigFilePath">
        <source>CONFIG_FILE</source>
        <target state="translated">CONFIG_FILE</target>
        <note />
      </trans-unit>
      <trans-unit id="CmdCurrentRuntimeOptionDescription">
        <source>Use current runtime as the target runtime.</source>
        <target state="translated">現在のランタイムをターゲット ランタイムとして使用します。</target>
        <note />
      </trans-unit>
      <trans-unit id="CmdDGFileException">
        <source>Unable to create dependency graph file for project '{0}'. Cannot add package reference.</source>
        <target state="translated">プロジェクト '{0}' の依存関係グラフ ファイルを作成できません。パッケージ参照を追加できません。</target>
        <note />
      </trans-unit>
      <trans-unit id="CmdDGFileIOException">
        <source>Unable to generate a temporary file for project '{0}'. Cannot add package reference. Clear the temp directory and try again.</source>
        <target state="translated">プロジェクト '{0}' の一時ファイルを生成できません。パッケージ参照を追加できません。一時ディレクトリをクリアして、もう一度お試しください。</target>
        <note />
      </trans-unit>
      <trans-unit id="CmdDeprecatedDescription">
        <source>Lists packages that have been deprecated. Cannot be combined with '--vulnerable' or '--outdated' options.</source>
        <target state="translated">非推奨化されたパッケージを一覧表示します。'--vulnerable' または '--outdated' オプションと組み合わせることはできません。</target>
        <note />
      </trans-unit>
      <trans-unit id="CmdDiagnosticOutputDirectoryDescription">
        <source>Output directory of the diagnostic logging.
If not specified the file will be generated inside the default 'TestResults' directory.</source>
        <target state="translated">診断ログの出力ディレクトリ。
指定しない場合、ファイルは既定の 'TestResults' ディレクトリ内に生成されます。</target>
        <note />
      </trans-unit>
      <trans-unit id="CmdDiagnosticOutputDirectoryPath">
        <source>DIAGNOSTIC_DIR</source>
        <target state="translated">DIAGNOSTIC_DIR</target>
        <note />
      </trans-unit>
      <trans-unit id="CmdDirectoryDescription">
        <source>Defines the path of directory to run. If not specified, it defaults to the current directory.</source>
        <target state="translated">実行するディレクトリのパスを定義します。指定しない場合は、既定で現在のディレクトリに設定されます。</target>
        <note />
      </trans-unit>
      <trans-unit id="CmdDirectoryPathName">
        <source>DIRECTORY_PATH</source>
        <target state="translated">DIRECTORY_PATH</target>
        <note />
      </trans-unit>
      <trans-unit id="CmdDisableParallelOptionDescription">
        <source>Prevent restoring multiple projects in parallel.</source>
        <target state="translated">複数のプロジェクトを並行して復元できないようにします。</target>
        <note />
      </trans-unit>
      <trans-unit id="CmdExpressionName">
        <source>EXPRESSION</source>
        <target state="translated">EXPRESSION</target>
        <note />
      </trans-unit>
      <trans-unit id="CmdFileDescription">
        <source>Path to the file-based program.</source>
        <target state="translated">ファイル ベースのプログラムへのパス。</target>
        <note />
      </trans-unit>
      <trans-unit id="CmdForceRestoreOptionDescription">
        <source>Force all dependencies to be resolved even if the last restore was successful.
This is equivalent to deleting project.assets.json.</source>
        <target state="translated">最後に行われた復元が成功した場合でも、強制的にすべての依存関係が解決されます。
これは、project.assets.json を削除することと同じです。</target>
        <note />
      </trans-unit>
      <trans-unit id="CmdFormatDescription">
        <source>Specifies the output format type for the list packages command.</source>
        <target state="translated">list packages コマンドの出力形式の種類を指定します。</target>
        <note />
      </trans-unit>
      <trans-unit id="CmdHelpUsageTitle">
        <source>Usage:</source>
        <target state="translated">使用法:</target>
        <note />
      </trans-unit>
      <trans-unit id="CmdHighestMinorDescription">
        <source>Consider only the packages with a matching major version number when searching for newer packages. Requires the '--outdated' option.</source>
        <target state="translated">新しいパッケージを検索するときにメジャー バージョン番号が一致するパッケージのみを検討します。'--outdated' オプションが必要です。</target>
        <note />
      </trans-unit>
      <trans-unit id="CmdHighestPatchDescription">
        <source>Consider only the packages with a matching major and minor version numbers when searching for newer packages. Requires the '--outdated' option.</source>
        <target state="translated">新しいパッケージを検索するときにメジャーとマイナーのバージョン番号が一致するパッケージのみを検討します。'--outdated' オプションが必要です。</target>
        <note />
      </trans-unit>
      <trans-unit id="CmdIgnoreFailedSourcesOptionDescription">
        <source>Treat package source failures as warnings.</source>
        <target state="translated">パッケージ ソース エラーを警告として処理します。</target>
        <note />
      </trans-unit>
      <trans-unit id="CmdIncludeSourceDescription">
        <source>Include PDBs and source files. Source files go into the 'src' folder in the resulting nuget package.</source>
        <target state="translated">PDB とソース ファイルを含めます。ソース ファイルは、結果の nuget パッケージの 'src' フォルダーに移ります。</target>
        <note />
      </trans-unit>
      <trans-unit id="CmdIncludeSymbolsDescription">
        <source>Include packages with symbols in addition to regular packages in output directory.</source>
        <target state="translated">通常のパッケージに加えてシンボルを含むパッケージを出力ディレクトリに含めます。</target>
        <note />
      </trans-unit>
      <trans-unit id="CmdInvalidProjectFileExtensionErrorDescription">
        <source>The provided project file has an invalid extension: {0}.</source>
        <target state="translated">指定されたプロジェクト ファイルの拡張子が無効です: {0}。</target>
        <note />
      </trans-unit>
      <trans-unit id="CmdInvalidSolutionFileExtensionErrorDescription">
        <source>The provided solution file has an invalid extension: {0}.</source>
        <target state="translated">指定されたソリューション ファイルの拡張子が無効です: {0}。</target>
        <note />
      </trans-unit>
      <trans-unit id="CmdListTestsDescription">
        <source>List the discovered tests instead of running the tests.</source>
        <target state="translated">テストを実行する代わりに、検出されたテストを一覧表示します。</target>
        <note />
      </trans-unit>
      <trans-unit id="CmdLockFilePathOption">
        <source>LOCK_FILE_PATH</source>
        <target state="translated">LOCK_FILE_PATH</target>
        <note />
      </trans-unit>
      <trans-unit id="CmdLockFilePathOptionDescription">
        <source>Output location where project lock file is written. By default, this is 'PROJECT_ROOT\packages.lock.json'.</source>
        <target state="translated">プロジェクト ロック ファイルの書き込み先の出力場所。既定では、これは 'PROJECT_ROOT\packages.lock.json' です。</target>
        <note />
      </trans-unit>
      <trans-unit id="CmdLockedModeOptionDescription">
        <source>Don't allow updating project lock file.</source>
        <target state="translated">プロジェクト ロック ファイルの更新は許可されません。</target>
        <note />
      </trans-unit>
      <trans-unit id="CmdLoggerDescription">
        <source>The logger to use for test results.
                                        Examples:
                                        Log in trx format using a unique file name: --logger trx
                                        Log in trx format using the specified file name: --logger "trx;LogFileName=&lt;TestResults.trx&gt;"
                                        See https://aka.ms/vstest-report for more information on logger arguments.</source>
        <target state="translated">テスト結果に使用するロガー。
                                        例:
                                        一意のファイル名を使用する trx 形式のログ: --logger trx
                                        指定されたファイル名を使用する trx 形式のログ: --logger "trx;LogFileName=&lt;TestResults.trx&gt;"
                                        ロガーの引数に関する詳細情報は、https://aka.ms/vstest-report を参照してください。</target>
        <note />
      </trans-unit>
      <trans-unit id="CmdLoggerOption">
        <source>LOGGER</source>
        <target state="translated">LOGGER</target>
        <note />
      </trans-unit>
      <trans-unit id="CmdMSBuildProjectsPropertiesErrorDescription">
        <source>Get projects properties with MSBuild didn't execute properly with exit code: {0}.</source>
        <target state="translated">MSBuild でのプロジェクトプロパティの取得が正しく実行されませんでした。終了コード: {0}。</target>
        <note />
      </trans-unit>
      <trans-unit id="CmdMaxParallelTestModulesDescription">
        <source>The max number of test modules that can run in parallel.</source>
        <target state="translated">並列で実行できるテスト モジュールの最大数。</target>
        <note />
      </trans-unit>
      <trans-unit id="CmdMultipleBuildPathOptionsErrorDescription">
        <source>Specify either the project, solution, directory, or test modules option.</source>
        <target state="translated">プロジェクト、ソリューション、ディレクトリ、またはテスト モジュールのオプションを指定してください。</target>
        <note />
      </trans-unit>
      <trans-unit id="CmdMultipleProjectOrSolutionFilesErrorDescription">
        <source>Specify which project or solution file to use because this folder contains more than one project or solution file.</source>
        <target state="translated">このフォルダーは 2 つ以上のプロジェクト ファイルまたはソリューション ファイルを含んでいるため、使用するプロジェクト ファイルまたはソリューション ファイルを指定してください。</target>
        <note />
      </trans-unit>
      <trans-unit id="CmdNoAnsiDescription">
        <source>Disable ANSI output.</source>
        <target state="translated">ANSI 出力を無効にします。</target>
        <note />
      </trans-unit>
      <trans-unit id="CmdNoBuildDescription">
        <source>Do not build the project before testing. Implies --no-restore.</source>
        <target state="translated">テストする前にプロジェクトをビルドしないでください。--no-restore を意味します。</target>
        <note />
      </trans-unit>
      <trans-unit id="CmdNoBuildOptionDescription">
        <source>Do not build the project before packing. Implies --no-restore.</source>
        <target state="translated">パックする前にプロジェクトをビルドしないでください。--no-restore を意味します。</target>
        <note />
      </trans-unit>
      <trans-unit id="CmdNoCacheOptionDescription">
        <source>Do not cache packages and http requests.</source>
        <target state="translated">パッケージと HTTP 要求はキャッシュしません。</target>
        <note />
      </trans-unit>
      <trans-unit id="CmdNoDependenciesOptionDescription">
        <source>Do not restore project-to-project references and only restore the specified project.</source>
        <target state="translated">プロジェクト間参照を復元せず、指定したプロジェクトだけを復元します。</target>
        <note />
      </trans-unit>
      <trans-unit id="CmdNoHttpCacheOptionDescription">
        <source>Disable Http Caching for packages.</source>
        <target state="translated">パッケージの HTTP キャッシュを無効にします。</target>
        <note />
      </trans-unit>
      <trans-unit id="CmdNoProgressDescription">
        <source>Disable progress reporting.</source>
        <target state="translated">進行状況レポートを無効にします。</target>
        <note />
      </trans-unit>
      <trans-unit id="CmdNoProjectOrSolutionFileErrorDescription">
        <source>Specify a project or solution file. The current working directory does not contain a project or solution file.</source>
        <target state="translated">プロジェクト ファイルまたはソリューション ファイルを指定してください。現在の作業ディレクトリにはプロジェクト ファイルまたはソリューション ファイルが含まれていません。</target>
        <note />
      </trans-unit>
      <trans-unit id="CmdNoRestoreDescription">
        <source>Do not restore before running the command.</source>
        <target state="translated">コマンドを実行する前に復元しないでください。</target>
        <note />
      </trans-unit>
      <trans-unit id="CmdNoTestModulesErrorDescription">
        <source>No test modules found for the given test module pattern: {0} with root directory: {1}</source>
        <target state="translated">ルート ディレクトリが {1} で、指定されたテスト モジュール パターン {0} のテスト モジュールが見つかりませんでした:</target>
        <note />
      </trans-unit>
      <trans-unit id="CmdNonExistentDirectoryErrorDescription">
        <source>The provided directory path does not exist: {0}.</source>
        <target state="translated">指定されたディレクトリ パスが存在しません: {0}。</target>
        <note />
      </trans-unit>
      <trans-unit id="CmdNonExistentFileErrorDescription">
        <source>The provided file path does not exist: {0}.</source>
        <target state="translated">指定されたファイル パスが存在しません: {0}。</target>
        <note />
      </trans-unit>
      <trans-unit id="CmdNonExistentRootDirectoryErrorDescription">
        <source>The provided root directory does not exist: {0}.</source>
        <target state="translated">指定されたルート ディレクトリが存在しません: {0}。</target>
        <note />
      </trans-unit>
      <trans-unit id="CmdNumberName">
        <source>NUMBER</source>
        <target state="translated">NUMBER</target>
        <note />
      </trans-unit>
      <trans-unit id="CmdOptionCannotBeUsedWithTestModulesDescription">
        <source>The options architecture, configuration, framework, operating system, and runtime cannot be used with '--test-modules' option.</source>
        <target state="translated">オプションのアーキテクチャ、構成、フレームワーク、オペレーティング システム、ランタイムと '--test-modules' オプションは同時に使用できません。</target>
        <note />
      </trans-unit>
      <trans-unit id="CmdOptionForceDescription">
        <source>Force conversion even if there are malformed directives.</source>
        <target state="translated">形式に誤りがあるディレクティブがある場合でも、強制的に変換します。</target>
        <note />
      </trans-unit>
      <trans-unit id="CmdOutdatedDescription">
        <source>Lists packages that have newer versions. Cannot be combined with '--deprecated' or '--vulnerable' options.</source>
        <target state="translated">新しいバージョンのパッケージを一覧表示します。'--deprecated' または '--vulnerable' オプションと組み合わせることはできません。</target>
        <note />
      </trans-unit>
      <trans-unit id="CmdOutputDescription">
        <source>The output directory to place built artifacts in.</source>
        <target state="translated">ビルド成果物を配置する出力ディレクトリ。</target>
        <note />
      </trans-unit>
      <trans-unit id="CmdOutputVersionDescription">
        <source>Specifies the version of machine-readable output. Requires the '--format json' option.</source>
        <target state="translated">コンピューターが読み取り可能な出力のバージョンを指定します。'--format json' オプションが必要です。</target>
        <note />
      </trans-unit>
      <trans-unit id="CmdPackage">
        <source>PACKAGE_NAME</source>
        <target state="translated">PACKAGE_NAME</target>
        <note />
      </trans-unit>
      <trans-unit id="CmdPackageDescription">
        <source>The package reference to add. This can be in the form of just the package identifier, for example 'Newtonsoft.Json', or a package identifier and version separated by '@', for example 'Newtonsoft.Json@13.0.3'</source>
        <target state="translated">追加するパッケージ参照。これは、パッケージ識別子 (例: 'Newtonsoft.Json') または '@' で区切られたパッケージ識別子とバージョン (例: 'Newtonsoft.Json@13.0.3') の形式にすることができます</target>
        <note />
      </trans-unit>
      <trans-unit id="CmdPackageDirectory">
        <source>PACKAGE_DIR</source>
        <target state="translated">PACKAGE_DIR</target>
        <note />
      </trans-unit>
      <trans-unit id="CmdPackageDirectoryDescription">
        <source>The directory to restore packages to.</source>
        <target state="translated">パッケージの復元先のディレクトリ。</target>
        <note />
      </trans-unit>
      <trans-unit id="CmdPackagesOption">
        <source>PACKAGES_DIR</source>
        <target state="translated">PACKAGES_DIR</target>
        <note />
      </trans-unit>
      <trans-unit id="CmdPackagesOptionDescription">
        <source>The directory to restore packages to.</source>
        <target state="translated">パッケージの復元先のディレクトリ。</target>
        <note />
      </trans-unit>
      <trans-unit id="CmdPathToLogFile">
        <source>LOG_FILE</source>
        <target state="translated">LOG_FILE</target>
        <note />
      </trans-unit>
      <trans-unit id="CmdPathToResultsDirectory">
        <source>RESULTS_DIR</source>
        <target state="translated">RESULTS_DIR</target>
        <note />
      </trans-unit>
      <trans-unit id="CmdPathTologFileDescription">
        <source>Enable verbose logging to the specified file.</source>
        <target state="translated">指定したファイルに対する詳細ロギングを有効にします。</target>
        <note />
      </trans-unit>
      <trans-unit id="CmdPrereleaseDescription">
        <source>Consider packages with prerelease versions when searching for newer packages. Requires the '--outdated' option.</source>
        <target state="translated">新しいパッケージを検索するときにプレリリース バージョンのパッケージを検討します。'--outdated' オプションが必要です。</target>
        <note />
      </trans-unit>
      <trans-unit id="CmdProjectDescription">
        <source>Defines the path of the project file to run (folder name or full path). If not specified, it defaults to the current directory.</source>
        <target state="translated">実行するプロジェクト ファイルのパス (フォルダー名または完全パス) を定義します。指定しない場合は、既定で現在のディレクトリに設定されます。</target>
        <note />
      </trans-unit>
      <trans-unit id="CmdProjectPathName">
        <source>PROJECT_PATH</source>
        <target state="translated">PROJECT_PATH</target>
        <note />
      </trans-unit>
      <trans-unit id="CmdReevaluateOptionDescription">
        <source>Forces restore to reevaluate all dependencies even if a lock file already exists.</source>
        <target state="translated">ロック ファイルが既に存在する場合でも、すべての依存関係を再評価するように強制的に復元します。</target>
        <note />
      </trans-unit>
      <trans-unit id="CmdResultsDirectoryDescription">
        <source>The directory where the test results will be placed.
The specified directory will be created if it does not exist.</source>
        <target state="translated">テスト結果が配置されるディレクトリ。
指定したディレクトリが存在しない場合は、作成されます。</target>
        <note />
      </trans-unit>
      <trans-unit id="CmdRootPathName">
        <source>ROOT_PATH</source>
        <target state="translated">ROOT_PATH</target>
        <note />
      </trans-unit>
      <trans-unit id="CmdRuntimeOption">
        <source>RUNTIME_IDENTIFIER</source>
        <target state="translated">RUNTIME_IDENTIFIER</target>
        <note />
      </trans-unit>
      <trans-unit id="CmdRuntimeOptionDescription">
        <source>The target runtime to restore packages for.</source>
        <target state="translated">パッケージを復元するターゲット ランタイム。</target>
        <note />
      </trans-unit>
      <trans-unit id="CmdServiceableDescription">
        <source>Set the serviceable flag in the package. See https://aka.ms/nupkgservicing for more information.</source>
        <target state="translated">パッケージに処理可能なフラグを設定します。詳細については、https://aka.ms/nupkgservicing をご覧ください。</target>
        <note />
      </trans-unit>
      <trans-unit id="CmdSettingsDescription">
        <source>The settings file to use when running tests.</source>
        <target state="translated">テスト実行時に使用する設定ファイル。</target>
        <note />
      </trans-unit>
      <trans-unit id="CmdSettingsFile">
        <source>SETTINGS_FILE</source>
        <target state="translated">SETTINGS_FILE</target>
        <note />
      </trans-unit>
      <trans-unit id="CmdSolutionDescription">
        <source>Defines the path of the solution file to run. If not specified, it defaults to the current directory.</source>
        <target state="translated">実行するソリューション ファイルのパスを定義します。指定しない場合は、既定で現在のディレクトリに設定されます。</target>
        <note />
      </trans-unit>
      <trans-unit id="CmdSolutionPathName">
        <source>SOLUTION_PATH</source>
        <target state="translated">SOLUTION_PATH</target>
        <note />
      </trans-unit>
      <trans-unit id="CmdSourceOption">
        <source>SOURCE</source>
        <target state="translated">SOURCE</target>
        <note />
      </trans-unit>
      <trans-unit id="CmdSourceOptionDescription">
        <source>The NuGet package source to use for the restore.</source>
        <target state="translated">復元のために使用する NuGet パッケージ ソース。</target>
        <note />
      </trans-unit>
      <trans-unit id="CmdTestAdapterPath">
        <source>ADAPTER_PATH</source>
        <target state="translated">ADAPTER_PATH</target>
        <note />
      </trans-unit>
      <trans-unit id="CmdTestAdapterPathDescription">
        <source>The path to the custom adapters to use for the test run.</source>
        <target state="translated">テストの実行に使用するカスタム アダプターへのパス。</target>
        <note />
      </trans-unit>
      <trans-unit id="CmdTestCaseFilterDescription">
        <source>Run tests that match the given expression.
                                        Examples:
                                        Run tests with priority set to 1: --filter "Priority = 1"
                                        Run a test with the specified full name: --filter "FullyQualifiedName=Namespace.ClassName.MethodName"
                                        Run tests that contain the specified name: --filter "FullyQualifiedName~Namespace.Class"
                                        See https://aka.ms/vstest-filtering for more information on filtering support.
                                        </source>
        <target state="translated">指定された式に一致するテストを実行します。
                                        例:
                                        優先度を 1 に設定してテストを実行します: --filter "Priority = 1"
                                        指定したフル ネームでテストを実行する: --filter "FullyQualifiedName=Namespace.ClassName.MethodName"
                                        指定した名前を含むテストを実行する: --filter "FullyQualifiedName~Namespace.Class"
                                        フィルター処理のサポートの詳細については、https://aka.ms/vstest-filtering をご覧ください。
                                        </target>
        <note />
      </trans-unit>
      <trans-unit id="CmdTestCaseFilterExpression">
        <source>EXPRESSION</source>
        <target state="translated">EXPRESSION</target>
        <note />
      </trans-unit>
      <trans-unit id="CmdTestModulesDescription">
        <source>Run tests for the specified test modules.</source>
        <target state="translated">指定されたテスト モジュールのテストを実行します。</target>
        <note />
      </trans-unit>
      <trans-unit id="CmdTestModulesRootDirectoryDescription">
        <source>The test modules have the specified root directory.</source>
        <target state="translated">テスト モジュールには、ルート ディレクトリが指定されています。</target>
        <note />
      </trans-unit>
      <trans-unit id="CmdTestOutputDescription">
        <source>Verbosity of test output.</source>
        <target state="translated">テスト出力の詳細。</target>
        <note />
      </trans-unit>
      <trans-unit id="CmdTransitiveDescription">
        <source>Lists transitive and top-level packages.</source>
        <target state="translated">推移的なパッケージと最上位レベルのパッケージを一覧表示します。</target>
        <note />
      </trans-unit>
      <trans-unit id="CmdUnsupportedMessageRequestTypeException">
        <source>Message Request type '{0}' is unsupported.</source>
        <target state="translated">メッセージ要求の種類 '{0}' はサポートされていません。</target>
        <note>{0} - message request type</note>
      </trans-unit>
      <trans-unit id="CmdUnsupportedTestRunnerDescription">
        <source>Test runner '{0}' is not supported.</source>
        <target state="translated">テスト ランナー '{0}' はサポートされていません。</target>
        <note />
      </trans-unit>
      <trans-unit id="CmdUnsupportedVSTestTestApplicationsDescription">
        <source>dotnet.config defines test runner to be Microsoft.Testing.Platform. All projects must use that test runner.
The following test projects are using VSTest test runner:
{0}

See https://aka.ms/dotnet-test/mtp for more information.</source>
        <target state="translated">dotnet.config では、テスト ランナーを Microsoft.Testing.Platform と定義します。すべてのプロジェクトで、そのテスト ランナーを使用する必要があります。
次のテスト プロジェクトでは、VSTest テスト ランナーを使用しています:
{0}

詳細については、https://aka.ms/dotnet-test/mtp を参照してください。</target>
        <note>{0} is one or more project names.
Microsoft.Testing.Platform is a name, don't translate.
dotnet.config is a name don't translate.</note>
      </trans-unit>
      <trans-unit id="CmdUseLockFileOptionDescription">
        <source>Enables project lock file to be generated and used with restore.</source>
        <target state="translated">プロジェクト ロック ファイルを生成して復元で使用できるようにします。</target>
        <note />
      </trans-unit>
      <trans-unit id="CmdVersion">
        <source>VERSION</source>
        <target state="translated">VERSION</target>
        <note />
      </trans-unit>
      <trans-unit id="CmdVersionDescription">
        <source>The version of the package to add.</source>
        <target state="translated">追加するパッケージのバージョン。</target>
        <note />
      </trans-unit>
      <trans-unit id="CmdVulnerableDescription">
        <source>Lists packages that have known vulnerabilities. Cannot be combined with '--deprecated' or '--outdated' options.</source>
        <target state="translated">既知の脆弱性を持つパッケージを一覧表示します。'--deprecated' または '--outdated' オプションと組み合わせることはできません。</target>
        <note />
      </trans-unit>
      <trans-unit id="Command">
        <source>Command</source>
        <target state="translated">コマンド</target>
        <note />
      </trans-unit>
      <trans-unit id="CommandArgumentDescription">
        <source>The SDK command to launch online help for.</source>
        <target state="translated">オンライン ヘルプを起動する SDK コマンド。</target>
        <note />
      </trans-unit>
      <trans-unit id="CommandArgumentName">
        <source>COMMAND_NAME</source>
        <target state="translated">COMMAND_NAME</target>
        <note />
      </trans-unit>
      <trans-unit id="CommandDoesNotExist">
        <source>Specified command '{0}' is not a valid SDK command. Specify a valid SDK command. For more information, run dotnet help.</source>
        <target state="translated">指定されたコマンド '{0}' は、有効な SDK コマンドではありません。有効な SDK コマンドを指定してください。詳細については、dotnet のヘルプを実行してください。</target>
        <note />
      </trans-unit>
      <trans-unit id="CommandFooter">
        <source>The latest versions of .NET can be installed from https://aka.ms/dotnet-core-download. For more information about .NET lifecycles, see https://aka.ms/dotnet-core-support.</source>
        <target state="translated">.Net の最新バージョンは https://aka.ms/dotnet-core-download からインストールできます。.NET ライフサイクルの詳細については、https://aka.ms/dotnet-core-support を参照してください。</target>
        <note />
      </trans-unit>
      <trans-unit id="CommandNameArgumentDescription">
        <source>The command name of the tool to run.</source>
        <target state="translated">実行するツールのコマンド名。</target>
        <note />
      </trans-unit>
      <trans-unit id="CommandNameArgumentName">
        <source>COMMAND_NAME</source>
        <target state="translated">COMMAND_NAME</target>
        <note />
      </trans-unit>
      <trans-unit id="CommandOptionFileDescription">
        <source>The path to the file-based app to run (can be also passed as the first argument if there is no project in the current directory).</source>
        <target state="translated">実行するファイル ベースのアプリへのパス (現在のディレクトリにプロジェクトがない場合は、最初の引数として渡すこともできます)。</target>
        <note />
      </trans-unit>
      <trans-unit id="CommandOptionFileHelpName">
        <source>FILE_PATH</source>
        <target state="translated">FILE_PATH</target>
        <note />
      </trans-unit>
      <trans-unit id="CommandOptionLaunchProfileDescription">
        <source>The name of the launch profile (if any) to use when launching the application.</source>
        <target state="translated">アプリケーションを起動するときに使用する起動プロファイルの名前 (存在する場合)。</target>
        <note />
      </trans-unit>
      <trans-unit id="CommandOptionLaunchProfileHelpName">
        <source>LAUNCH_PROFILE</source>
        <target state="translated">LAUNCH_PROFILE</target>
        <note />
      </trans-unit>
      <trans-unit id="CommandOptionNoBuildDescription">
        <source>Do not build the project before running. Implies --no-restore.</source>
        <target state="translated">実行する前にプロジェクトをビルドしないでください。--no-restore を意味します。</target>
        <note>{Locked="--no-restore"}</note>
      </trans-unit>
      <trans-unit id="CommandOptionNoCacheDescription">
        <source>Skip up to date checks and always build the program before running.</source>
        <target state="translated">最新状態チェックをスキップし、実行する前に常にプログラムをビルドします。</target>
        <note />
      </trans-unit>
      <trans-unit id="CommandOptionNoLaunchProfileArgumentsDescription">
        <source>Do not use arguments specified in launch profile to run the application.</source>
        <target state="translated">起動プロファイルで指定された引数を使用してアプリケーションを実行しないでください。</target>
        <note />
      </trans-unit>
      <trans-unit id="CommandOptionNoLaunchProfileDescription">
        <source>Do not attempt to use launchSettings.json or [app].run.json to configure the application.</source>
        <target state="translated">launchSettings.json または [app].run.json を使用してアプリケーションを構成しないでください。</target>
        <note>{Locked="launchSettings.json"}{Locked=".run.json"}</note>
      </trans-unit>
      <trans-unit id="CommandOptionProjectDescription">
        <source>The path to the project file to run (defaults to the current directory if there is only one project).</source>
        <target state="translated">実行するプロジェクト ファイルへのパス (プロジェクトが 1 つのみの場合、既定は現在のディレクトリです)。</target>
        <note />
      </trans-unit>
      <trans-unit id="CommandOptionProjectHelpName">
        <source>PROJECT_PATH</source>
        <target state="translated">PROJECT_PATH</target>
        <note />
      </trans-unit>
      <trans-unit id="Commands">
        <source>SDK commands</source>
        <target state="translated">SDK コマンド</target>
        <note />
      </trans-unit>
      <trans-unit id="CommandsMismatch">
        <source>The command {0} specified in the tool manifest file is not contained in the package with Package Id {1}. The commands contained in the package are {2}.</source>
        <target state="translated">ツール マニフェスト ファイルで指定されているコマンド {0} は、パッケージ ID {1} のパッケージに含まれていません。パッケージに含まれているコマンドは {2} です。</target>
        <note />
      </trans-unit>
      <trans-unit id="ConfigFileArgumentName">
        <source>ConfigFile</source>
        <target state="translated">ConfigFile</target>
        <note />
      </trans-unit>
      <trans-unit id="ConfigFileDescription">
        <source>The NuGet configuration file. If specified, only the settings from this file will be used. If not specified, the hierarchy of configuration files from the current directory will be used. For more information, see https://docs.microsoft.com/nuget/consume-packages/configuring-nuget-behavior</source>
        <target state="translated">NuGet 構成ファイル。指定した場合、このファイルの設定のみが使用されます。指定しない場合、現在のディレクトリの構成ファイルの階層が使用されます。詳細については、https://docs.microsoft.com/nuget/consume-packages/configuring-nuget-behavior を参照してください。</target>
        <note />
      </trans-unit>
      <trans-unit id="ConfirmationPromptInvalidChoiceMessage">
        <source>Please type '{0}' for yes or '{1}' for no.</source>
        <target state="translated">はいの場合は「{0}」、いいえの場合は「{1}」と入力してください。</target>
        <note />
      </trans-unit>
      <trans-unit id="ConfirmationPromptNoValue">
        <source>n</source>
        <target state="translated">n</target>
        <note>For a command line connfirmation prompt, this is the key that should be pressed for "no", ie to cancel the operation.</note>
      </trans-unit>
      <trans-unit id="ConfirmationPromptYesValue">
        <source>y</source>
        <target state="translated">y</target>
        <note>For a command line connfirmation prompt, this is the key that should be pressed for "yes", ie to agree.</note>
      </trans-unit>
      <trans-unit id="ConsoleIsAlreadyInBatchingMode">
        <source>Console is already in batching mode.</source>
        <target state="translated">コンソールは既にバッチ 処理モードです。</target>
        <note>Exception that is thrown when console is already collecting input into a batch (into a string builder), and code asks to enable batching mode again.</note>
      </trans-unit>
      <trans-unit id="CouldNotConvertToBoolean">
        <source>Could not convert the value of property '{0}' to a boolean.</source>
        <target state="translated">プロパティ ' {0} ' の値をブール値に変換できませんでした。</target>
        <note />
      </trans-unit>
      <trans-unit id="CouldNotConvertToString">
        <source>Could not convert the value of property '{0}' to a string.</source>
        <target state="translated">プロパティ '{0}' の値を文字列に変換できませんでした。</target>
        <note />
      </trans-unit>
      <trans-unit id="CouldNotFindAProject">
        <source>Couldn't find a project. Ensure that a project exists in {0}, or pass the path to the project using {1}.</source>
        <target state="translated">プロジェクトが見つかりませんでした。プロジェクトが {0} に存在することを確認するか、{1} を使用してパスをプロジェクトに渡してください。</target>
        <note />
      </trans-unit>
      <trans-unit id="CrashDumpTypeArgumentName">
        <source>DUMP_TYPE</source>
        <target state="translated">DUMP_TYPE</target>
        <note />
      </trans-unit>
      <trans-unit id="CreateManifestIfNeededOptionDescription">
        <source>Create a tool manifest if one isn't found during tool installation. For information on how manifests are located, see https://aka.ms/dotnet/tools/create-manifest-if-needed</source>
        <target state="translated">ツールのインストール中にツール マニフェスト見つからない場合は作成します。マニフェストの場所については、https://aka.ms/dotnet/tools/create-manifest-if-needed を参照してください</target>
        <note />
      </trans-unit>
      <trans-unit id="CurrentRuntimeOptionDescription">
        <source>Use current runtime as the target runtime.</source>
        <target state="translated">現在のランタイムをターゲット ランタイムとして使用します。</target>
        <note />
      </trans-unit>
      <trans-unit id="Date">
        <source>Date</source>
        <target state="translated">日付</target>
        <note />
      </trans-unit>
      <trans-unit id="DefaultLaunchProfileDisplayName">
        <source>(Default)</source>
        <target state="translated">(既定)</target>
        <note />
      </trans-unit>
      <trans-unit id="DeletingWorkloadManifest">
        <source>Uninstalling workload manifest {0} version {1}...</source>
        <target state="translated">ワークロード マニフェスト {0} のバージョン {1} をアンインストールしています...</target>
        <note />
      </trans-unit>
      <trans-unit id="DeletingWorkloadPack">
        <source>Uninstalling workload pack {0} version {1}...</source>
        <target state="translated">ワークロード パック {0} バージョン {1} をアンインストールしています...</target>
        <note />
      </trans-unit>
      <trans-unit id="DeletingWorkloadSet">
        <source>Deleting workload version {0}.</source>
        <target state="translated">ワークロード バージョン {0} を削除しています。</target>
        <note />
      </trans-unit>
      <trans-unit id="DepsFileDefinition">
        <source>Path to &lt;application&gt;.deps.json file.</source>
        <target state="translated">&lt;application&gt;.deps.json ファイルへのパス。</target>
        <note />
      </trans-unit>
      <trans-unit id="Description">
        <source>Description</source>
        <target state="translated">説明</target>
        <note>Table lable</note>
      </trans-unit>
      <trans-unit id="DescriptionColumnName">
        <source>Description</source>
        <target state="translated">説明</target>
        <note />
      </trans-unit>
      <trans-unit id="DeserializationExceptionMessage">
        <source>An error was encountered when reading '{0}': {1}</source>
        <target state="translated">'{0}' の読み取り中にエラーが発生しました: {1}</target>
        <note>{0} is file path. {1} is exception message.</note>
      </trans-unit>
      <trans-unit id="DetailDescription">
        <source>Show detail result of the query.</source>
        <target state="translated">クエリの詳細な結果を表示します。</target>
        <note />
      </trans-unit>
      <trans-unit id="DevCertsDefinition">
        <source>Create and manage development certificates.</source>
        <target state="translated">開発証明書を作成し、管理します。</target>
        <note />
      </trans-unit>
      <trans-unit id="Diagnostics_OptionDescription">
        <source>Enables diagnostic output.</source>
        <target state="translated">診断出力を有効にします。</target>
        <note />
      </trans-unit>
      <trans-unit id="DirectivesRemoved">
        <source>Removed '{0}' directives ({1}) for '{2}' from: {3}</source>
        <target state="translated">'{2}' の '{0}' ディレクティブ ({1}) を次から削除しました: {3}</target>
        <note>{0} is a directive kind (like '#:package'). {1} is number of removed directives.
    {2} is directive key (e.g., package name). {3} is file path from which directives were removed.</note>
      </trans-unit>
      <trans-unit id="DirectoryAlreadyExists">
        <source>The target directory already exists: '{0}'</source>
        <target state="translated">ターゲット ディレクトリは既に存在します: '{0}'</target>
        <note />
      </trans-unit>
      <trans-unit id="DisableProjectContextEval_OptionDescription">
        <source>Disables evaluating project context using MSBuild.</source>
        <target state="translated">MSBuild を使用してプロジェクト コンテキストの評価を無効にします。</target>
        <note />
      </trans-unit>
      <trans-unit id="DisableSdkTemplates_OptionDescription">
        <source>If present, prevents templates bundled in the SDK from being presented.</source>
        <target state="translated">SDK にバンドルされているテンプレートがある場合にそれらが表示されないようにします。</target>
        <note />
      </trans-unit>
      <trans-unit id="DiscoveredTestsInAssembly">
        <source>Discovered {0} tests in assembly</source>
        <target state="translated">アセンブリで {0} つのテストを検出しました。</target>
        <note>0 is count, the sentence is followed by the path of the assebly</note>
      </trans-unit>
      <trans-unit id="DiscoveringTestsFrom">
        <source>Discovering tests from</source>
        <target state="translated">からテストを検出しています</target>
        <note />
      </trans-unit>
      <trans-unit id="DotnetTestCommand">
        <source>.NET Test Command</source>
        <target state="translated">.NET Test コマンド</target>
        <note />
      </trans-unit>
      <trans-unit id="DownloadToCacheOptionArgumentName">
        <source>DIRECTORY</source>
        <target state="translated">ディレクトリ</target>
        <note />
      </trans-unit>
      <trans-unit id="DownloadToCacheOptionDescription">
        <source>Download packages needed to install a workload to a folder that can be used for offline installation.</source>
        <target state="translated">ワークロードのインストールに必要なパッケージをフォルダーにダウンロードし、オフライン インストールに使用できるようにします。</target>
        <note />
      </trans-unit>
      <trans-unit id="DownloadingPackToCacheMessage">
        <source>Downloading pack {0} version {1} to offline cache {2}...</source>
        <target state="translated">パック {0} のバージョン {1} をオフライン キャッシュ {2} にダウンロードしています...</target>
        <note />
      </trans-unit>
      <trans-unit id="Downloads">
        <source>Downloads</source>
        <target state="translated">ダウンロード</target>
        <note>Table lable</note>
      </trans-unit>
      <trans-unit id="DuplicateCaseInsensitiveLaunchProfileNames">
        <source>There are several launch profiles with case-sensitive names, which isn't permitted:
{0}
Make the profile names distinct.</source>
        <target state="translated">大文字と小文字が区別される名前の起動プロファイルがいくつかありますが、これは許可されていません: 
{0}
プロファイル名を区別できるようにしてください。</target>
        <note />
      </trans-unit>
      <trans-unit id="DuplicateDirective">
        <source>Duplicate directives are not supported: {0} at {1}</source>
        <target state="translated">重複するディレクティブはサポートされていません: {1} の {0}</target>
        <note>{0} is the directive type and name. {1} is the file path and line number.</note>
      </trans-unit>
      <trans-unit id="Error_restore">
        <source>Restore failed. Run `dotnet restore` for more details on the issue.</source>
        <target state="translated">復元に失敗しました。問題の詳細については、'dotnet restore' を実行してください。</target>
        <note>{Locked="dotnet restore"}</note>
      </trans-unit>
      <trans-unit id="ExactMatchDescription">
        <source>Require that the search term exactly match the name of the package. Causes `--take` and `--skip` options to be ignored.</source>
        <target state="translated">検索語句とパッケージ名の完全一致を要求します。'--take' オプションと '--skip' オプションが無視されます。</target>
        <note />
      </trans-unit>
      <trans-unit id="ExecutionUsageDescription">
        <source>Execute a .NET application.</source>
        <target state="translated">.NET アプリケーションを実行します。</target>
        <note />
      </trans-unit>
      <trans-unit id="ExitCode">
        <source>Exit code</source>
        <target state="translated">終了コード</target>
        <note />
      </trans-unit>
      <trans-unit id="Expected">
        <source>Expected</source>
        <target state="translated">予想</target>
        <note />
      </trans-unit>
      <trans-unit id="ExpectedSingleManifest">
        <source>Expected single manifest feature band and manifest folder in MSI from package {0}</source>
        <target state="translated">パッケージ {0} からの MSI に 1 つのマニフェスト機能バンドとマニフェスト フォルダーが必要です</target>
        <note />
      </trans-unit>
      <trans-unit id="Failed">
        <source>Failed</source>
        <target state="translated">失敗</target>
        <note />
      </trans-unit>
      <trans-unit id="FailedAdManifestUpdate">
        <source>Failed to update the advertising manifest {0}: {1}.</source>
        <target state="translated">広告マニフェスト {0} を更新できませんでした: {1}。</target>
        <note />
      </trans-unit>
      <trans-unit id="FailedLowercase">
        <source>failed</source>
        <target state="translated">失敗</target>
        <note />
      </trans-unit>
      <trans-unit id="FailedToCreateToolShim">
        <source>Failed to create shell shim for tool '{0}': {1}</source>
        <target state="translated">ツール '{0}' でシェル shim を作成できませんでした: {1}</target>
        <note />
      </trans-unit>
      <trans-unit id="FailedToExtractMsi">
        <source>Failed to extract information from MSI: {0}</source>
        <target state="translated">MSI から情報を抽出できませんでした: {0}</target>
        <note />
      </trans-unit>
      <trans-unit id="FailedToInstallWorkloadManifest">
        <source>Failed to install manifest {0} version {1}: {2}.</source>
        <target state="translated">マニフェスト {0} のバージョン {1} をインストールできませんでした: {2}。</target>
        <note />
      </trans-unit>
      <trans-unit id="FailedToInstallWorkloadSet">
        <source>Failed to install workload version {0}: {1}</source>
        <target state="translated">ワークロード バージョン {0} をインストールできませんでした: {1}</target>
        <note />
      </trans-unit>
      <trans-unit id="FailedToRunTarget">
        <source>Failed to restore workload for project {0}: Failed to run MSBuild Target _GetRequiredWorkloads.</source>
        <target state="translated">プロジェクト {0} のワークロードを復元できませんでした。MSBuild Target _GetRequiredWorkloads の実行に失敗しました。</target>
        <note />
      </trans-unit>
      <trans-unit id="FailedToUninstallTool">
        <source>Failed to uninstall tool '{0}': {1}</source>
        <target state="translated">ツール '{0}' をアンインストールできませんでした: {1}</target>
        <note />
      </trans-unit>
      <trans-unit id="FailedWithErrors">
        <source>failed with {0} error(s)</source>
        <target state="translated">{0} 件のエラーで失敗しました</target>
        <note />
      </trans-unit>
      <trans-unit id="FailedWithErrorsAndWarnings">
        <source>failed with {0} error(s) and {1} warning(s)</source>
        <target state="translated">{0} 件のエラーと {1} 件の警告で失敗しました</target>
        <note />
      </trans-unit>
      <trans-unit id="FailedWithWarnings">
        <source>failed with {0} warning(s)</source>
        <target state="translated">{0} 件の警告付きで失敗しました</target>
        <note />
      </trans-unit>
      <trans-unit id="ForTest">
        <source>For test</source>
        <target state="translated">テスト用</target>
        <note>is followed by test name</note>
      </trans-unit>
      <trans-unit id="FormatArgumentName">
        <source>Format</source>
        <target state="translated">形式</target>
        <note />
      </trans-unit>
      <trans-unit id="FormatDefinition">
        <source>Apply style preferences to a project or solution.</source>
        <target state="translated">プロジェクトやソリューションにスタイルのユーザー設定を適用します。</target>
        <note />
      </trans-unit>
      <trans-unit id="FormatDescription">
        <source>Format the output accordingly. Either `table`, or `json`. The default value is `table`.</source>
        <target state="translated">それに応じて出力をフォーマットします。'table' または 'json'。既定値は 'table' です。</target>
        <note />
      </trans-unit>
      <trans-unit id="FormatOptionDescription">
        <source>Changes the format of outputted workload versions. Can take 'json' or 'list'</source>
        <target state="translated">出力されるワークロード バージョンの形式を変更します。'json' または 'list' を指定できます</target>
        <note />
      </trans-unit>
      <trans-unit id="FrameworkVersionOption">
        <source>FRAMEWORK_VERSION</source>
        <target state="translated">FRAMEWORK_VERSION</target>
        <note />
      </trans-unit>
      <trans-unit id="FrameworkVersionOptionDescription">
        <source>The Microsoft.NETCore.App package version that will be used to run the assemblies.</source>
        <target state="translated">アセンブリの実行に使用される Microsoft.NETCore.App パッケージのバージョン。</target>
        <note />
      </trans-unit>
      <trans-unit id="FromCacheOptionArgumentName">
        <source>DIRECTORY</source>
        <target state="translated">ディレクトリ</target>
        <note />
      </trans-unit>
      <trans-unit id="FromCacheOptionDescription">
        <source>Complete the operation from cache (offline).</source>
        <target state="translated">キャッシュから操作を完了します (オフライン)。</target>
        <note />
      </trans-unit>
      <trans-unit id="FromFile">
        <source>from</source>
        <target state="translated">参照元:</target>
        <note>from followed by a file name to point to the file from which test is originating</note>
      </trans-unit>
      <trans-unit id="FromHistoryOptionDescription">
        <source>Update workloads to a previous version specified by the argument. Use the 'dotnet workload history' to see available workload history records.</source>
        <target state="translated">引数で指定された以前のバージョンにワークロードを更新します。使用可能なワークロード履歴レコードを表示するには、'dotnet workload history' を使用します。</target>
        <note />
      </trans-unit>
      <trans-unit id="FromPreviousSdkOptionDescription">
        <source>Include workloads installed with earlier SDK versions in update.</source>
        <target state="translated">以前の SDK バージョンでインストールされたワークロードを更新プログラムに含めます。</target>
        <note />
      </trans-unit>
      <trans-unit id="FromRollbackDefinitionOptionDescription">
        <source>Update workloads based on specified rollback definition file.</source>
        <target state="translated">指定されたロールバック定義ファイルに基づいてワークロードを更新します。</target>
        <note />
      </trans-unit>
      <trans-unit id="FsiDefinition">
        <source>Start F# Interactive / execute F# scripts.</source>
        <target state="translated">F# Interactive を開始するか、F# スクリプトを実行します。</target>
        <note />
      </trans-unit>
      <trans-unit id="FxVersionDefinition">
        <source>Version of the installed Shared Framework to use to run the application.</source>
        <target state="translated">アプリケーションを実行するために使用するインストール済み Shared Framework のバージョン。</target>
        <note />
      </trans-unit>
      <trans-unit id="GarbageCollectingSdkFeatureBandsMessage">
        <source>Garbage collecting for SDK feature band(s) {0}...</source>
        <target state="translated">SDK 機能バンド {0} のガベージ コレクトを行っています...</target>
        <note />
      </trans-unit>
      <trans-unit id="GarbageCollectionFailed">
        <source>Warning: Workload garbage collection failed with error: {0}.</source>
        <target state="translated">警告: ワークロードのガベージ コレクションでエラーが発生しました: {0}。</target>
        <note />
      </trans-unit>
      <trans-unit id="GlobalJsonVersion">
        <source>Global.json Version</source>
        <target state="translated">Global.json のバージョン</target>
        <note />
      </trans-unit>
      <trans-unit id="HangDumpTypeArgumentName">
        <source>DUMP_TYPE</source>
        <target state="translated">DUMP_TYPE</target>
        <note />
      </trans-unit>
      <trans-unit id="HangTimeoutArgumentName">
        <source>TIMESPAN</source>
        <target state="translated">TIMESPAN</target>
        <note />
      </trans-unit>
      <trans-unit id="HelpAppFullName">
        <source>.NET CLI help utility</source>
        <target state="translated">.NET CLI ヘルプ ユーティリティ</target>
        <note />
      </trans-unit>
      <trans-unit id="HelpDefinition">
        <source>Opens the reference page in a browser for the specified command.</source>
        <target state="translated">指定されたコマンドの参照ページをブラウザーで開きます。</target>
        <note />
      </trans-unit>
      <trans-unit id="HelpExtensionOptions">
        <source>Extension Options:</source>
        <target state="translated">拡張機能オプション:</target>
        <note />
      </trans-unit>
      <trans-unit id="HelpModuleIsMissingTheOptionBelow">
        <source>{0} is missing the option below</source>
        <target state="translated">{0} には以下のオプションがありません</target>
        <note>0 is name of the module, this string is followed by lined that list the option</note>
      </trans-unit>
      <trans-unit id="HelpModuleIsMissingTheOptionsBelow">
        <source>{0} is missing the options below</source>
        <target state="translated">{0} には以下のオプションがありません</target>
        <note>0 is name of the module, this string is followed by lined that list the options</note>
      </trans-unit>
      <trans-unit id="HelpModulesAreMissingTheOptionBelow">
        <source>{0} are missing the option below</source>
        <target state="translated">{0} には以下のオプションがありません</target>
        <note>0 is name of the module, this string is followed by lined that list the option</note>
      </trans-unit>
      <trans-unit id="HelpModulesAreMissingTheOptionsBelow">
        <source>{0} are missing the options below</source>
        <target state="translated">{0} には以下のオプションがありません</target>
        <note>0 is name of the module, this string is followed by lined that list the options</note>
      </trans-unit>
      <trans-unit id="HelpOptions">
        <source>Options:</source>
        <target state="translated">オプション:</target>
        <note />
      </trans-unit>
      <trans-unit id="HelpPlatformOptions">
        <source>Platform Options:</source>
        <target state="translated">プラットフォーム オプション:</target>
        <note />
      </trans-unit>
      <trans-unit id="HelpUnavailableExtensionOptions">
        <source>Unavailable extension options:</source>
        <target state="translated">利用できない拡張機能のオプション:</target>
        <note />
      </trans-unit>
      <trans-unit id="HelpUnavailableOptions">
        <source>Unavailable options:</source>
        <target state="translated">利用できないオプション:</target>
        <note />
      </trans-unit>
      <trans-unit id="HelpWaitingForOptionsAndExtensions">
        <source>Waiting for options and extensions...</source>
        <target state="translated">オプションと拡張機能を待機しています...</target>
        <note />
      </trans-unit>
      <trans-unit id="HistoryManifestOnlyOptionDescription">
        <source>Update to the workload versions specified in the history without changing which workloads are installed. Currently installed workloads will be updated to match the specified history version.</source>
        <target state="translated">インストールされているワークロードを変更せずに、履歴で指定されたワークロード バージョンに更新します。現在インストールされているワークロードは、指定された履歴バージョンと一致するように更新されます。</target>
        <note />
      </trans-unit>
      <trans-unit id="HostFxrCouldNotBeLoaded">
        <source>Could not load hostfxr from '{0}'.</source>
        <target state="translated">'{0}' で hostfxr を読み込めませんでした。</target>
        <note />
      </trans-unit>
      <trans-unit id="Id">
        <source>Id</source>
        <target state="translated">ID</target>
        <note />
      </trans-unit>
      <trans-unit id="IgnoredArgumentsMessage">
        <source>The following arguments have been ignored : "{0}"</source>
        <target state="translated">次の引数は無視されました: "{0}"</target>
        <note />
      </trans-unit>
      <trans-unit id="InProcessArtifactsProduced">
        <source>In process file artifacts produced:</source>
        <target state="translated">インプロセスのファイル成果物が生成されました:</target>
        <note />
      </trans-unit>
      <trans-unit id="InRoot">
        <source>Place project in root of the solution, rather than creating a solution folder.</source>
        <target state="translated">ソリューション フォルダーを作成するのではなく、プロジェクトをソリューションのルートに配置します。</target>
        <note />
      </trans-unit>
      <trans-unit id="InadequatePermissions">
        <source>Inadequate permissions. Run the command with elevated privileges.</source>
        <target state="translated">十分なアクセス許可がありません。昇格された特権を使用してコマンドを実行します。</target>
        <note />
      </trans-unit>
      <trans-unit id="IncludePreviewOptionDescription">
        <source>Allow prerelease workload manifests.</source>
        <target state="translated">プレリリースのワークロード マニフェストを許可します。</target>
        <note />
      </trans-unit>
      <trans-unit id="InstallToolCommandInvalidGlobalAndLocalAndToolPath">
        <source>The local option(--local), the global option (--global), the tool path option (--tool-path), can only have one at a time. Specify only one of the options: {0}.</source>
        <target state="translated">ローカル オプション (--local)、グローバル オプション (--global)、ツール パス オプション (--tool-path) は、一度に 1 つだけ指定できます。オプションを 1 つだけ指定します: {0}。</target>
        <note />
      </trans-unit>
      <trans-unit id="InstallingPackVersionMessage">
        <source>Installing pack {0} version {1}...</source>
        <target state="translated">Pack {0} バージョン {1} をインストールしています...</target>
        <note />
      </trans-unit>
      <trans-unit id="InstallingWorkloadManifest">
        <source>Installing workload manifest {0} version {1}...</source>
        <target state="translated">ワークロード マニフェスト {0} のバージョン {1} をインストールしています...</target>
        <note />
      </trans-unit>
      <trans-unit id="InstallingWorkloads">
        <source>Installing workloads: {0}</source>
        <target state="translated">ワークロードをインストールしています: {0}</target>
        <note />
      </trans-unit>
      <trans-unit id="InsufficientPrivilegeToStartServer">
        <source>Insufficient privilege to start the server.</source>
        <target state="translated">サーバーを起動するための十分な特権がありません。</target>
        <note />
      </trans-unit>
      <trans-unit id="IntermediateWorkingDirOption">
        <source>WORKING_DIR</source>
        <target state="translated">WORKING_DIR</target>
        <note />
      </trans-unit>
      <trans-unit id="IntermediateWorkingDirOptionDescription">
        <source>The working directory used by the command to execute.</source>
        <target state="translated">実行のためにコマンドで使用される作業ディレクトリ。</target>
        <note />
      </trans-unit>
      <trans-unit id="InvalidDirectiveName">
        <source>The directive at '{2}' should contain a name without special characters and an optional value separated by '{1}' like '#:{0} Name{1}Value'.</source>
        <target state="translated">'{2}' のディレクティブには、特殊文字のない名前と、'#:{0} Name{1}Value' などの '{1}' で区切られた省略可能な値を含める必要があります。</target>
        <note>{0} is the directive type like 'package' or 'sdk'. {1} is the expected separator like '@' or '='. {2} is the file path and line number.</note>
      </trans-unit>
      <trans-unit id="InvalidFilePath">
        <source>The specified file must exist and have '.cs' file extension: '{0}'</source>
        <target state="translated">指定されたファイルが存在し、ファイル拡張子が '.cs' である必要があります: '{0}'</target>
        <note>{Locked=".cs"}</note>
      </trans-unit>
      <trans-unit id="InvalidOptionForFileBasedApp">
        <source>Cannot specify option '{0}' when operating on a file-based app.</source>
        <target state="translated">ファイル ベースのアプリで操作する場合は、オプション '{0}' を指定できません。</target>
        <note>{0} is an option name like '--source'.</note>
      </trans-unit>
      <trans-unit id="InvalidOptionForStdin">
        <source>Cannot specify option '{0}' when also using '-' to read the file from standard input.</source>
        <target state="translated">標準入力からファイルを読み取るために '-' も使用している場合は、オプション '{0}' を指定できません。</target>
        <note>{0} is an option name like '--no-build'.</note>
      </trans-unit>
      <trans-unit id="InvalidProjectDirective">
        <source>The '#:project' directive at '{0}' is invalid: {1}</source>
        <target state="translated">'{0}' の '#:p roject' ディレクティブが無効です: {1}</target>
        <note>{0} is the file path and line number. {1} is the inner error message.</note>
      </trans-unit>
      <trans-unit id="InvalidSemVerVersionString">
        <source>Failed to parse "{0}" as a semantic version.</source>
        <target state="translated">"{0}" をセマンティック バージョンとして解析できませんでした。</target>
        <note>{0} is a version string that the user entered that was not parsed as a Semantic Version</note>
      </trans-unit>
      <trans-unit id="InvalidToolConfiguration">
        <source>The settings file in the tool's NuGet package is invalid: {0}</source>
        <target state="translated">ツールの NuGet パッケージ内の設定ファイルが無効です: {0}</target>
        <note />
      </trans-unit>
      <trans-unit id="InvalidVersionForWorkload">
        <source>Error parsing version '{1}' for workload manifest ID '{0}'</source>
        <target state="translated">ワークロード マニフェスト ID '{0}' のバージョン '{1}' の解析でエラーが発生しました</target>
        <note />
      </trans-unit>
      <trans-unit id="LatestVersion">
        <source>Latest Version</source>
        <target state="translated">最新バージョン</target>
        <note>Table lable</note>
      </trans-unit>
      <trans-unit id="LaunchProfileDoesNotExist">
        <source>A launch profile with the name '{0}' doesn't exist.</source>
        <target state="translated">'{0} ' という名前の起動プロファイルは存在しません。</target>
        <note />
      </trans-unit>
      <trans-unit id="LaunchProfileHandlerCannotBeLocated">
        <source>The launch profile type '{0}' is not supported.</source>
        <target state="translated">起動プロファイルの種類 '{0}' はサポートされていません。</target>
        <note />
      </trans-unit>
      <trans-unit id="LaunchProfileIsNotAJsonObject">
        <source>A profile with the specified name isn't a valid JSON object.</source>
        <target state="translated">指定された名前のプロファイルは、有効な JSON オブジェクトではありません。</target>
        <note />
      </trans-unit>
      <trans-unit id="LaunchProfilesCollectionIsNotAJsonObject">
        <source>The 'profiles' property of the launch settings document is not a JSON object.</source>
        <target state="translated">起動設定のドキュメントの 'profiles' プロパティが JSON オブジェクトではありません。</target>
        <note />
      </trans-unit>
      <trans-unit id="ListAppFullName">
        <source>List all projects in a solution file.</source>
        <target state="translated">ソリューション ファイル内のすべてのプロジェクトを一覧表示します。</target>
        <note />
      </trans-unit>
      <trans-unit id="ListSolutionFoldersArgumentDescription">
        <source>Display solution folder paths.</source>
        <target state="translated">ソリューション フォルダーのパスを表示します。</target>
        <note />
      </trans-unit>
      <trans-unit id="ListToolCommandInvalidGlobalAndLocalAndToolPath">
        <source>The local option(--local), the global option (--global), the tool path option (--tool-path), can only have one at a time. Specify only one of the options: {0}.</source>
        <target state="translated">ローカル オプション (--local)、グローバル オプション (--global)、ツール パス オプション (--tool-path) は、一度に 1 つだけ指定できます。オプションを 1 つだけ指定します: {0}。</target>
        <note />
      </trans-unit>
      <trans-unit id="LocalOptionDoesNotSupportFrameworkOption">
        <source>The local option(--local) does not support the framework option (--framework).</source>
        <target state="translated">ローカル オプション (--local) は、フレームワーク オプション (--framework) をサポートしていません。</target>
        <note />
      </trans-unit>
      <trans-unit id="LocalToolInstallationSucceeded">
        <source>You can invoke the tool from this directory using the following commands: 'dotnet tool run {0}' or 'dotnet {0}'.
Tool '{1}' (version '{2}') was successfully installed. Entry is added to the manifest file {3}.</source>
        <target state="translated">次のコマンドを使用してこのディレクトリからツールを呼び出すことができます: 'dotnet tool run {0}' または 'dotnet {0}'。
ツール '{1}' (バージョン '{2}') が正常にインストールされました。マニフェスト ファイル {3} にエントリが追加されました。</target>
        <note />
      </trans-unit>
      <trans-unit id="LocalToolsRestoreWasSuccessful">
        <source>Restore was successful.</source>
        <target state="translated">正常に復元されました。</target>
        <note />
      </trans-unit>
      <trans-unit id="MSBuildEvaluationResult_Error_NoProjectFound">
        <source>No project was found at the path: {0}.</source>
        <target state="translated">パスにプロジェクトが見つかりませんでした: {0}。</target>
        <note>{0} - the file path where project was expected to be found.</note>
      </trans-unit>
      <trans-unit id="MSBuildEvaluationResult_Error_NotRestored">
        <source>{0} is not restored.</source>
        <target state="translated">{0} は復元されません。</target>
        <note>{0} - the full path to the project.</note>
      </trans-unit>
      <trans-unit id="MSBuildEvaluator_Error_NoTargetFramework">
        <source>Project '{0}' is a SDK-style project, but does not specify the framework.</source>
        <target state="translated">プロジェクト '{0}' は SDK スタイルのプロジェクトですが、フレームワークが指定されていません。</target>
        <note>{0} - the full path to the project.</note>
      </trans-unit>
      <trans-unit id="MSBuildOptionDescription">
        <source>Shut down the MSBuild build server.</source>
        <target state="translated">MSBuild ビルド サーバーをシャットダウンします。</target>
        <note />
      </trans-unit>
      <trans-unit id="MaintenanceMessage">
        <source>.NET {0} is going out of support soon.</source>
        <target state="translated">.NET {0} のサポートは間もなく終了します。</target>
        <note />
      </trans-unit>
      <trans-unit id="ManifestFileColumn">
        <source>Manifest</source>
        <target state="translated">マニフェスト</target>
        <note />
      </trans-unit>
      <trans-unit id="ManifestMsiNotFoundInNuGetPackage">
        <source>Manifest MSI not found in NuGet package {0}</source>
        <target state="translated">NuGet パッケージ {0} にマニフェスト MSI が見つかりません</target>
        <note />
      </trans-unit>
      <trans-unit id="ManifestOption">
        <source>MANIFEST</source>
        <target state="translated">MANIFEST</target>
        <note />
      </trans-unit>
      <trans-unit id="ManifestOptionDescription">
        <source>The path to a target manifest file that contains the list of packages to be excluded from the publish step.</source>
        <target state="translated">公開ステップから除外されるパッケージのリストを含むターゲット マニフェスト ファイルへのパス。</target>
        <note />
      </trans-unit>
      <trans-unit id="ManifestPackageUrlNotResolved">
        <source>Manifest package not resolved. Manifest package or URL for {0} doesn't exist.</source>
        <target state="translated">マニフェスト パッケージが解決されていません。{0} のマニフェスト パッケージまたは URL が存在しません。</target>
        <note />
      </trans-unit>
      <trans-unit id="MigrateAppFullName">
        <source>Generate a .slnx file from a .sln file.</source>
        <target state="translated">.sln ファイルから .slnx ファイルを生成します。</target>
        <note />
      </trans-unit>
      <trans-unit id="MinimumExpectedTestsPolicyViolation">
        <source>Minimum expected tests policy violation, tests ran {0}, minimum expected {1}</source>
        <target state="translated">予想されるテストの最小ポリシー違反、テストの実行数 {0} 件、予想される最小数 {1} 件</target>
        <note>{0}, {1} number of tests</note>
      </trans-unit>
      <trans-unit id="MissingDirectiveName">
        <source>Missing name of '{0}' at {1}.</source>
        <target state="translated">{1} に ' {0}' の名前がありません。</target>
        <note>{0} is the directive name like 'package' or 'sdk', {1} is the file path and line number.</note>
      </trans-unit>
      <trans-unit id="MsBuildDefinition">
        <source>Run Microsoft Build Engine (MSBuild) commands.</source>
        <target state="translated">Microsoft Build Engine (MSBuild) コマンドを実行します。</target>
        <note />
      </trans-unit>
      <trans-unit id="MsiProgressInstall">
        <source>Installing {0} </source>
        <target state="translated">{0} をインストールしています </target>
        <note />
      </trans-unit>
      <trans-unit id="MsiProgressRepair">
        <source>Repairing {0} </source>
        <target state="translated">{0} を修復しています </target>
        <note />
      </trans-unit>
      <trans-unit id="MsiProgressUninstall">
        <source>Removing {0} </source>
        <target state="translated">{0} を削除しています </target>
        <note />
      </trans-unit>
      <trans-unit id="MultipleProjectsEvaluationResult_Error">
        <source>Multiple projects found: {0}.</source>
        <target state="translated">複数のプロジェクトが見つかりました: {0}。</target>
        <note>{0} - semi-colon separated list of path to projects found.</note>
      </trans-unit>
      <trans-unit id="NameColumnHeader">
        <source>Name</source>
        <target state="translated">名前</target>
        <note />
      </trans-unit>
      <trans-unit id="NeedNuGetInConfig">
        <source>The 'dotnet tool search' command unconditionally accesses nuget.org to find tools, but it is not present in your nuget.config. Add it to run this command.
    This can be done with this command:
  dotnet nuget add source https://api.nuget.org/v3/index.json -n nuget.org</source>
        <target state="translated">'dotnet tool search' コマンドは、nuget.org に無条件でアクセスしてツールを検索しますが、nuget.config に存在していません。このコマンドを実行するには、追加してください。
    これは、次のコマンドで実行できます:
  dotnet nuget add source https://api.nuget.org/v3/index.json -n nuget.org</target>
        <note>Do not translate 'dotnet tool search' or 'nuget.config'. Do not localize the last line at all.</note>
      </trans-unit>
      <trans-unit id="NetAddCommand">
        <source>.NET Add Command</source>
        <target state="translated">.NET Add コマンド</target>
        <note />
      </trans-unit>
      <trans-unit id="NetListCommand">
        <source>List references or packages of a .NET project.</source>
        <target state="translated">.NET プロジェクトの参照またはパッケージを一覧表示します。</target>
        <note />
      </trans-unit>
      <trans-unit id="NetRemoveCommand">
        <source>.NET Remove Command</source>
        <target state="translated">.NET Remove コマンド</target>
        <note />
      </trans-unit>
      <trans-unit id="NewDefinition">
        <source>Create a new .NET project or file.</source>
        <target state="translated">新しい .NET プロジェクトまたはファイルを作成します。</target>
        <note />
      </trans-unit>
      <trans-unit id="NewFeatureBandMessage">
        <source>Try out the newest .NET SDK features with .NET {0}.</source>
        <target state="translated">.NET {0} を使用して、.NET SDK の最新機能をお試しください。</target>
        <note />
      </trans-unit>
      <trans-unit id="NewPatchAvailableMessage">
        <source>Patch {0} is available.</source>
        <target state="translated">パッチ {0} が利用可能です。</target>
        <note />
      </trans-unit>
      <trans-unit id="NewWorkloadSet">
        <source>Installing workload version {0}.</source>
        <target state="translated">ワークロードのバージョン {0} をインストールしています。</target>
        <note />
      </trans-unit>
      <trans-unit id="NoBinaryLogBecauseRunningJustCsc">
        <source>Warning: Binary log option was specified but MSBuild will be skipped because running just csc is enough. Specify '--no-cache' to force full build.</source>
        <target state="translated">警告: バイナリ ログ オプションが指定されましたが、csc の実行だけで十分であるため、MSBuild はスキップされます。完全なビルドを強制するには、'--no-cache' を指定してください。</target>
        <note>{Locked="--no-cache"}{Locked="MSBuild"}{Locked="csc"}</note>
      </trans-unit>
      <trans-unit id="NoBinaryLogBecauseUpToDate">
        <source>Warning: Binary log option was specified but build will be skipped because output is up to date. Specify '--no-cache' to force build.</source>
        <target state="translated">警告: バイナリ ログ オプションが指定されましたが、出力が最新であるため、ビルドはスキップされます。ビルドを強制するには '--no-cache' を指定してください。</target>
        <note>{Locked="--no-cache"}</note>
      </trans-unit>
      <trans-unit id="NoBuildOptionDescription">
        <source>Do not build the project before publishing. Implies --no-restore.</source>
        <target state="translated">公開する前にプロジェクトをビルドしないでください。--no-restore を意味します。</target>
        <note />
      </trans-unit>
      <trans-unit id="NoDependenciesOptionDescription">
        <source>Do not build project-to-project references and only build the specified project.</source>
        <target state="translated">プロジェクト間参照をビルドせず、指定したプロジェクトだけをビルドします。</target>
        <note />
      </trans-unit>
      <trans-unit id="NoHistoryFound">
        <source>No workload history found</source>
        <target state="translated">ワークロード履歴が見つかりません</target>
        <note />
      </trans-unit>
      <trans-unit id="NoIncrementalOptionDescription">
        <source>Do not use incremental building.</source>
        <target state="translated">インクリメンタル ビルドを使用しません。</target>
        <note />
      </trans-unit>
      <trans-unit id="NoManifestFileContainPackageId">
        <source>Cannot find a manifest file that contains package id '{0}'.</source>
        <target state="translated">パッケージ ID '{0}' が含まれているマニフェスト ファイルが見つかりません。</target>
        <note />
      </trans-unit>
      <trans-unit id="NoProjectsOrSolutions">
        <source>A project or solution file could not be found in {0}. Specify a project or solution file to use.</source>
        <target state="translated">{0} でプロジェクトまたはソリューション ファイルが見つかりませんでした。使用するプロジェクトまたはソリューション ファイルを指定します。</target>
        <note />
      </trans-unit>
      <trans-unit id="NoResult">
        <source>Could not find any results.</source>
        <target state="translated">結果が見つかりませんでした。</target>
        <note />
      </trans-unit>
      <trans-unit id="NoSerializerRegisteredWithIdErrorMessage">
        <source>No serializer registered with ID '{0}'</source>
        <target state="translated">ID '{0}' で登録されたシリアライザーがありません</target>
        <note />
      </trans-unit>
      <trans-unit id="NoSerializerRegisteredWithTypeErrorMessage">
        <source>No serializer registered with type '{0}'</source>
        <target state="translated">型 '{0}' で登録されたシリアライザーがありません</target>
        <note />
      </trans-unit>
      <trans-unit id="NoServersToShutdown">
        <source>No build servers are running.</source>
        <target state="translated">実行中のビルド サーバーはありません。</target>
        <note />
      </trans-unit>
      <trans-unit id="NoToolsWereRestored">
        <source>No tools were restored.</source>
        <target state="translated">復元されたツールはありません。</target>
        <note />
      </trans-unit>
      <trans-unit id="NoTrustWithParentPID">
        <source>Failed to establish a trust relationship with parent process ({0}).</source>
        <target state="translated">親プロセス ({0}) との信頼関係を確立できませんでした。</target>
        <note />
      </trans-unit>
      <trans-unit id="NoWorkloadHistoryRecords">
        <source>Workload history records are created when when running an operation that modifies workloads like update or install. Cannot update from history until workload history records exist.</source>
        <target state="translated">ワークロード履歴レコードは、更新やインストールなど、ワークロードを変更する操作を実行するときに作成されます。ワークロード履歴レコードが作成されるまで、履歴から更新することはできません。</target>
        <note />
      </trans-unit>
      <trans-unit id="NoWorkloadUpdateFound">
        <source>No workload update found.</source>
        <target state="translated">ワークロードの更新が見つかりませんでした。</target>
        <note />
      </trans-unit>
      <trans-unit id="NoWorkloadVersionsFound">
        <source>No workload versions found for SDK feature band {0}.</source>
        <target state="translated">SDK 機能バンド {0} のワークロード バージョンが見つかりません。</target>
        <note />
      </trans-unit>
      <trans-unit id="NoWorkloadsInstalledInfoWarning">
        <source>There are no installed workloads to display.</source>
        <target state="translated">表示するインストール済みワークロードはありません。</target>
        <note />
      </trans-unit>
      <trans-unit id="NoWorkloadsToRepair">
        <source>No workloads are installed, nothing to repair. Run `dotnet workload search` to find workloads to install.</source>
        <target state="needs-review-translation">ワークロードがインストールされていないため、修復するものがありません。`dotnet ワークロード検索` を実行してインストールするワークロードを検索します。</target>
        <note>{Locked="dotnet workload search"}</note>
      </trans-unit>
      <trans-unit id="NoWorkloadsToUpdate">
        <source>No workloads installed for this feature band. To update workloads installed with earlier SDK versions, include the --from-previous-sdk option.</source>
        <target state="translated">この機能バンドにはワークロードがインストールされていません。以前の SDK バージョンでインストールしたワークロードを更新するには、--from-previous-sdk オプションを含めます。</target>
        <note />
      </trans-unit>
      <trans-unit id="NugetDefinition">
        <source>Provides additional NuGet commands.</source>
        <target state="translated">追加の NuGet コマンドを提供します。</target>
        <note />
      </trans-unit>
      <trans-unit id="OSDoesNotSupportMsi">
        <source>MSI installations are only supported on Windows.</source>
        <target state="translated">MSI のインストールは Windows でのみサポートされています。</target>
        <note />
      </trans-unit>
      <trans-unit id="OnlyLocalOptionSupportManifestFileOption">
        <source>Specifying the tool manifest option (--tool-manifest) is only valid with the local option (--local or the default).</source>
        <target state="translated">ツール マニフェスト オプション (--tool-manifest) の指定は、ローカル オプション (--local または既定) でのみ有効です。</target>
        <note />
      </trans-unit>
      <trans-unit id="OptionsCannotBeCombined">
        <source>Options '--outdated', '--deprecated' and '--vulnerable' cannot be combined.</source>
        <target state="translated">オプション '--outdated'、'--deprecated'、'--vulnerable' を組み合わせることはできません。</target>
        <note />
      </trans-unit>
      <trans-unit id="OutOfProcessArtifactsProduced">
        <source>Out of process file artifacts produced:</source>
        <target state="translated">アウトプロセスのファイル成果物が生成されました:</target>
        <note />
      </trans-unit>
      <trans-unit id="OutOfSupportMessage">
        <source>.NET {0} is out of support.</source>
        <target state="translated">.NET {0} はサポートされていません。</target>
        <note />
      </trans-unit>
      <trans-unit id="OutputOptionName">
        <source>OUTPUT_DIR</source>
        <target state="translated">OUTPUT_DIR</target>
        <note />
      </trans-unit>
      <trans-unit id="PackAppFullName">
        <source>.NET Core NuGet Package Packer</source>
        <target state="translated">.NET Core NuGet パッケージ パッカー</target>
        <note />
      </trans-unit>
      <trans-unit id="PackCmdNoLogo">
        <source>Do not display the startup banner or the copyright message.</source>
        <target state="translated">著作権情報を表示しません。</target>
        <note />
      </trans-unit>
      <trans-unit id="PackCmdOutputDir">
        <source>OUTPUT_DIR</source>
        <target state="translated">OUTPUT_DIR</target>
        <note />
      </trans-unit>
      <trans-unit id="PackCmdOutputDirDescription">
        <source>The output directory to place built packages in.</source>
        <target state="translated">ビルドしたパッケージを配置する出力ディレクトリ。</target>
        <note />
      </trans-unit>
      <trans-unit id="PackCmdVersion">
        <source>VERSION</source>
        <target state="translated">バージョン</target>
        <note />
      </trans-unit>
      <trans-unit id="PackCmdVersionDescription">
        <source>The version of the package to create</source>
        <target state="translated">作成するパッケージのバージョン</target>
        <note />
      </trans-unit>
      <trans-unit id="PackConfigurationOptionDescription">
        <source>The configuration to use for building the package. The default is 'Release'.</source>
        <target state="translated">パッケージのビルドに使用する構成。既定値は 'Release' です。</target>
        <note />
      </trans-unit>
      <trans-unit id="PackDefinition">
        <source>Create a NuGet package.</source>
        <target state="translated">NuGet パッケージを作成します。</target>
        <note />
      </trans-unit>
      <trans-unit id="PackageAddAppFullName">
        <source>Add a NuGet package reference to the project.</source>
        <target state="translated">プロジェクトに NuGet パッケージ参照を追加します。</target>
        <note />
      </trans-unit>
      <trans-unit id="PackageAddCmdFramework">
        <source>FRAMEWORK</source>
        <target state="translated">FRAMEWORK</target>
        <note />
      </trans-unit>
      <trans-unit id="PackageAddCmdFrameworkDescription">
        <source>Add the reference only when targeting a specific framework.</source>
        <target state="translated">特定のフレームワークを対象とする場合にのみ参照を追加します。</target>
        <note />
      </trans-unit>
      <trans-unit id="PackageAddCmdNoRestoreDescription">
        <source>Add the reference without performing restore preview and compatibility check.</source>
        <target state="translated">復元のプレビューや互換性チェックを行わずに参照を追加します。</target>
        <note />
      </trans-unit>
      <trans-unit id="PackageAddCmdSource">
        <source>SOURCE</source>
        <target state="translated">SOURCE</target>
        <note />
      </trans-unit>
      <trans-unit id="PackageAddCmdSourceDescription">
        <source>The NuGet package source to use during the restore.</source>
        <target state="translated">復元中に使用する NuGet パッケージ ソース。</target>
        <note />
      </trans-unit>
      <trans-unit id="PackageDefinition">
        <source>Search for, add, remove, or list PackageReferences for a .NET project.</source>
        <target state="translated">.NET プロジェクトの PackageReferences を検索、追加、削除、または一覧表示します。</target>
        <note />
      </trans-unit>
      <trans-unit id="PackageFailedToRestore">
        <source>Package "{0}" failed to restore, due to {1}</source>
        <target state="translated">{1} が原因で、パッケージ "{0}" の復元が失敗しました。</target>
        <note />
      </trans-unit>
      <trans-unit id="PackageId">
        <source>Package ID</source>
        <target state="translated">パッケージ ID</target>
        <note>Table lable</note>
      </trans-unit>
      <trans-unit id="PackageListAppFullName">
        <source>List all package references of the project or solution.</source>
        <target state="translated">プロジェクトまたはソリューションのすべてのパッケージ参照を一覧表示します。</target>
        <note />
      </trans-unit>
      <trans-unit id="PackageListCmdFramework">
        <source>FRAMEWORK | FRAMEWORK\RID</source>
        <target state="translated">FRAMEWORK | FRAMEWORK\RID</target>
        <note />
      </trans-unit>
      <trans-unit id="PackageListCmdFrameworkDescription">
        <source>Chooses a framework to show its packages. Use the option multiple times for multiple frameworks.</source>
        <target state="translated">パッケージを表示するフレームワークを選択します。複数のフレームワークに対してはこのオプションを複数回使用します。</target>
        <note />
      </trans-unit>
      <trans-unit id="PackageListCmdSource">
        <source>SOURCE</source>
        <target state="translated">SOURCE</target>
        <note />
      </trans-unit>
      <trans-unit id="PackageListCmdSourceDescription">
        <source>The NuGet sources to use when searching for newer packages. Requires the '--outdated', '--deprecated' or '--vulnerable' option.</source>
        <target state="translated">新しいパッケージを検索するときに使用する NuGet ソース。'--outdated'、'--deprecated'、または '--vulnerable' のオプションが必要です。</target>
        <note />
      </trans-unit>
      <trans-unit id="PackageListFileNotFound">
        <source>Could not find file or directory '{0}'.</source>
        <target state="translated">ファイルまたはディレクトリ '{0}' が見つかりませんでした。</target>
        <note />
      </trans-unit>
      <trans-unit id="PackageRemoveAppFullName">
        <source>Remove a NuGet package reference from the project.</source>
        <target state="translated">プロジェクトから NuGet パッケージ参照を削除します。</target>
        <note />
      </trans-unit>
      <trans-unit id="PackageRemoveAppHelpText">
        <source>The package reference to remove.</source>
        <target state="translated">削除するパッケージ参照。</target>
        <note />
      </trans-unit>
      <trans-unit id="PackageRemoveSpecifyExactlyOnePackageReference">
        <source>Specify only one package reference to remove.</source>
        <target state="translated">削除するパッケージ参照を 1 つだけ指定してください。</target>
        <note />
      </trans-unit>
      <trans-unit id="PackageSearchCommandDescription">
        <source>Searches one or more package sources for packages that match a search term. If no sources are specified, all sources defined in the NuGet.Config are used.</source>
        <target state="translated">検索語句に一致するパッケージを 1 つ以上のパッケージ ソースで検索します。ソースが指定されていない場合、NuGet.Config で定義されているすべてのソースが使用されます。</target>
        <note />
      </trans-unit>
      <trans-unit id="PackageSearchPrereleaseDescription">
        <source>Include prerelease packages.</source>
        <target state="translated">プレリリース パッケージが含まれます。</target>
        <note />
      </trans-unit>
      <trans-unit id="PackageSearchSearchTermArgumentName">
        <source>SearchTerm</source>
        <target state="translated">SearchTerm</target>
        <note />
      </trans-unit>
      <trans-unit id="PackageSearchSearchTermDescription">
        <source>Search term to filter package names, descriptions, and tags. Used as a literal value. Example: `dotnet package search some.package`. See also `--exact-match`.</source>
        <target state="translated">パッケージ名、説明、タグをフィルター処理する検索用語。リテラル値として使用されます。例: 'dotnet package search some.package'。'--exact-match' も参照してください。</target>
        <note />
      </trans-unit>
      <trans-unit id="PackageSearchSkipArgumentName">
        <source>Skip</source>
        <target state="translated">スキップ</target>
        <note />
      </trans-unit>
      <trans-unit id="PackageSearchSkipDescription">
        <source>Number of results to skip, to allow pagination. Default 0.</source>
        <target state="translated">改ページ位置の自動修正を許可するためにスキップする結果の数。既定値は 0 です。</target>
        <note />
      </trans-unit>
      <trans-unit id="PackageSearchTakeArgumentName">
        <source>Take</source>
        <target state="translated">取得</target>
        <note />
      </trans-unit>
      <trans-unit id="PackageSearchTakeDescription">
        <source>Number of results to return. Default 20.</source>
        <target state="translated">返される結果の数。既定値は 20 です。</target>
        <note />
      </trans-unit>
      <trans-unit id="PackagesCommandNameCollisionConclusion">
        <source>Command names conflict. Command names are case insensitive.
{0}</source>
        <target state="translated">コマンド名が競合しています。コマンド名では大文字と小文字は区別されません。
{0}</target>
        <note />
      </trans-unit>
      <trans-unit id="PackagesCommandNameCollisionForOnePackage">
        <source>A command "{0}" in package "{1}"</source>
        <target state="translated">パッケージ "{1}" のコマンド "{0}"</target>
        <note />
      </trans-unit>
      <trans-unit id="Passed">
        <source>Passed</source>
        <target state="translated">成功</target>
        <note />
      </trans-unit>
      <trans-unit id="PassedLowercase">
        <source>passed</source>
        <target state="translated">合格しました</target>
        <note />
      </trans-unit>
      <trans-unit id="PathToApplicationDefinition">
        <source>The path to an application .dll file to execute.</source>
        <target state="translated">実行するアプリケーション .dll ファイルへのパス。</target>
        <note />
      </trans-unit>
      <trans-unit id="PendingReboot">
        <source>The machine has a pending reboot. The workload operation will continue, but you may need to restart.</source>
        <target state="translated">マシンの再起動が保留中です。ワークロード操作は続行されますが、再起動が必要になる場合があります。</target>
        <note />
      </trans-unit>
      <trans-unit id="PostAction_AddProjToSln_Error_BothInRootAndSolutionFolderSpecified">
        <source>Add project reference to solution action is not configured correctly in the template.
    The 'solutionFolder' and 'inRoot' cannot be used together; use only one of the options.</source>
        <target state="translated">テンプレートでソリューションへのプロジェクト参照の追加アクションが正しく構成されていません。
    'solutionFolder' と 'inRoot' を同時に使用することはできません。いずれか 1 つのオプションのみを使用してください。</target>
        <note>do not translate: 'solutionFolder', 'inRoot'</note>
      </trans-unit>
      <trans-unit id="PostAction_AddProjToSln_Error_NoProjectsToAdd">
        <source>Add project reference to solution action is not configured correctly in the template. Unable to determine the project files to add.</source>
        <target state="translated">ソリューションへのプロジェクト参照追加のアクションがテンプレートで正しく構成されていません。追加するプロジェクトファイルを特定できません。</target>
        <note />
      </trans-unit>
      <trans-unit id="PostAction_AddProjToSln_Error_NoSolutionFile">
        <source>Unable to determine which solution file to add the reference to.</source>
        <target state="translated">参照の追加先となるソリューション ファイルを特定できませんでした。</target>
        <note />
      </trans-unit>
      <trans-unit id="PostAction_AddProjToSln_Failed">
        <source>Failed to add project(s) to the solution: {0}</source>
        <target state="translated">ソリューションにプロジェクトを追加できませんでした: {0}</target>
        <note>{0} - the reason why operation failed, normally ends with period</note>
      </trans-unit>
      <trans-unit id="PostAction_AddProjToSln_Failed_NoReason">
        <source>Failed to add project(s) to a solution file.</source>
        <target state="translated">プロジェクトをソリューション ファイルに追加できませんでした。</target>
        <note />
      </trans-unit>
      <trans-unit id="PostAction_AddProjToSln_InRoot_Running">
        <source>Adding
    project(s): {0}
    in the root of solution file: {1}</source>
        <target state="translated">以下を追加しています
    プロジェクト: {0}
    追加先のソリューション ファイルのルート: {1}</target>
        <note>{0} - list of file paths to projects to add,
{1} - the path to target solution file</note>
      </trans-unit>
      <trans-unit id="PostAction_AddProjToSln_Running">
        <source>Adding
    project(s): {0}
    to solution file: {1}
    solution folder: {2}</source>
        <target state="translated">以下を追加しています
    プロジェクト: {0}
    追加先のソリューション ファイル: {1}
    ソリューション フォルダー: {2}</target>
        <note>{0} - list of file paths to projects to add,
{1} - the path to target solution file,
{2} - the solution folder inside solution to add the projects to.</note>
      </trans-unit>
      <trans-unit id="PostAction_AddProjToSln_Succeeded">
        <source>Successfully added project(s) to a solution file.</source>
        <target state="translated">プロジェクトがソリューション ファイルに正常に追加されました。</target>
        <note />
      </trans-unit>
      <trans-unit id="PostAction_AddReference_AddPackageReference">
        <source>Adding a package reference {0} to project file {1}:</source>
        <target state="translated">パッケージ参照 {0} をプロジェクト ファイル {1} に追加しています:</target>
        <note />
      </trans-unit>
      <trans-unit id="PostAction_AddReference_AddPackageReference_Failed">
        <source>Failed to add package reference: {0}</source>
        <target state="translated">パッケージ参照を追加できませんでした: {0}</target>
        <note>{0} - the reason why operation failed, normally ends with period</note>
      </trans-unit>
      <trans-unit id="PostAction_AddReference_AddPackageReference_WithVersion">
        <source>Adding a package reference {0} (version: {1}) to project file {2}:</source>
        <target state="translated">パッケージ参照 {0} (バージョン: {1}) をプロジェクト ファイル {2} に追加しています:</target>
        <note />
      </trans-unit>
      <trans-unit id="PostAction_AddReference_AddProjectReference">
        <source>Adding a project reference {0} to project file {1}:</source>
        <target state="translated">プロジェクト参照 {0} をプロジェクト ファイル {1} に追加しています:</target>
        <note />
      </trans-unit>
      <trans-unit id="PostAction_AddReference_AddProjectReference_Failed">
        <source>Failed to add project reference: {0}</source>
        <target state="translated">プロジェクト参照を追加できませんでした: {0}</target>
        <note>{0} - the reason why operation failed, normally ends with period</note>
      </trans-unit>
      <trans-unit id="PostAction_AddReference_Error_ActionMisconfigured">
        <source>Add reference action is not configured correctly in the template.</source>
        <target state="translated">参照の追加アクションがテンプレートに正しく構成されていません。</target>
        <note />
      </trans-unit>
      <trans-unit id="PostAction_AddReference_Error_FrameworkNotSupported">
        <source>Unable to automatically add the framework reference {0} to the project. Manually edit the project file to add it.</source>
        <target state="translated">フレームワーク参照 {0} をプロジェクトに自動的に追加できません。プロジェクト ファイルを手動で編集して追加します。</target>
        <note />
      </trans-unit>
      <trans-unit id="PostAction_AddReference_Error_ProjFileListHeader">
        <source>Project files found:</source>
        <target state="translated">見つかったプロジェクト ファイル:</target>
        <note />
      </trans-unit>
      <trans-unit id="PostAction_AddReference_Error_UnresolvedProjFile">
        <source>Unable to determine which project file to add the reference to.</source>
        <target state="translated">参照の追加先となるプロジェクト ファイルを特定できませんでした。</target>
        <note />
      </trans-unit>
      <trans-unit id="PostAction_AddReference_Error_UnsupportedRefType">
        <source>Adding reference type {0} is not supported.</source>
        <target state="translated">参照型 {0} の追加はサポートされていません。</target>
        <note />
      </trans-unit>
      <trans-unit id="PostAction_AddReference_Failed">
        <source>Failed to add a reference to the project file.</source>
        <target state="translated">参照をプロジェクト ファイルに追加できませんでした。</target>
        <note />
      </trans-unit>
      <trans-unit id="PostAction_AddReference_Succeeded">
        <source>Successfully added a reference to the project file.</source>
        <target state="translated">参照がプロジェクトファイルに正常に追加されました。</target>
        <note />
      </trans-unit>
      <trans-unit id="PostAction_Restore_Error_FailedToDetermineProjectToRestore">
        <source>Couldn't determine files to restore.</source>
        <target state="translated">復元するファイルを特定できませんでした。</target>
        <note />
      </trans-unit>
      <trans-unit id="PostAction_Restore_Error_NoProjectsToRestore">
        <source>No projects are configured to restore. Check primary outputs configuration in template.json.</source>
        <target state="translated">復元するように構成されているプロジェクトはありません。template.json のプライマリ出力構成を確認してください。</target>
        <note />
      </trans-unit>
      <trans-unit id="PostAction_Restore_Failed">
        <source>Restore failed.</source>
        <target state="translated">復元に失敗しました。</target>
        <note />
      </trans-unit>
      <trans-unit id="PostAction_Restore_RestoreFailed">
        <source>Failed to perform restore: {0}</source>
        <target state="translated">復元を実行できませんでした: {0}</target>
        <note>{0} - the reason why operation failed, normally ends with period</note>
      </trans-unit>
      <trans-unit id="PostAction_Restore_Running">
        <source>Restoring {0}:</source>
        <target state="translated">{0} を復元しています:</target>
        <note>{0} - path to a project to restore</note>
      </trans-unit>
      <trans-unit id="PostAction_Restore_Succeeded">
        <source>Restore succeeded.</source>
        <target state="translated">正常に復元されました。</target>
        <note />
      </trans-unit>
      <trans-unit id="PrereleaseAndVersionAreNotSupportedAtTheSameTime">
        <source>The --prerelease and --version options are not supported in the same command</source>
        <target state="translated">--prerelease および --version オプションは同じコマンド内ではサポートされません</target>
        <note />
      </trans-unit>
      <trans-unit id="PrintDownloadLinkOnlyDescription">
        <source>Only print the list of links to download without downloading.</source>
        <target state="translated">ダウンロードするリンクの一覧をダウンロードせず、印刷だけを行います。</target>
        <note />
      </trans-unit>
      <trans-unit id="PrintSetVersionsDescription">
        <source>'dotnet workload search version' has three functions depending on its argument:
      1. If no argument is specified, it outputs a list of the latest released workload versions from this feature band. Takes the --take option to specify how many to provide and --format to alter the format.
         Example:
           dotnet workload search version --take 2 --format json
           [{"workloadVersion":"9.0.201"},{"workloadVersion":"9.0.200.1"}]
      2. If a workload version is provided as an argument, it outputs a table of various workloads and their versions for the specified workload version. Takes the --format option to alter the output format.
         Example:
           dotnet workload search version 9.0.201
           Workload manifest ID                               Manifest feature band      Manifest Version
           ------------------------------------------------------------------------------------------------
           microsoft.net.workload.emscripten.current          9.0.100-rc.1               9.0.0-rc.1.24430.3
           microsoft.net.workload.emscripten.net6             9.0.100-rc.1               9.0.0-rc.1.24430.3
           microsoft.net.workload.emscripten.net7             9.0.100-rc.1               9.0.0-rc.1.24430.3
           microsoft.net.workload.emscripten.net8             9.0.100-rc.1               9.0.0-rc.1.24430.3
           microsoft.net.sdk.android                          9.0.100-rc.1               35.0.0-rc.1.80
           microsoft.net.sdk.ios                              9.0.100-rc.1               17.5.9270-net9-rc1
           microsoft.net.sdk.maccatalyst                      9.0.100-rc.1               17.5.9270-net9-rc1
           microsoft.net.sdk.macos                            9.0.100-rc.1               14.5.9270-net9-rc1
           microsoft.net.sdk.maui                             9.0.100-rc.1               9.0.0-rc.1.24453.9
           microsoft.net.sdk.tvos                             9.0.100-rc.1               17.5.9270-net9-rc1
           microsoft.net.workload.mono.toolchain.current      9.0.100-rc.1               9.0.0-rc.1.24431.7
           microsoft.net.workload.mono.toolchain.net6         9.0.100-rc.1               9.0.0-rc.1.24431.7
           microsoft.net.workload.mono.toolchain.net7         9.0.100-rc.1               9.0.0-rc.1.24431.7
           microsoft.net.workload.mono.toolchain.net8         9.0.100-rc.1               9.0.0-rc.1.24431.7
      3. If one or more workloads are provided along with their versions (by joining them with the '@' character), it outputs workload versions that match the provided versions. Takes the --take option to specify how many to provide and --format to alter the format.
         Example:
           dotnet workload search version maui@9.0.0-rc.1.24453.9 ios@17.5.9270-net9-rc1
           9.0.201
    </source>
        <target state="translated">'dotnet workload search version' には、引数に応じて次の 3 つの機能があります。
      1. 引数が指定されていない場合は、この機能バンドからリリースされた最新のワークロード バージョンの一覧が出力されます。--take オプションを指定して提供する数を指定し、--format を指定して形式を変更します。
         例:
           dotnet workload search version --take 2 --format json
           [{"workloadVersion":"9.0.201"},{"workloadVersion":"9.0.200.1"}]
      2. 引数としてワークロード バージョンを指定すると、指定されたワークロード バージョンのさまざまなワークロードとそのバージョンの表が出力されます。--format オプションを指定して出力形式を変更します。
         例:
           dotnet workload search version 9.0.201
           ワークロード マニフェスト ID                               マニフェスト機能バンド      マニフェスト バージョン
           ------------------------------------------------------------------------------------------------
           microsoft.net.workload.emscripten.current          9.0.100-rc.1               9.0.0-rc.1.24430.3
           microsoft.net.workload.emscripten.net6             9.0.100-rc.1               9.0.0-rc.1.24430.3
           microsoft.net.workload.emscripten.net7             9.0.100-rc.1               9.0.0-rc.1.24430.3
           microsoft.net.workload.emscripten.net8             9.0.100-rc.1               9.0.0-rc.1.24430.3
           microsoft.net.sdk.android                          9.0.100-rc.1               35.0.0-rc.1.80
           microsoft.net.sdk.ios                              9.0.100-rc.1               17.5.9270-net9-rc1
           microsoft.net.sdk.maccatalyst                      9.0.100-rc.1               17.5.9270-net9-rc1
           microsoft.net.sdk.macos                            9.0.100-rc.1               14.5.9270-net9-rc1
           microsoft.net.sdk.maui                             9.0.100-rc.1               9.0.0-rc.1.24453.9
           microsoft.net.sdk.tvos                             9.0.100-rc.1               17.5.9270-net9-rc1
           microsoft.net.workload.mono.toolchain.current      9.0.100-rc.1               9.0.0-rc.1.24431.7
           microsoft.net.workload.mono.toolchain.net6         9.0.100-rc.1               9.0.0-rc.1.24431.7
           microsoft.net.workload.mono.toolchain.net7         9.0.100-rc.1               9.0.0-rc.1.24431.7
           microsoft.net.workload.mono.toolchain.net8         9.0.100-rc.1               9.0.0-rc.1.24431.7
      3. 1 つ以上のワークロードをバージョンと共に ('@' 文字で結合して) 指定すると、指定されたバージョンに一致するワークロード バージョンが出力されます。--take オプションを指定して提供する数を指定し、--format を指定して形式を変更します。
         例: 
           dotnet workload search version maui@9.0.0-rc.1.24453.9 ios@17.5.9270-net9-rc1
           9.0.201
    </target>
        <note>{Locked="--take"} {Locked="--format"} {Locked="dotnet workload search version"} {Locked="workloadVersion"}</note>
      </trans-unit>
      <trans-unit id="ProjectCapabilityConstraintFactory_Exception_EvaluationFailed">
        <source>Failed to create constraint '{0}': failed to evaluate the project: {1}</source>
        <target state="translated">制約 '{0}' を作成できませんでした: プロジェクトを評価できませんでした: {1}</target>
        <note>{0} - type of constraint (non-localizable), {1} - localized reason why evaluation failed, ends with period.</note>
      </trans-unit>
      <trans-unit id="ProjectCapabilityConstraintFactory_Exception_NoEvaluator">
        <source>Failed to create constraint '{0}': {1} component is not available.</source>
        <target state="translated">制約 '{0}' を作成できませんでした: {1} コンポーネントは使用できません。</target>
        <note>{0} - type of constraint (non-localizable), {1} - name of required component (non-localizable).</note>
      </trans-unit>
      <trans-unit id="ProjectCapabilityConstraint_DisplayName">
        <source>Project capabilities</source>
        <target state="translated">プロジェクトの機能</target>
        <note />
      </trans-unit>
      <trans-unit id="ProjectCapabilityConstraint_Error_ArgumentShouldBeString">
        <source>argument should be a string</source>
        <target state="translated">引数を文字列にしなければなりません</target>
        <note>part of a sentence</note>
      </trans-unit>
      <trans-unit id="ProjectCapabilityConstraint_Error_ArgumentShouldNotBeEmpty">
        <source>arguments should not contain empty values</source>
        <target state="translated">引数に空の値を含めることはできません</target>
        <note>part of a sentence</note>
      </trans-unit>
      <trans-unit id="ProjectCapabilityConstraint_Error_InvalidConstraintConfiguration">
        <source>Invalid constraint configuration</source>
        <target state="translated">制約の構成が無効です</target>
        <note>part of a sentence</note>
      </trans-unit>
      <trans-unit id="ProjectCapabilityConstraint_Error_InvalidJson">
        <source>invalid JSON</source>
        <target state="translated">無効な JSON</target>
        <note>part of a sentence</note>
      </trans-unit>
      <trans-unit id="ProjectCapabilityConstraint_Restricted_EvaluationFailed_Message">
        <source>Failed to evaluate project context: {0}</source>
        <target state="translated">プロジェクト コンテキストを評価できませんでした: {0}</target>
        <note>{0} - failure reason</note>
      </trans-unit>
      <trans-unit id="ProjectCapabilityConstraint_Restricted_Message">
        <source>The template needs project capability '{0}', and current project ({1}) does not satisfy it.</source>
        <target state="translated">テンプレートにはプロジェクト機能 '{0}' が必要ですが、現在のプロジェクト ({1}) はこの機能を満たしていません。</target>
        <note>{0} - project capability expression (non-localizable), {1} - path to the project.</note>
      </trans-unit>
      <trans-unit id="ProjectCapabilityConstraint_Restricted_MultipleProjectsFound_CTA">
        <source>Specify the project to use using {0} option.</source>
        <target state="translated">{0} オプションを使用して、使用するプロジェクトを指定してください。</target>
        <note>{0} - option to use - non localizable</note>
      </trans-unit>
      <trans-unit id="ProjectCapabilityConstraint_Restricted_NoProjectFound_CTA">
        <source>This template can only be created inside the project.</source>
        <target state="translated">このテンプレートはプロジェクト内でのみ作成できます。</target>
        <note />
      </trans-unit>
      <trans-unit id="ProjectCapabilityConstraint_Restricted_NonSDKStyle_Message">
        <source>The project {0} is not an SDK style project, and is not supported for evaluation. It is only possible to use this template with SDK-style projects.</source>
        <target state="translated">プロジェクト {0}は SDK スタイルのプロジェクトではないため、評価の対象としてサポートされていません。このテンプレートは SDK スタイルのプロジェクトでのみ使用できます。</target>
        <note>{0} - path to the project</note>
      </trans-unit>
      <trans-unit id="ProjectCapabilityConstraint_Restricted_NotRestored_CTA">
        <source>Run 'dotnet restore {0}' to restore the project.</source>
        <target state="translated">'dotnet restore {0}' を実行してプロジェクトを復元します。</target>
        <note>{Locked="dotnet restore {0}"}</note>
      </trans-unit>
      <trans-unit id="ProjectContextSymbolSource_DisplayName">
        <source>Project context</source>
        <target state="translated">プロジェクト コンテキスト</target>
        <note />
      </trans-unit>
      <trans-unit id="ProjectConvertAppFullName">
        <source>Convert a file-based program to a project-based program.</source>
        <target state="translated">ファイルベースのプログラムをプロジェクトベースのプログラムに変換します。</target>
        <note />
      </trans-unit>
      <trans-unit id="ProjectConvertAskForOutputDirectory">
        <source>Specify the output directory ({0}):</source>
        <target state="translated">出力ディレクトリ ({0}) を指定します:</target>
        <note>{0} is the default value</note>
      </trans-unit>
      <trans-unit id="ProjectConvertDryRun">
        <source>Determines changes without actually modifying the file system</source>
        <target state="translated">ファイル システムを実際に変更せずに変更を決定します</target>
        <note />
      </trans-unit>
      <trans-unit id="ProjectConvertWouldConvertFile">
        <source>Dry run: would remove file-level directives from file: {0}</source>
        <target state="translated">ドライ ラン: ファイルからファイル レベルのディレクティブを削除します: {0}</target>
        <note>{0} is the file full path.</note>
      </trans-unit>
      <trans-unit id="ProjectConvertWouldCopyFile">
        <source>Dry run: would copy file '{0}' to '{1}'.</source>
        <target state="translated">ドライ ラン: ファイル '{0}' を '{1}' にコピーします。</target>
        <note>{0} and {1} are file full paths.</note>
      </trans-unit>
      <trans-unit id="ProjectConvertWouldCreateDirectory">
        <source>Dry run: would create directory: {0}</source>
        <target state="translated">ドライ ラン: ディレクトリを作成します: {0}</target>
        <note>{0} is the directory full path.</note>
      </trans-unit>
      <trans-unit id="ProjectConvertWouldCreateFile">
        <source>Dry run: would create file: {0}</source>
        <target state="translated">ドライ ラン: ファイルを作成します: {0}</target>
        <note>{0} is the file full path.</note>
      </trans-unit>
      <trans-unit id="ProjectConvertWouldDeleteFile">
        <source>Dry run: would delete file: {0}</source>
        <target state="translated">ドライ ラン: ファイルを削除します: {0}</target>
        <note>{0} is the file full path.</note>
      </trans-unit>
      <trans-unit id="ProjectConvertWouldMoveFile">
        <source>Dry run: would move file '{0}' to '{1}'.</source>
        <target state="translated">ドライ ラン: ファイル '{0}' を '{1}' に移動します。</target>
        <note>{0} and {1} are file full paths.</note>
      </trans-unit>
      <trans-unit id="ProjectManifest">
        <source>PROJECT_MANIFEST</source>
        <target state="translated">PROJECT_MANIFEST</target>
        <note />
      </trans-unit>
      <trans-unit id="ProjectManifestDescription">
        <source>The XML file that contains the list of packages to be stored.</source>
        <target state="translated">格納されるパッケージのリストを含む XML ファイル。</target>
        <note />
      </trans-unit>
      <trans-unit id="ProjectsHeader">
        <source>Project(s)</source>
        <target state="translated">プロジェクト</target>
        <note />
      </trans-unit>
      <trans-unit id="PropertyDirectiveInvalidName">
        <source>Invalid property name at {0}. {1}</source>
        <target state="translated">{0} のプロパティ名が無効です。{1}</target>
        <note>{0} is the file path and line number. {1} is an inner exception message.</note>
      </trans-unit>
      <trans-unit id="PropertyDirectiveMissingParts">
        <source>The property directive needs to have two parts separated by '=' like '#:property PropertyName=PropertyValue': {0}</source>
        <target state="new">The property directive needs to have two parts separated by '=' like '#:property PropertyName=PropertyValue': {0}</target>
        <note>{0} is the file path and line number.{Locked="#:property"}</note>
      </trans-unit>
      <trans-unit id="PublishAppDescription">
        <source>Publisher for the .NET Platform</source>
        <target state="translated">.NET Platform 用パブリッシャー</target>
        <note />
      </trans-unit>
      <trans-unit id="PublishCmdNoLogo">
        <source>Do not display the startup banner or the copyright message.</source>
        <target state="translated">著作権情報を表示しません。</target>
        <note />
      </trans-unit>
      <trans-unit id="PublishConfigurationOptionDescription">
        <source>The configuration to publish for. The default is 'Release' for NET 8.0 projects and above, but 'Debug' for older projects.</source>
        <target state="translated">発行する構成。既定値は、NET 8.0 以降のプロジェクトの場合は 'Release' ですが、旧プロジェクトの場合は 'Debug' です。</target>
        <note />
      </trans-unit>
      <trans-unit id="PublishDefinition">
        <source>Publish a .NET project for deployment.</source>
        <target state="translated">.NET プロジェクトを配置のために公開します。</target>
        <note />
      </trans-unit>
      <trans-unit id="PublishFrameworkOptionDescription">
        <source>The target framework to publish for. The target framework has to be specified in the project file.</source>
        <target state="translated">公開する対象のターゲット フレームワーク。ターゲット フレームワークはプロジェクト ファイルで指定する必要があります。</target>
        <note />
      </trans-unit>
      <trans-unit id="PublishOutputOption">
        <source>OUTPUT_DIR</source>
        <target state="translated">OUTPUT_DIR</target>
        <note />
      </trans-unit>
      <trans-unit id="PublishOutputOptionDescription">
        <source>The output directory to place the published artifacts in.</source>
        <target state="translated">公開された成果物を配置する出力ディレクトリ。</target>
        <note />
      </trans-unit>
      <trans-unit id="PublishRuntimeOptionDescription">
        <source>The target runtime to publish for. This is used when creating a self-contained deployment.
The default is to publish a framework-dependent application.</source>
        <target state="translated">公開するターゲット ランタイムです。自己完結型の配置を作成するときに使用されます。
既定では、フレームワークに依存したアプリケーションが公開されます。</target>
        <note />
      </trans-unit>
      <trans-unit id="RazorOptionDescription">
        <source>Shut down the Razor build server.</source>
        <target state="translated">Razor ビルド サーバーをシャットダウンします。</target>
        <note />
      </trans-unit>
      <trans-unit id="ReferenceAddAppFullName">
        <source>Add a project-to-project reference to the project.</source>
        <target state="translated">プロジェクト間参照をプロジェクトに追加します。</target>
        <note />
      </trans-unit>
      <trans-unit id="ReferenceAddCmdFrameworkDescription">
        <source>Add the reference only when targeting a specific framework.</source>
        <target state="translated">特定のフレームワークを対象とする場合にのみ参照を追加します。</target>
        <note />
      </trans-unit>
      <trans-unit id="ReferenceAddProjectPathArgumentDescription">
        <source>The paths to the projects to add as references.</source>
        <target state="translated">参照として追加するプロジェクトへのパス。</target>
        <note />
      </trans-unit>
      <trans-unit id="ReferenceAddProjectPathArgumentName">
        <source>PROJECT_PATH</source>
        <target state="translated">PROJECT_PATH</target>
        <note />
      </trans-unit>
      <trans-unit id="ReferenceDefinition">
        <source>Add, remove, or list ProjectReferences for a .NET project.</source>
        <target state="translated">.NET プロジェクトの ProjectReferences を追加、削除、または一覧表示します。</target>
        <note />
      </trans-unit>
      <trans-unit id="ReferenceListAppFullName">
        <source>List all project-to-project references of the project.</source>
        <target state="translated">プロジェクトのすべてのプロジェクト間参照をリストします。</target>
        <note />
      </trans-unit>
      <trans-unit id="ReferenceRemoveAppFullName">
        <source>Remove a project-to-project reference from the project.</source>
        <target state="translated">プロジェクト間参照をプロジェクトから削除します。</target>
        <note />
      </trans-unit>
      <trans-unit id="ReferenceRemoveCmdFrameworkDescription">
        <source>Remove the reference only when targeting a specific framework.</source>
        <target state="translated">特定のフレームワークを対象とする場合にのみ参照を削除します。</target>
        <note />
      </trans-unit>
      <trans-unit id="ReferenceRemoveProjectPathArgumentDescription">
        <source>The paths to the referenced projects to remove.</source>
        <target state="translated">削除する参照されたプロジェクトへのパス。</target>
        <note />
      </trans-unit>
      <trans-unit id="ReferenceRemoveProjectPathArgumentName">
        <source>PROJECT_PATH</source>
        <target state="translated">PROJECT_PATH</target>
        <note />
      </trans-unit>
      <trans-unit id="ReleasesLibraryFailed">
        <source>Unable to get releases information: {0}</source>
        <target state="translated">リリース情報を取得できません: {0}</target>
        <note />
      </trans-unit>
      <trans-unit id="RemoveAppFullName">
        <source>Remove one or more projects from a solution file.</source>
        <target state="translated">1 つ以上のプロジェクトをソリューション ファイルから削除します。</target>
        <note />
      </trans-unit>
      <trans-unit id="RemoveProjectPathArgumentDescription">
        <source>The project paths or names to remove from the solution.</source>
        <target state="translated">ソリューションから削除するプロジェクトパスまたは名前。</target>
        <note />
      </trans-unit>
      <trans-unit id="RemoveProjectPathArgumentName">
        <source>PROJECT_PATH</source>
        <target state="translated">PROJECT_PATH</target>
        <note />
      </trans-unit>
      <trans-unit id="RemovingWorkloadInstallationRecord">
        <source>Removing workload installation record for {0}...</source>
        <target state="translated">{0} のワークロード インストール レコードを削除しています...</target>
        <note />
      </trans-unit>
      <trans-unit id="RepairSucceeded">
        <source>Successfully repaired workloads: {0}</source>
        <target state="translated">正常に修復できたワークロード: {0}</target>
        <note />
      </trans-unit>
      <trans-unit id="RepairingWorkloads">
        <source>Repairing workload installation for workloads: {0}</source>
        <target state="translated">ワークロードのワークロード インストールを修復しています: {0}</target>
        <note />
      </trans-unit>
      <trans-unit id="RequiresWindows">
        <source>This command can only be run on Windows</source>
        <target state="translated">このコマンドは Windows でのみ実行できます</target>
        <note />
      </trans-unit>
      <trans-unit id="RestoreAppFullName">
        <source>.NET dependency restorer</source>
        <target state="translated">.NET 依存関係復元ツール</target>
        <note />
      </trans-unit>
      <trans-unit id="RestoreDefinition">
        <source>Restore dependencies specified in a .NET project.</source>
        <target state="translated">.NET プロジェクトに指定されている依存関係を復元します。</target>
        <note />
      </trans-unit>
      <trans-unit id="RestoreFailed">
        <source>Restore failed.</source>
        <target state="translated">復元に失敗しました。</target>
        <note />
      </trans-unit>
      <trans-unit id="RestorePartiallyFailed">
        <source>Restore partially failed.</source>
        <target state="translated">復元が部分的に失敗しました。</target>
        <note />
      </trans-unit>
      <trans-unit id="RestoreSuccessful">
        <source>Tool '{0}' (version '{1}') was restored. Available commands: {2}</source>
        <target state="translated">ツール '{0}' (バージョン '{1}') は復元されました。使用できるコマンド: {2}</target>
        <note />
      </trans-unit>
      <trans-unit id="RollForwardDefinition">
        <source>Roll forward to framework version  (LatestPatch, Minor, LatestMinor, Major, LatestMajor, Disable).</source>
        <target state="translated">フレームワーク バージョン (LatestPatch、Minor、LatestMinor、Major、LatestMajor、Disable) にロールフォワードします。</target>
        <note />
      </trans-unit>
      <trans-unit id="RollForwardOptionDescription">
        <source>Allow a .NET tool to roll forward to newer versions of the .NET runtime if the runtime it targets isn't installed.</source>
        <target state="translated">対象となるランタイムがインストールされていない場合、.NET ツールが新しいバージョンの .NET ランタイムにロールフォワードできるようにします。</target>
        <note />
      </trans-unit>
      <trans-unit id="RollbackDefinitionContainsExtraneousManifestIds">
        <source>Invalid rollback definition. The manifest IDs in rollback definition {0} do not match installed manifest IDs {1}.</source>
        <target state="translated">無効なロールバック定義。ロールバック定義 {0} のマニフェスト ID が、インストール済みのマニフェスト ID {1} と一致しません。</target>
        <note />
      </trans-unit>
      <trans-unit id="RollbackDefinitionFileDoesNotExist">
        <source>Provided rollback definition file {0} doesn't exist.</source>
        <target state="translated">指定されたロールバック定義ファイル {0} が存在しません。</target>
        <note />
      </trans-unit>
      <trans-unit id="RollingBackPackInstall">
        <source>Rolling back pack {0} installation...</source>
        <target state="translated">パック {0} のインストールをロールバックしています...</target>
        <note />
      </trans-unit>
      <trans-unit id="RunAppFullName">
        <source>.NET Run Command</source>
        <target state="translated">.NET Run コマンド</target>
        <note />
      </trans-unit>
      <trans-unit id="RunCommandBuilding">
        <source>Building...</source>
        <target state="translated">ビルドしています...</target>
        <note />
      </trans-unit>
      <trans-unit id="RunCommandEvaluationExceptionBuildFailed">
        <source>Running the {0} target to discover run commands failed for this project. Fix the errors and warnings and run again.</source>
        <target state="translated">このプロジェクトで実行コマンドを検出するための {0} ターゲットの実行に失敗しました。エラーと警告を修正して、もう一度実行してください。</target>
        <note>{0} is the name of an MSBuild target</note>
      </trans-unit>
      <trans-unit id="RunCommandException">
        <source>The build failed. Fix the build errors and run again.</source>
        <target state="translated">ビルドに失敗しました。ビルド エラーを修正して、もう一度実行してください。</target>
        <note />
      </trans-unit>
      <trans-unit id="RunCommandExceptionCouldNotApplyLaunchSettings">
        <source>The launch profile "{0}" could not be applied.
{1}</source>
        <target state="translated">起動プロファイル "{0}" を適用できませんでした。
{1}</target>
        <note />
      </trans-unit>
      <trans-unit id="RunCommandExceptionCouldNotLocateALaunchSettingsFile">
        <source>Cannot use launch profile '{0}' because the launch settings file could not be located. Locations tried:
{1}</source>
        <target state="translated">起動設定ファイルが見つからないため、起動プロファイル '{0}' を使用できません。試行された場所: 
{1}</target>
        <note />
      </trans-unit>
      <trans-unit id="RunCommandExceptionMultipleProjects">
        <source>Specify which project file to use because {0} contains more than one project file.</source>
        <target state="translated">{0} に複数のプロジェクト ファイルが含まれているため、使用するプロジェクト ファイルを指定してください。</target>
        <note />
      </trans-unit>
      <trans-unit id="RunCommandExceptionNoProjects">
        <source>Couldn't find a project to run. Ensure a project exists in {0}, or pass the path to the project using {1}.</source>
        <target state="translated">実行するプロジェクトが見つかりませんでした。プロジェクトが {0} に存在することを確認するか、{1} を使用してパスをプロジェクトに渡してください。</target>
        <note />
      </trans-unit>
      <trans-unit id="RunCommandExceptionUnableToRun">
        <source>Unable to proceed with project '{0}'.
Ensure you have a runnable project type.
A runnable project should target a runnable TFM (for instance, net{1}) and have OutputType 'Exe'.
The current OutputType is '{2}'.</source>
<<<<<<< HEAD
        <target state="new">Unable to proceed with project '{0}'.
Ensure you have a runnable project type.
A runnable project should target a runnable TFM (for instance, net{1}) and have OutputType 'Exe'.
The current OutputType is '{2}'.</target>
=======
        <target state="needs-review-translation">プロジェクトを実行できません。
プロジェクト タイプが実行可能であること、このプロジェクトが '{0}' でサポートされていることを確認してください。
実行可能なプロジェクトは実行可能な TFM (たとえば、net5.0) を対象としている必要があり、OutputType 'Exe' が必要です。
現在の {1} は '{2}' です。</target>
>>>>>>> 69c52257
        <note>{0} is project file path. {1} is dotnet framework version. {2} is the project output type.{Locked="OutputType"}{Locked="Exe"}</note>
      </trans-unit>
      <trans-unit id="RunCommandExceptionUnableToRunSpecifyFramework">
        <source>Unable to run your project
Your project targets multiple frameworks. Specify which framework to run using '{0}'.</source>
        <target state="translated">プロジェクトを実行できません
プロジェクトは複数のフレームワークを対象としています。'{0}' を使用して、実行するフレームワークを指定してください。</target>
        <note />
      </trans-unit>
      <trans-unit id="RunCommandProjectAbbreviationDeprecated">
        <source>Warning NETSDK1174: The abbreviation of -p for --project is deprecated. Please use --project.</source>
        <target state="translated">警告 NETSDK1174: --project の省略形である -p は推奨されていません。--project を使用してください。</target>
        <note>{Locked="--project"}</note>
      </trans-unit>
      <trans-unit id="RunCommandSpecifiedFileIsNotAValidProject">
        <source>'{0}' is not a valid project file.</source>
        <target state="translated">'{0}' は有効なプロジェクト ファイルではありません。</target>
        <note />
      </trans-unit>
      <trans-unit id="RunCommandWarningRunJsonNotUsed">
        <source>Warning: Settings from '{0}' are not used because '{1}' has precedence.</source>
        <target state="translated">警告: '{1}' が優先されるため、'{0}' の設定は使用されません。</target>
        <note>{0} is an app.run.json file path. {1} is a launchSettings.json file path.</note>
      </trans-unit>
      <trans-unit id="RunConfigurationOptionDescription">
        <source>The configuration to run for. The default for most projects is 'Debug'.</source>
        <target state="translated">実行する対象の構成。大部分のプロジェクトで、既定値は 'Debug' です。</target>
        <note />
      </trans-unit>
      <trans-unit id="RunDefinition">
        <source>Build and run a .NET project output.</source>
        <target state="translated">.NET プロジェクトの出力をビルドして実行します。</target>
        <note />
      </trans-unit>
      <trans-unit id="RunDotnetCommandHelpForMore">
        <source>Run 'dotnet [command] --help' for more information on a command.</source>
        <target state="translated">コマンドに関する詳細情報については、'dotnet [command] --help' を実行します。</target>
        <note />
      </trans-unit>
      <trans-unit id="RunFrameworkOptionDescription">
        <source>The target framework to run for. The target framework must also be specified in the project file.</source>
        <target state="translated">実行する対象のターゲット フレームワーク。ターゲット フレームワークはプロジェクト ファイルでも指定する必要があります。</target>
        <note />
      </trans-unit>
      <trans-unit id="RunRuntimeOptionDescription">
        <source>The target runtime to run for.</source>
        <target state="translated">実行対象のターゲット ランタイム。</target>
        <note />
      </trans-unit>
      <trans-unit id="RunningTestsFrom">
        <source>Running tests from</source>
        <target state="translated">次からテストを実行しています:</target>
        <note />
      </trans-unit>
      <trans-unit id="RuntimeConfigDefinition">
        <source>Path to &lt;application&gt;.runtimeconfig.json file.</source>
        <target state="translated">&lt;application&gt;.runtimeconfig.json ファイルへのパス。</target>
        <note />
      </trans-unit>
      <trans-unit id="RuntimePropertyNotFound">
        <source>Runtime property 'HOSTFXR_PATH' was not set or empty.</source>
        <target state="translated">ランタイム プロパティ 'HOSTFXR_PATH' が設定されていないか、空です。</target>
        <note />
      </trans-unit>
      <trans-unit id="RuntimeSectionHeader">
        <source>.NET Runtimes:</source>
        <target state="translated">.NET ランタイム:</target>
        <note />
      </trans-unit>
      <trans-unit id="SDKCommandUsageDescription">
        <source>Execute a .NET SDK command.</source>
        <target state="translated">.NET SDK コマンドを実行します。</target>
        <note />
      </trans-unit>
      <trans-unit id="SDKInfoCommandDefinition">
        <source>Display .NET information.</source>
        <target state="translated">.NET 情報を表示します。</target>
        <note />
      </trans-unit>
      <trans-unit id="SDKListRuntimesCommandDefinition">
        <source>Display the installed runtimes.</source>
        <target state="translated">インストール済みランタイムを表示します。</target>
        <note />
      </trans-unit>
      <trans-unit id="SDKListSdksCommandDefinition">
        <source>Display the installed SDKs.</source>
        <target state="translated">インストール済み SDK を表示します。</target>
        <note />
      </trans-unit>
      <trans-unit id="SDKOptionsHelpDefinition">
        <source>Show command line help.</source>
        <target state="translated">コマンド ラインのヘルプを表示します。</target>
        <note />
      </trans-unit>
      <trans-unit id="SDKVersionCommandDefinition">
        <source>Display .NET SDK version in use.</source>
        <target state="translated">使用中の .NET SDK バージョンを表示します。</target>
        <note />
      </trans-unit>
      <trans-unit id="SamePackageIdInOtherManifestFile">
        <source>Warning: There are other manifest files in the directory hierarchy that will affect this local tool. The following files have not been changed:
{0}</source>
        <target state="translated">警告: このローカル ツールに影響を与えるその他のマニフェスト ファイルがディレクトリ階層内に存在します。次のファイルは変更されていません:
{0}</target>
        <note />
      </trans-unit>
      <trans-unit id="SdkAppFullName">
        <source>.NET SDK Command</source>
        <target state="translated">.NET SDK コマンド</target>
        <note />
      </trans-unit>
      <trans-unit id="SdkCheckAppFullName">
        <source>.NET SDK Check Command</source>
        <target state="translated">.NET SDK のチェック コマンド</target>
        <note />
      </trans-unit>
      <trans-unit id="SdkDefinition">
        <source>Manage .NET SDK installation.</source>
        <target state="translated">.NET SDK のインストールを管理します。</target>
        <note />
      </trans-unit>
      <trans-unit id="SdkInfoProvider_Message_InstallSdk">
        <source>Go to aka.ms/get-dotnet and install any of the supported SDK versions: '{0}'.</source>
        <target state="translated">aka.ms/get-dotnet に移動し、サポートされている SDK バージョン '{0}' のいずれかをインストールします。</target>
        <note>{0} is the list of supported versions.</note>
      </trans-unit>
      <trans-unit id="SdkInfoProvider_Message_SwitchSdk">
        <source>You have other SDK version(s) installed that can be used to run this template. Switch to any of the following SDK(s) on your system to run this template: '{0}'. Details on selecting SDK version to run: https://docs.microsoft.com/dotnet/core/tools/global-json.</source>
        <target state="translated">このテンプレートの実行に使用できる他の SDK バージョンがインストールされています。システム上の SDK '{0}' のいずれかに切り替えてこのテンプレートを実行してください。実行する SDK バージョンの選択の詳細については、https://docs.microsoft.com/dotnet/core/tools/global-json をご覧ください。</target>
        <note>{0} is the list of installed and supported versions.</note>
      </trans-unit>
      <trans-unit id="SdkSectionHeader">
        <source>.NET SDKs:</source>
        <target state="translated">.NET SDK:</target>
        <note />
      </trans-unit>
      <trans-unit id="SdkVersionOptionNotSupported">
        <source>The --sdk-version option is no longer supported for this command.</source>
        <target state="translated">このコマンドでは、--sdk-version オプションはサポートされなくなりました。</target>
        <note>{Locked="--sdk-version"}</note>
      </trans-unit>
      <trans-unit id="ShouldInstallAWorkloadSet">
        <source>No workload sets are installed. Run "dotnet workload restore" to install a workload set.</source>
        <target state="translated">ワークロード セットがインストールされていません。"dotnet workload restore" を実行してワークロード セットをインストールします。</target>
        <note>{Locked="dotnet workload restore"}</note>
      </trans-unit>
      <trans-unit id="ShutDownFailed">
        <source>{0} failed to shut down: {1}</source>
        <target state="translated">{0} のシャットダウンが失敗しました: {1}</target>
        <note />
      </trans-unit>
      <trans-unit id="ShutDownFailedWithPid">
        <source>{0} (process {1}) failed to shut down: {2}</source>
        <target state="translated">{0} (プロセス {1}) のシャットダウンが失敗しました: {2}</target>
        <note />
      </trans-unit>
      <trans-unit id="ShutDownSucceeded">
        <source>{0} shut down successfully.</source>
        <target state="translated">{0} は正常にシャットダウンしました。</target>
        <note />
      </trans-unit>
      <trans-unit id="ShutDownSucceededWithPid">
        <source>{0} (process {1}) shut down successfully.</source>
        <target state="translated">{0} (プロセス {1}) は正常にシャットダウンしました。</target>
        <note />
      </trans-unit>
      <trans-unit id="ShuttingDownServer">
        <source>Shutting down {0}...</source>
        <target state="translated">{0} をシャットダウンしています...</target>
        <note />
      </trans-unit>
      <trans-unit id="ShuttingDownServerWithPid">
        <source>Shutting down {0} (process {1})...</source>
        <target state="translated">{0} をシャットダウンしています (プロセス {1})...</target>
        <note />
      </trans-unit>
      <trans-unit id="SkipManifestUpdateOptionDescription">
        <source>Skip updating the workload manifests.</source>
        <target state="translated">ワークロード マニフェストの更新をスキップします。</target>
        <note />
      </trans-unit>
      <trans-unit id="SkipOptimizationOptionDescription">
        <source>Skip the optimization phase.</source>
        <target state="translated">最適化フェーズをスキップします。</target>
        <note />
      </trans-unit>
      <trans-unit id="SkipSignCheckInvalidOption">
        <source>Unable to bypass signature verification. The specified option conflicts with a global policy.</source>
        <target state="translated">署名の認証を回避できません。指定されたオプションがグローバル ポリシーと競合しています。</target>
        <note />
      </trans-unit>
      <trans-unit id="SkipSignCheckOptionDescription">
        <source>Skip signature verification of workload packages and installers.</source>
        <target state="translated">ワークロード パッケージとインストーラーの署名の認証をスキップします。</target>
        <note />
      </trans-unit>
      <trans-unit id="SkipSymbolsOptionDescription">
        <source>Skip creating symbol files which can be used for profiling the optimized assemblies.</source>
        <target state="translated">最適化されたアセンブリのプロファイルに使用できるシンボル ファイルの作成をスキップします。</target>
        <note />
      </trans-unit>
      <trans-unit id="SkippedLowercase">
        <source>skipped</source>
        <target state="translated">スキップされました</target>
        <note />
      </trans-unit>
      <trans-unit id="SkippingManifestUpdate">
        <source>Manifest packages were not found. Skipping manifest update...</source>
        <target state="translated">マニフェスト パッケージが見つかりませんでした。マニフェストの更新をスキップしています...</target>
        <note />
      </trans-unit>
      <trans-unit id="SlnDefinition">
        <source>Modify Visual Studio solution files.</source>
        <target state="translated">Visual Studio ソリューション ファイルを変更します。</target>
        <note />
      </trans-unit>
      <trans-unit id="SlnxGenerated">
        <source>.slnx file {0} generated.</source>
        <target state="translated">.slnx ファイル {0} が生成されました。</target>
        <note />
      </trans-unit>
      <trans-unit id="SolutionAddReferencedProjectsOptionDescription">
        <source>Recursively add projects' ReferencedProjects to solution</source>
        <target state="translated">プロジェクトの ReferencedProjects をソリューションに再帰的に追加します</target>
        <note />
      </trans-unit>
      <trans-unit id="SolutionAppFullName">
        <source>.NET modify solution file command</source>
        <target state="translated">.NET ソリューション ファイルを変更するコマンド</target>
        <note />
      </trans-unit>
      <trans-unit id="SolutionArgumentDescription">
        <source>The solution file to operate on. If not specified, the command will search the current directory for one.</source>
        <target state="translated">操作するソリューション ファイル。指定しない場合、コマンドによって現在のディレクトリから検索されます。</target>
        <note />
      </trans-unit>
      <trans-unit id="SolutionArgumentName">
        <source>SLN_FILE</source>
        <target state="translated">SLN_FILE</target>
        <note />
      </trans-unit>
      <trans-unit id="SolutionFolderAndInRootMutuallyExclusive">
        <source>The --solution-folder and --in-root options cannot be used together; use only one of the options.</source>
        <target state="translated">--solution-folder オプションと --in-root オプションを一緒に使用することはできません。いずれかのオプションだけを使用します。</target>
        <note />
      </trans-unit>
      <trans-unit id="SolutionFolderHeader">
        <source>Solution Folder(s)</source>
        <target state="translated">ソリューション フォルダー</target>
        <note />
      </trans-unit>
      <trans-unit id="SourceArgumentName">
        <source>Source</source>
        <target state="translated">ソース</target>
        <note />
      </trans-unit>
      <trans-unit id="SourceDescription">
        <source>The package source to search. You can pass multiple `--source` options to search multiple package sources. Example: `--source https://api.nuget.org/v3/index.json`.</source>
        <target state="translated">検索するパッケージ ソース。複数の '--source' オプションを渡して、複数のパッケージ ソースを検索できます。例: '--source https://api.nuget.org/v3/index.json'。</target>
        <note />
      </trans-unit>
      <trans-unit id="SpecifiedNoWorkloadVersionAndSpecificWorkloadVersion">
        <source>'useWorkloadVersions' specified to not use a workload version. This is not compatible with updating or installing with a specified workload version from the command line, global.json, or from a history record with a workload version.</source>
        <target state="translated">'useWorkloadVersions' がワークロード バージョンを使用しないように指定されました。指定されたワークロード バージョンを使用した更新またはインストールには対応していません。これには、コマンド ライン、global.json、またはワークロード バージョンを含む履歴レコードからの操作が含まれます。</target>
        <note />
      </trans-unit>
      <trans-unit id="SpecifiedWorkloadVersionAndSpecificNonWorkloadVersion">
        <source>'useWorkloadVersions' specified to use a workload version. This option is not compatible with updating from a rollback file or from history using a set of manifests.</source>
        <target state="translated">'useWorkloadVersions' がワークロード バージョンを使用するように指定されました。このオプションは、ロールバック ファイルからの更新や、マニフェストのセットを使用した履歴からの更新と互換性がありません。</target>
        <note />
      </trans-unit>
      <trans-unit id="SpecifyManifests">
        <source>Specify at least one manifest with --manifest.</source>
        <target state="translated">--manifest を使用して、少なくとも 1 つのマニフェストを指定します。</target>
        <note />
      </trans-unit>
      <trans-unit id="StackFrameAt">
        <source>at</source>
        <target state="translated">場所:</target>
        <note>at that is used for a stack frame location in a stack trace, is followed by a class and method name</note>
      </trans-unit>
      <trans-unit id="StackFrameIn">
        <source>in</source>
        <target state="translated">場所:</target>
        <note>in that is used in stack frame it is followed by file name</note>
      </trans-unit>
      <trans-unit id="StandardError">
        <source>Error output</source>
        <target state="translated">エラー出力</target>
        <note />
      </trans-unit>
      <trans-unit id="StandardOutput">
        <source>Standard output</source>
        <target state="translated">標準出力</target>
        <note />
      </trans-unit>
      <trans-unit id="StaticGraphRestoreNotSupported">
        <source>Static graph restore is not supported for file-based apps. Remove the '#:property' at {0}.</source>
        <target state="new">Static graph restore is not supported for file-based apps. Remove the '#:property' at {0}.</target>
        <note>{0} is the file path and line number.{Locked="#:property"}</note>
      </trans-unit>
      <trans-unit id="StatusColumnHeader">
        <source>Status</source>
        <target state="translated">状態</target>
        <note />
      </trans-unit>
      <trans-unit id="StoreAppDescription">
        <source>Stores the specified assemblies for the .NET Platform. By default, these will be optimized for the target runtime and framework.</source>
        <target state="translated">.NET Platform の指定されたアセンブリを格納します。既定では、これらはターゲットのランタイムとフレームワーク用に最適化されます。</target>
        <note />
      </trans-unit>
      <trans-unit id="StoreDefinition">
        <source>Store the specified assemblies in the runtime package store.</source>
        <target state="translated">指定されたアセンブリをランタイム パッケージ ストアに格納します。</target>
        <note />
      </trans-unit>
      <trans-unit id="StoreFrameworkOptionDescription">
        <source>The target framework to store packages for. The target framework has to be specified in the project file.</source>
        <target state="translated">パッケージを格納するターゲット フレームワーク。ターゲット フレームワークはプロジェクト ファイルで指定する必要があります。</target>
        <note />
      </trans-unit>
      <trans-unit id="StoreOutputOption">
        <source>OUTPUT_DIR</source>
        <target state="translated">OUTPUT_DIR</target>
        <note />
      </trans-unit>
      <trans-unit id="StoreOutputOptionDescription">
        <source>The output directory to store the given assemblies in.</source>
        <target state="translated">指定されたアセンブリを格納する出力ディレクトリ。</target>
        <note />
      </trans-unit>
      <trans-unit id="StoreRuntimeOptionDescription">
        <source>The target runtime to store packages for.</source>
        <target state="translated">パッケージを格納するターゲット ランタイム。</target>
        <note />
      </trans-unit>
      <trans-unit id="Summary">
        <source>Summary</source>
        <target state="translated">概要</target>
        <note>Table lable</note>
      </trans-unit>
      <trans-unit id="Tags">
        <source>Tags</source>
        <target state="translated">タグ</target>
        <note>Table lable</note>
      </trans-unit>
      <trans-unit id="TempDirOptionDescription">
        <source>Specify a temporary directory for this command to download and extract NuGet packages (must be secure).</source>
        <target state="translated">このコマンドに NuGet パッケージをダウンロードして抽出するための一時ディレクトリを指定します (セキュリティで保護する必要があります)。</target>
        <note />
      </trans-unit>
      <trans-unit id="TestAppFullName">
        <source>.NET Test Driver</source>
        <target state="translated">.NET Test Driver</target>
        <note />
      </trans-unit>
      <trans-unit id="TestCmdNoLogo">
        <source>Run test(s), without displaying Microsoft Testplatform banner</source>
        <target state="translated">Microsoft Testplatform バナーを表示せずにテストを実行する</target>
        <note />
      </trans-unit>
      <trans-unit id="TestCmdOutputDir">
        <source>OUTPUT_DIR</source>
        <target state="translated">OUTPUT_DIR</target>
        <note />
      </trans-unit>
      <trans-unit id="TestCommandUseDirectory">
        <source>Specifying a directory for 'dotnet test' should be via '--directory'.</source>
        <target state="translated">'dotnet test' のディレクトリを指定するには、'--directory' を使用する必要があります。</target>
        <note />
      </trans-unit>
      <trans-unit id="TestCommandUseProject">
        <source>Specifying a project for 'dotnet test' should be via '--project'.</source>
        <target state="translated">'dotnet test' のプロジェクトを指定するには、'--project' を使用する必要があります。</target>
        <note />
      </trans-unit>
      <trans-unit id="TestCommandUseSolution">
        <source>Specifying a solution for 'dotnet test' should be via '--solution'.</source>
        <target state="translated">'dotnet test' のソリューションを指定するには、'--solution' を使用する必要があります。</target>
        <note />
      </trans-unit>
      <trans-unit id="TestCommandUseTestModules">
        <source>Specifying dlls or executables for 'dotnet test' should be via '--test-modules'.</source>
        <target state="translated">'dotnet test' に dll または実行可能ファイルを指定するには、'--test-modules' を使用する必要があります。</target>
        <note />
      </trans-unit>
      <trans-unit id="TestConfigurationOptionDescription">
        <source>The configuration to use for running tests. The default for most projects is 'Debug'.</source>
        <target state="translated">テストの実行に使用する構成。ほとんどのプロジェクトで、既定値は 'Debug' です。</target>
        <note />
      </trans-unit>
      <trans-unit id="TestDefinition">
        <source>Run unit tests using the test runner specified in a .NET project.</source>
        <target state="translated">.NET プロジェクトに指定されているテスト ランナーを使用して、単体テストを実行します。</target>
        <note />
      </trans-unit>
      <trans-unit id="TestDiscoveryExitCode">
        <source>Test discovery completed with non-success exit code: {0} (see: https://aka.ms/testingplatform/exitcodes)</source>
        <target state="translated">テスト検出が異常終了コードで完了しました: {0} (参照: https://aka.ms/testingplatform/exitcodes)</target>
        <note>0 is whole number, the value of exit code</note>
      </trans-unit>
      <trans-unit id="TestDiscoverySummary">
        <source>Discovered {0} tests in {1} assemblies.</source>
        <target state="translated">{1} アセンブリで {0} つのテストを検出しました。</target>
        <note>0 is number of tests, 1 is count of assemblies</note>
      </trans-unit>
      <trans-unit id="TestDiscoverySummarySingular">
        <source>Discovered {0} tests.</source>
        <target state="translated">{0} つのテストが検出されました。</target>
        <note>0 is number of tests</note>
      </trans-unit>
      <trans-unit id="TestFrameworkOptionDescription">
        <source>The target framework to run tests for. The target framework must also be specified in the project file.</source>
        <target state="translated">テストを実行する対象のターゲット フレームワーク。ターゲット フレームワークはプロジェクト ファイルでも指定する必要があります。</target>
        <note />
      </trans-unit>
      <trans-unit id="TestRunExitCode">
        <source>Test run completed with non-success exit code: {0} (see: https://aka.ms/testingplatform/exitcodes)</source>
        <target state="translated">テスト実行が非成功終了コードで完了しました: {0} (参照: https://aka.ms/testingplatform/exitcodes)</target>
        <note>0 is whole number, the value of exit code</note>
      </trans-unit>
      <trans-unit id="TestRunSummary">
        <source>Test run summary:</source>
        <target state="translated">テストの実行の概要:</target>
        <note />
      </trans-unit>
      <trans-unit id="TestRuntimeOptionDescription">
        <source>The target runtime to test for.</source>
        <target state="translated">テスト対象のターゲット ランタイム。</target>
        <note />
      </trans-unit>
      <trans-unit id="ToolAlreadyInstalled">
        <source>Tool '{0}' is already installed.</source>
        <target state="translated">ツール '{0}' は既にインストールされています。</target>
        <note />
      </trans-unit>
      <trans-unit id="ToolCommandDescription">
        <source>Install or work with tools that extend the .NET experience.</source>
        <target state="translated">.NET のエクスペリエンスを向上するツールをインストールするか、使用します。</target>
        <note />
      </trans-unit>
      <trans-unit id="ToolCommonNoManifestGuide">
        <source>If you intended to perform the action on a global tool, use the `--global` option for the command.</source>
        <target state="translated">グローバル ツールでアクションを実行する場合は、コマンドで `--global` オプションを使用してください。</target>
        <note />
      </trans-unit>
      <trans-unit id="ToolDefinition">
        <source>Install or manage tools that extend the .NET experience.</source>
        <target state="translated">.NET のエクスペリエンスを向上するツールをインストールまたは管理します。</target>
        <note />
      </trans-unit>
      <trans-unit id="ToolDownloadCanceled">
        <source>Tool package download canceled</source>
        <target state="translated">ツール パッケージのダウンロードがキャンセルされました</target>
        <note />
      </trans-unit>
      <trans-unit id="ToolDownloadConfirmationPrompt">
        <source>Tool package {0}@{1} will be downloaded from source {2}.
Proceed?</source>
        <target state="translated">ツール パッケージ {0}@{1} がソース {2} からダウンロードされます。
続行しますか?</target>
        <note />
      </trans-unit>
      <trans-unit id="ToolDownloadNeedsConfirmation">
        <source>Tool package download needs confirmation. Run in interactive mode or use the "--yes" command-line option to confirm.</source>
        <target state="translated">ツール パッケージのダウンロードには確認が必要です。対話モードで実行するか、"--yes" コマンド ライン オプションを使用して確認してください。</target>
        <note>{Locked="--yes"}</note>
      </trans-unit>
      <trans-unit id="ToolExecuteCommandDescription">
        <source>Executes a tool from source without permanently installing it.</source>
        <target state="translated">ツールを永続的にインストールすることなく、ソースから実行します。</target>
        <note />
      </trans-unit>
      <trans-unit id="ToolInstallAddSourceOptionDescription">
        <source>Add an additional NuGet package source to use during installation.</source>
        <target state="translated">インストール中に使用する他の NuGet パッケージ ソースを追加します。</target>
        <note />
      </trans-unit>
      <trans-unit id="ToolInstallAddSourceOptionName">
        <source>ADDSOURCE</source>
        <target state="translated">ADDSOURCE</target>
        <note />
      </trans-unit>
      <trans-unit id="ToolInstallCommandDescription">
        <source>Install global or local tool. Local tools are added to manifest and restored.</source>
        <target state="translated">グローバルまたはローカルのツールをインストールします。ローカル ツールはマニフェストに追加され、復元されます。</target>
        <note />
      </trans-unit>
      <trans-unit id="ToolInstallConfigFileOptionDescription">
        <source>The NuGet configuration file to use.</source>
        <target state="translated">使用する NuGet 構成ファイル。</target>
        <note />
      </trans-unit>
      <trans-unit id="ToolInstallConfigFileOptionName">
        <source>FILE</source>
        <target state="translated">ファイル</target>
        <note />
      </trans-unit>
      <trans-unit id="ToolInstallFrameworkOptionDescription">
        <source>The target framework to install the tool for.</source>
        <target state="translated">ツールをインストールするターゲット フレームワーク。</target>
        <note />
      </trans-unit>
      <trans-unit id="ToolInstallFrameworkOptionName">
        <source>FRAMEWORK</source>
        <target state="translated">FRAMEWORK</target>
        <note />
      </trans-unit>
      <trans-unit id="ToolInstallGlobalOptionDescription">
        <source>Install the tool for the current user.</source>
        <target state="translated">現在のユーザーに対してツールをインストールします。</target>
        <note />
      </trans-unit>
      <trans-unit id="ToolInstallInstallationSucceeded">
        <source>You can invoke the tool using the following command: {0}
Tool '{1}' (version '{2}') was successfully installed.</source>
        <target state="translated">次のコマンドを使用してツールを呼び出せます。{0}
ツール '{1}' (バージョン '{2}') が正常にインストールされました。</target>
        <note />
      </trans-unit>
      <trans-unit id="ToolInstallInvalidNuGetVersionRange">
        <source>Specified version '{0}' is not a valid NuGet version range.</source>
        <target state="translated">指定されたバージョン '{0}' は、有効な NuGet バージョン範囲ではありません。</target>
        <note />
      </trans-unit>
      <trans-unit id="ToolInstallLocalOptionDescription">
        <source>Install the tool and add to the local tool manifest (default).</source>
        <target state="translated">ツールをインストールし、ローカル ツール マニフェスト (既定値) に追加します。</target>
        <note />
      </trans-unit>
      <trans-unit id="ToolInstallManifestPathOptionDescription">
        <source>Path to the manifest file.</source>
        <target state="translated">マニフェスト ファイルへのパス。</target>
        <note />
      </trans-unit>
      <trans-unit id="ToolInstallManifestPathOptionName">
        <source>PATH</source>
        <target state="translated">PATH</target>
        <note />
      </trans-unit>
      <trans-unit id="ToolInstallNuGetConfigurationFileDoesNotExist">
        <source>NuGet configuration file '{0}' does not exist.</source>
        <target state="translated">NuGet 構成ファイル '{0}' は存在しません。</target>
        <note />
      </trans-unit>
      <trans-unit id="ToolInstallPackageIdArgumentDescription">
        <source>The NuGet Package Id of the tool to install.</source>
        <target state="translated">インストールするツールの NuGet パッケージ ID。</target>
        <note />
      </trans-unit>
      <trans-unit id="ToolInstallPackageIdArgumentName">
        <source>PACKAGE_ID</source>
        <target state="translated">PACKAGE_ID</target>
        <note />
      </trans-unit>
      <trans-unit id="ToolInstallSourceOptionDescription">
        <source>Replace all NuGet package sources to use during installation with these.</source>
        <target state="translated">インストール中に使用するすべての NuGet パッケージ ソースをこれらに置き換えます。</target>
        <note />
      </trans-unit>
      <trans-unit id="ToolInstallSourceOptionName">
        <source>SOURCE</source>
        <target state="translated">ソース</target>
        <note />
      </trans-unit>
      <trans-unit id="ToolInstallToolPathOptionDescription">
        <source>The directory where the tool will be installed. The directory will be created if it does not exist.</source>
        <target state="translated">ツールがインストールされるディレクトリ。このディレクトリが存在しない場合は、作成されます。</target>
        <note />
      </trans-unit>
      <trans-unit id="ToolInstallToolPathOptionName">
        <source>PATH</source>
        <target state="translated">PATH</target>
        <note />
      </trans-unit>
      <trans-unit id="ToolInstallVersionOptionDescription">
        <source>The version of the tool package to install.</source>
        <target state="translated">インストールするツール パッケージのバージョン。</target>
        <note />
      </trans-unit>
      <trans-unit id="ToolInstallVersionOptionName">
        <source>VERSION</source>
        <target state="translated">バージョン</target>
        <note />
      </trans-unit>
      <trans-unit id="ToolInstallationFailed">
        <source>Tool '{0}' failed to install.</source>
        <target state="translated">ツール '{0}' をインストールできませんでした。</target>
        <note />
      </trans-unit>
      <trans-unit id="ToolInstallationFailedContactAuthor">
        <source>Tool '{0}' failed to install. Contact the tool author for assistance.</source>
        <target state="translated">ツール '{0}' をインストールできませんでした。ツールの作成者にお問い合わせください。</target>
        <note />
      </trans-unit>
      <trans-unit id="ToolInstallationRestoreFailed">
        <source>The tool package could not be restored.</source>
        <target state="translated">ツール パッケージを復元できませんでした。</target>
        <note />
      </trans-unit>
      <trans-unit id="ToolListCommandDescription">
        <source>List tools installed globally or locally.</source>
        <target state="translated">グローバルまたはローカルにインストールされているツールを一覧表示します。</target>
        <note />
      </trans-unit>
      <trans-unit id="ToolListCommandsColumn">
        <source>Commands</source>
        <target state="translated">コマンド</target>
        <note />
      </trans-unit>
      <trans-unit id="ToolListFormatOptionDescription">
        <source>The output format for the list of tools.</source>
        <target state="translated">ツールの一覧の出力形式。</target>
        <note />
      </trans-unit>
      <trans-unit id="ToolListGlobalOptionDescription">
        <source>List tools installed for the current user.</source>
        <target state="translated">現在のユーザーに対してインストールされているツールを一覧表示します。</target>
        <note />
      </trans-unit>
      <trans-unit id="ToolListInvalidPackageWarning">
        <source>Warning: tool package '{0}' is invalid, contact tool author:
{1}</source>
        <target state="translated">警告: ツール パッケージ '{0}' が無効です。ツールの作成者にお問い合わせください:
{1}</target>
        <note />
      </trans-unit>
      <trans-unit id="ToolListInvalidToolPathOption">
        <source>Tool path '{0}' does not exist.</source>
        <target state="translated">ツール パス '{0}' は存在しません。</target>
        <note />
      </trans-unit>
      <trans-unit id="ToolListLocalOptionDescription">
        <source>List the tools installed in the local tool manifest.</source>
        <target state="translated">ローカル ツール マニフェストにインストールされているツールを一覧表示します。</target>
        <note />
      </trans-unit>
      <trans-unit id="ToolListPackageIdArgumentDescription">
        <source>The NuGet Package Id of the tool to list</source>
        <target state="translated">リストするツールの NuGet パッケージ ID</target>
        <note />
      </trans-unit>
      <trans-unit id="ToolListPackageIdArgumentName">
        <source>PACKAGE_ID</source>
        <target state="translated">PACKAGE_ID</target>
        <note />
      </trans-unit>
      <trans-unit id="ToolListPackageIdColumn">
        <source>Package Id</source>
        <target state="translated">パッケージ ID</target>
        <note />
      </trans-unit>
      <trans-unit id="ToolListToolPathOptionDescription">
        <source>The directory containing the tools to list.</source>
        <target state="translated">一覧表示するツールが入っているディレクトリ。</target>
        <note />
      </trans-unit>
      <trans-unit id="ToolListVersionColumn">
        <source>Version</source>
        <target state="translated">バージョン</target>
        <note />
      </trans-unit>
      <trans-unit id="ToolRestoreCommandDescription">
        <source>Restore tools defined in the local tool manifest.</source>
        <target state="translated">ローカル ツール マニフェストで定義されているツールを復元します。</target>
        <note />
      </trans-unit>
      <trans-unit id="ToolRestoreManifestPathOptionDescription">
        <source>Path to the manifest file.</source>
        <target state="translated">マニフェスト ファイルへのパス。</target>
        <note />
      </trans-unit>
      <trans-unit id="ToolRunArgumentsDescription">
        <source>Arguments forwarded to the tool</source>
        <target state="translated">ツールに渡された引数</target>
        <note />
      </trans-unit>
      <trans-unit id="ToolRunCommandDescription">
        <source>Run a local tool. Note that this command cannot be used to run a global tool. </source>
        <target state="translated">ローカル ツールを実行します。このコマンドを使用してグローバル ツールを実行することはできません。 </target>
        <note />
      </trans-unit>
      <trans-unit id="ToolSearchCommandDescription">
        <source>Search dotnet tools in nuget.org</source>
        <target state="translated">nuget.org で dotnet ツールを検索します</target>
        <note />
      </trans-unit>
      <trans-unit id="ToolSearchPrereleaseDescription">
        <source>Include pre-release packages.</source>
        <target state="translated">プレリリース パッケージが含まれます。</target>
        <note />
      </trans-unit>
      <trans-unit id="ToolSearchSearchTermArgumentName">
        <source>SEARCH_TERM</source>
        <target state="translated">SEARCH_TERM</target>
        <note />
      </trans-unit>
      <trans-unit id="ToolSearchSearchTermDescription">
        <source>Search term from package id or package description. Require at least one character.</source>
        <target state="translated">パッケージ ID またはパッケージの説明から語句を検索します。少なくとも 1 文字が必要です。</target>
        <note />
      </trans-unit>
      <trans-unit id="ToolSearchSkipArgumentName">
        <source>Skip</source>
        <target state="translated">スキップ</target>
        <note />
      </trans-unit>
      <trans-unit id="ToolSearchSkipDescription">
        <source>The number of results to skip, for pagination.</source>
        <target state="translated">改ページ位置の自動修正のためにスキップする結果の数。</target>
        <note />
      </trans-unit>
      <trans-unit id="ToolSearchTakeArgumentName">
        <source>Take</source>
        <target state="translated">取得</target>
        <note />
      </trans-unit>
      <trans-unit id="ToolSearchTakeDescription">
        <source>The number of results to return, for pagination.</source>
        <target state="translated">改ページ位置の自動修正のために返す結果の数。</target>
        <note />
      </trans-unit>
      <trans-unit id="ToolUninstallCommandDescription">
        <source>Uninstall a global tool or local tool.</source>
        <target state="translated">グローバル ツールまたはローカル ツールをアンインストールします。</target>
        <note />
      </trans-unit>
      <trans-unit id="ToolUninstallGlobalOptionDescription">
        <source>Uninstall the tool from the current user's tools directory.</source>
        <target state="translated">現在のユーザーのツール ディレクトリからツールをアンインストールします。</target>
        <note />
      </trans-unit>
      <trans-unit id="ToolUninstallInvalidToolPathOption">
        <source>Tool path '{0}' does not exist.</source>
        <target state="translated">ツール パス '{0}' は存在しません。</target>
        <note />
      </trans-unit>
      <trans-unit id="ToolUninstallLocalOptionDescription">
        <source>Uninstall the tool and remove it from the local tool manifest.</source>
        <target state="translated">ツールをアンインストールし、ローカル ツール マニフェストから削除します。</target>
        <note />
      </trans-unit>
      <trans-unit id="ToolUninstallManifestPathOptionDescription">
        <source>Path to the manifest file.</source>
        <target state="translated">マニフェスト ファイルへのパス。</target>
        <note />
      </trans-unit>
      <trans-unit id="ToolUninstallToolHasMultipleVersionsInstalled">
        <source>Tool '{0}' has multiple versions installed and cannot be uninstalled.</source>
        <target state="translated">ツール '{0}' の複数のバージョンがインストールされており、アンインストールできません。</target>
        <note />
      </trans-unit>
      <trans-unit id="ToolUninstallToolNotInstalled">
        <source>A tool with the package Id '{0}' could not be found.

Tools are uninstalled using their package Id which may be different
from the tool name you use when calling the tool. You can find the tool names
and the corresponding package Ids for installed tools using the command
'dotnet tool list'.</source>
        <target state="translated">パッケージ Id が ' {0} ' のツールが見つかりませんでした。

ツールは、異なるパッケージ Id を使用してアンインストールされます
ツールを呼び出すときに使用するツール名。ツール名が見つかります
と、コマンドを使用してインストールされたツールの対応するパッケージ Id
' dotnet tool list '。</target>
        <note />
      </trans-unit>
      <trans-unit id="ToolUninstallToolPathOptionDescription">
        <source>The directory containing the tool to uninstall.</source>
        <target state="translated">アンインストールするツールが入っているディレクトリ。</target>
        <note />
      </trans-unit>
      <trans-unit id="ToolUninstallUninstallSucceeded">
        <source>Tool '{0}' (version '{1}') was successfully uninstalled.</source>
        <target state="translated">ツール '{0}' (バージョン '{1}') は正常にアンインストールされました。</target>
        <note />
      </trans-unit>
      <trans-unit id="ToolUpdateCommandDescription">
        <source>Update a global or local tool.</source>
        <target state="translated">グローバルまたはローカル ツールを更新します。</target>
        <note />
      </trans-unit>
      <trans-unit id="ToolUpdatePackageIdArgumentDescription">
        <source>The NuGet Package Id of the tool to update.</source>
        <target state="translated">更新するツールの NuGet パッケージ ID。</target>
        <note />
      </trans-unit>
      <trans-unit id="ToolUpdatePackageIdArgumentName">
        <source>PACKAGE_ID</source>
        <target state="translated">PACKAGE_ID</target>
        <note />
      </trans-unit>
      <trans-unit id="ToolUpdateToolHasMultipleVersionsInstalled">
        <source>Tool '{0}' has multiple versions installed and cannot be updated.</source>
        <target state="translated">ツール '{0}' の複数のバージョンがインストールされており、更新できません。</target>
        <note />
      </trans-unit>
      <trans-unit id="ToolUpdateUpdateSucceeded">
        <source>Tool '{0}' was successfully updated from version '{1}' to version '{2}'.</source>
        <target state="translated">ツール '{0}' がバージョン '{1}' からバージョン '{2}' に正常に更新されました。</target>
        <note />
      </trans-unit>
      <trans-unit id="Try">
        <source>try {0}</source>
        <target state="translated">{0} を試す</target>
        <note>number or tries of the current test assembly when test assembly is being retried. {0} is number that starts at 1</note>
      </trans-unit>
      <trans-unit id="UninstallLocalToolSucceeded">
        <source>Tool '{0}' was successfully uninstalled and removed from manifest file {1}.</source>
        <target state="translated">ツール '{0}' が正常にアンインストールされ、マニフェスト ファイル {1} から削除されました。</target>
        <note />
      </trans-unit>
      <trans-unit id="UninstallToolCommandInvalidGlobalAndLocalAndToolPath">
        <source>The local option(--local), the global option (--global), the tool path option (--tool-path), can only have one at a time. Specify only one of the options: {0}.</source>
        <target state="translated">ローカル オプション (--local)、グローバル オプション (--global)、ツール パス オプション (--tool-path) は、一度に 1 つだけ指定できます。オプションを 1 つだけ指定します: {0}。</target>
        <note />
      </trans-unit>
      <trans-unit id="UnknownRecordsInformationalMessage">
        <source>Rows with Unlogged changes represent changes from actions other than .NET CLI workload commands. Usually this represents an update to the .NET SDK or to Visual Studio.</source>
        <target state="translated">ログに記録されていない変更がある行は、.NET CLI ワークロード コマンド以外のアクションからの変更を表します。通常、これは .NET SDK または Visual Studio の更新を表します。</target>
        <note />
      </trans-unit>
      <trans-unit id="UnrecognizedDirective">
        <source>Unrecognized directive '{0}' at {1}.</source>
        <target state="translated">{1} で認識されないディレクティブ ' {0}' です。</target>
        <note>{0} is the directive name like 'package' or 'sdk', {1} is the file path and line number.</note>
      </trans-unit>
      <trans-unit id="UpdateAllOptionDescription">
        <source>Update all tools.</source>
        <target state="translated">すべてのツールを更新する。</target>
        <note />
      </trans-unit>
      <trans-unit id="UpdateFromRollbackSwitchesModeToLooseManifests">
        <source>Updating to a rollback file is not compatible with workload sets. Install and Update will now use loose manifests. To update to a specific workload version, use --version.</source>
        <target state="translated">ロールバック ファイルへの更新は、ワークロード セットと互換性がありません。インストールと更新にルーズ マニフェストが使用されるようになりました。特定のワークロードのバージョンに更新するには、--version を使用します。</target>
        <note />
      </trans-unit>
      <trans-unit id="UpdateLocaToolSucceededVersionNoChange">
        <source>Tool '{0}' is up to date (version '{1}' manifest file {2}) .</source>
        <target state="translated">ツール '{0}' は最新の状態です (バージョン '{1}' マニフェスト ファイル {2})。</target>
        <note />
      </trans-unit>
      <trans-unit id="UpdateLocalToolSucceeded">
        <source>Tool '{0}' was successfully updated from version '{1}' to version '{2}' (manifest file {3}).</source>
        <target state="translated">ツール '{0}' がバージョン '{1}' からバージョン '{2}' (マニフェストファイル {3}) に正常に更新されました。</target>
        <note />
      </trans-unit>
      <trans-unit id="UpdateLocalToolToLowerVersion">
        <source>The requested version {0} is lower than existing version {1} (manifest file {2}). Use the --allow-downgrade option to allow this update.</source>
        <target state="translated">要求されたバージョン {0} は、既存のバージョン {1} (マニフェスト ファイル {2}) よりも低くなっています。この更新を許可するには、--allow-downgrade オプションを使用します。</target>
        <note />
      </trans-unit>
      <trans-unit id="UpdateModeDescription">
        <source>Controls whether updates should look for workload sets or the latest version of each individual manifest.</source>
        <target state="translated">更新プログラムでワークロード セットを検索するか、各個別マニフェストの最新バージョンを検索するかを制御します。</target>
        <note />
      </trans-unit>
      <trans-unit id="UpdateModeDoesNotMatchGlobalJson">
        <source>Specified to update workloads using {0} from the command line, but global.json file at {1} specified to use {2}.</source>
        <target state="translated">コマンド ラインから {0} を使用してワークロードを更新するように指定されていますが、{1} の global.json では {2}を使用するように指定されています。</target>
        <note />
      </trans-unit>
      <trans-unit id="UpdateSucceededPreVersionNoChange">
        <source>Tool '{0}' was reinstalled with the prerelease version (version '{1}').</source>
        <target state="translated">ツール '{0}' がプレリリース バージョン (バージョン '{1}') で再インストールされました。</target>
        <note />
      </trans-unit>
      <trans-unit id="UpdateSucceededStableVersionNoChange">
        <source>Tool '{0}' was reinstalled with the stable version (version '{1}').</source>
        <target state="translated">ツール '{0}' が安定したバージョン (バージョン '{1}') で再インストールされました。</target>
        <note />
      </trans-unit>
      <trans-unit id="UpdateToLowerVersion">
        <source>The requested version {0} is lower than existing version {1}.</source>
        <target state="translated">要求されたバージョン {0} は、既存のバージョン {1} を下回っています。</target>
        <note />
      </trans-unit>
      <trans-unit id="UpdateToolCommandInvalidAllAndPackageId">
        <source>One must specify either package ID or use the update all option (--all).</source>
        <target state="translated">パッケージ ID を指定するか、update all オプション (--all) を使用する必要があります。</target>
        <note />
      </trans-unit>
      <trans-unit id="UpdateToolCommandInvalidAllAndVersion">
        <source>The version option (--version) and the update all option (--all) cannot be used together. Specify only one of the options: {0}.</source>
        <target state="translated">version オプション (--version) と update all オプション (--all) は同時に使用できません。次のいずれかのオプションのみを指定してください:{0}。</target>
        <note />
      </trans-unit>
      <trans-unit id="UpdateToolCommandInvalidGlobalAndLocalAndToolPath">
        <source>The local option (--local), the global option (--global), and the tool path option (--tool-path) cannot be used together. Specify only one of the options: {0}.</source>
        <target state="translated">ローカル オプション (--local)、グローバル オプション (--global)、ツール パス オプション (--tool-path) は一緒に使用できません。いずれかのオプションだけを指定します: {0}。</target>
        <note />
      </trans-unit>
      <trans-unit id="UpdateToolFailed">
        <source>Tool '{0}' failed to update due to the following:</source>
        <target state="translated">ツール '{0}' を更新できませんでした。原因:</target>
        <note />
      </trans-unit>
      <trans-unit id="UpdatedWorkloadMode">
        <source>Successfully updated workload install mode to use {0}.</source>
        <target state="translated">{0} を使用するようにワークロード インストール モードが正常に更新されました。</target>
        <note />
      </trans-unit>
      <trans-unit id="UsableLaunchProfileCannotBeLocated">
        <source>A usable launch profile could not be located.</source>
        <target state="translated">使用可能な起動プロファイルが見つかりませんでした。</target>
        <note />
      </trans-unit>
      <trans-unit id="Usage">
        <source>Usage</source>
        <target state="translated">使用法</target>
        <note />
      </trans-unit>
      <trans-unit id="UserJwtsDefinition">
        <source>Manage JSON Web Tokens in development.</source>
        <target state="translated">開発中の JSON Web トークンを管理します。</target>
        <note />
      </trans-unit>
      <trans-unit id="UserSecretsDefinition">
        <source>Manage development user secrets.</source>
        <target state="translated">開発ユーザーのシークレットを管理します。</target>
        <note />
      </trans-unit>
      <trans-unit id="UsingCacheForPackInstall">
        <source>Installing package {0} version {1} from offline cache {2}.</source>
        <target state="translated">オフライン キャッシュ {2} でパッケージ {0} のバージョン {1} をインストールしています。</target>
        <note />
      </trans-unit>
      <trans-unit id="UsingLaunchSettingsFromMessage">
        <source>Using launch settings from {0}...</source>
        <target state="translated">{0} からの起動設定を使用中...</target>
        <note />
      </trans-unit>
      <trans-unit id="VBCSCompilerOptionDescription">
        <source>Shut down the VB/C# compiler build server.</source>
        <target state="translated">VB/C# コンパイラ ビルド サーバーをシャットダウンします。</target>
        <note />
      </trans-unit>
      <trans-unit id="VSWorkloadNotRemoved">
        <source>Workload '{0}' was not removed because it is installed and managed by Visual Studio: '{1}'. Please uninstall this workload using the Visual Studio Installer to fully remove it.</source>
        <target state="translated">ワークロード '{0}' は、Visual Studio '{1}' によってインストールおよび管理されているため、削除されませんでした。このワークロードを完全に削除するには、Visual Studio インストーラーを使用してこのワークロードをアンインストールしてください。</target>
        <note />
      </trans-unit>
      <trans-unit id="ValidationFailedDuplicateVersion">
        <source>Cannot specify --version when the package argument already contains a version.</source>
        <target state="translated">パッケージ引数が既にバージョンを含んでいる場合は、--version を指定できません。</target>
        <note>{Locked="--version"}</note>
      </trans-unit>
      <trans-unit id="ValueMustBeAnObject">
        <source>The property '{0}' must be an object if it is specified.</source>
        <target state="translated">プロパティ ' {0} ' は、指定されている場合はオブジェクトである必要があります。</target>
        <note />
      </trans-unit>
      <trans-unit id="VerbosityArgumentName">
        <source>Verbosity</source>
        <target state="translated">詳細</target>
        <note />
      </trans-unit>
      <trans-unit id="VerbosityDescription">
        <source>Display this amount of details in the output: `normal`, `minimal`, `detailed`. The default is `normal`</source>
        <target state="translated">以下の詳細の量を出力に表示します: 'normal'、'minimal'、'detailed'。既定値は 'normal' です</target>
        <note />
      </trans-unit>
      <trans-unit id="Verbosity_OptionDescription">
        <source>Sets the verbosity level. Allowed values are q[uiet], m[inimal], n[ormal], and diag[nostic].</source>
        <target state="translated">詳細レベルを設定します。許可されている値: q[uiet]、m[inimal]、n[ormal]、diag[nostic]。</target>
        <note />
      </trans-unit>
      <trans-unit id="Verified">
        <source>Verified</source>
        <target state="translated">確認済み</target>
        <note>Table lable</note>
      </trans-unit>
      <trans-unit id="Version">
        <source>Version</source>
        <target state="translated">バージョン</target>
        <note>Table lable</note>
      </trans-unit>
      <trans-unit id="VersionCheckFailure">
        <source>No version found to check if this is up to date. Please check for updates manually.</source>
        <target state="translated">バージョンが見つからず、これが最新のものかを確認できませんでした。更新プログラムを手動で確認してください。</target>
        <note />
      </trans-unit>
      <trans-unit id="VersionColumnHeader">
        <source>Version</source>
        <target state="translated">バージョン</target>
        <note />
      </trans-unit>
      <trans-unit id="Versions">
        <source>Versions</source>
        <target state="translated">バージョン</target>
        <note>Table lable</note>
      </trans-unit>
      <trans-unit id="VsTestDefinition">
        <source>Run Microsoft Test Engine (VSTest) commands.</source>
        <target state="translated">Microsoft Test Engine (VSTest) コマンドを実行します。</target>
        <note />
      </trans-unit>
      <trans-unit id="WatchDefinition">
        <source>Start a file watcher that runs a command when files change.</source>
        <target state="translated">ファイルが変更されたときにコマンドを実行するファイル ウォッチャーを起動します。</target>
        <note />
      </trans-unit>
      <trans-unit id="WorkloadAlreadyInstalled">
        <source>Workload(s) '{0}' are already installed.</source>
        <target state="translated">ワークロード '{0}' は既にインストールされています。</target>
        <note />
      </trans-unit>
      <trans-unit id="WorkloadCleanCommandDescription">
        <source>Removes workload components that may have been left behind from previous updates and uninstallations.</source>
        <target state="translated">以前の更新プログラムとアンインストールで取り残された可能性のあるワークロード コンポーネントを削除します。</target>
        <note />
      </trans-unit>
      <trans-unit id="WorkloadCommandDescription">
        <source>Install or work with workloads that extend the .NET experience.</source>
        <target state="translated">.NET のエクスペリエンスを向上するワークロードをインストールするか、使用します。</target>
        <note />
      </trans-unit>
      <trans-unit id="WorkloadConfigCommandDescription">
        <source>Modify or display workload configuration values.
To display a value, specify the corresponding command-line option without providing a value.  For example: "dotnet workload config --update-mode"</source>
        <target state="translated">ワークロード構成値を変更または表示します。
値を表示するには、値を指定せずに対応するコマンド ライン オプションを指定します。 例: "dotnet workload config --update-mode"</target>
        <note />
      </trans-unit>
      <trans-unit id="WorkloadDefinition">
        <source>Manage optional workloads.</source>
        <target state="translated">オプションのワークロードを管理します。</target>
        <note />
      </trans-unit>
      <trans-unit id="WorkloadElevateCommandDescription">
        <source>Start the elevated server process to facilitate MSI based installations.</source>
        <target state="translated">昇格された特権のサーバー プロセスを開始して、MSI ベースのインストールを促進します。</target>
        <note />
      </trans-unit>
      <trans-unit id="WorkloadHistoryCommandDescription">
        <source>Shows a history of workload installation actions.</source>
        <target state="translated">ワークロードのインストール操作の履歴を表示します。</target>
        <note />
      </trans-unit>
      <trans-unit id="WorkloadHistoryRecordInvalidIdValue">
        <source>The ID of a workload history record should be between 1 and the number of workload history records, inclusive.</source>
        <target state="translated">ワークロード履歴レコードの ID は、1 からワークロード履歴レコードの数までの範囲にする必要があります。</target>
        <note />
      </trans-unit>
      <trans-unit id="WorkloadHistoryWorkloadSetVersion">
        <source>Workload Version</source>
        <target state="translated">ワークロードのバージョン</target>
        <note />
      </trans-unit>
      <trans-unit id="WorkloadIdArgumentDescription">
        <source>The NuGet package ID of the workload to install.</source>
        <target state="translated">インストールするワークロードの NuGet パッケージ ID。</target>
        <note />
      </trans-unit>
      <trans-unit id="WorkloadIdArgumentName">
        <source>WORKLOAD_ID</source>
        <target state="translated">WORKLOAD_ID</target>
        <note />
      </trans-unit>
      <trans-unit id="WorkloadIdColumn">
        <source>Installed Workload Id</source>
        <target state="translated">インストール済みワークロードの ID</target>
        <note />
      </trans-unit>
      <trans-unit id="WorkloadIdColumnName">
        <source>Workload ID</source>
        <target state="translated">ワークロード ID</target>
        <note />
      </trans-unit>
      <trans-unit id="WorkloadIdStubArgumentDescription">
        <source>The text to search for in the IDs and descriptions of available workloads.</source>
        <target state="translated">使用可能なワークロードの ID と説明で検索するテキスト。</target>
        <note />
      </trans-unit>
      <trans-unit id="WorkloadIdStubArgumentName">
        <source>SEARCH_STRING</source>
        <target state="translated">SEARCH_STRING</target>
        <note />
      </trans-unit>
      <trans-unit id="WorkloadInfoDescription">
        <source>Display information about installed workloads.</source>
        <target state="translated">インストールされているワークロードに関する情報を表示します。</target>
        <note />
      </trans-unit>
      <trans-unit id="WorkloadInfoProvider_Message_AddWorkloads">
        <source>Run 'dotnet workload search' to search workloads available to be installed on your SDK.</source>
        <target state="translated">SDK にインストールできるワークロードを検索するには、'dotnet workload search' を実行します。</target>
        <note>{Locked="dotnet workload search"}</note>
      </trans-unit>
      <trans-unit id="WorkloadInstallCommandDescription">
        <source>Install one or more workloads.</source>
        <target state="translated">1 つ以上のワークロードをインストールします。</target>
        <note />
      </trans-unit>
      <trans-unit id="WorkloadInstallConfigFileOptionDescription">
        <source>The NuGet configuration file to use.</source>
        <target state="translated">使用する NuGet 構成ファイル。</target>
        <note />
      </trans-unit>
      <trans-unit id="WorkloadInstallConfigFileOptionName">
        <source>FILE</source>
        <target state="translated">ファイル</target>
        <note />
      </trans-unit>
      <trans-unit id="WorkloadInstallInstallationSucceeded">
        <source>Successfully installed workload(s) {0}.</source>
        <target state="translated">ワークロード {0} が正常にインストールされました。</target>
        <note />
      </trans-unit>
      <trans-unit id="WorkloadInstallRollBackFailedMessage">
        <source>Installation rollback failed: {0}</source>
        <target state="translated">インストールのロールバックに失敗しました: {0}</target>
        <note />
      </trans-unit>
      <trans-unit id="WorkloadInstallRollingBackInstall">
        <source>Workload installation failed. Rolling back installed packs...</source>
        <target state="translated">ワークロードをインストールできませんでした。インストール パックをロールバックしています...</target>
        <note />
      </trans-unit>
      <trans-unit id="WorkloadInstallSourceOptionDescription">
        <source>The NuGet package source to use during the restore. To specify multiple sources, repeat the option.</source>
        <target state="translated">復元中に使用する NuGet パッケージ ソース。複数のソースを指定するには、オプションを繰り返します。</target>
        <note />
      </trans-unit>
      <trans-unit id="WorkloadInstallSourceOptionName">
        <source>SOURCE</source>
        <target state="translated">ソース</target>
        <note />
      </trans-unit>
      <trans-unit id="WorkloadInstallTypeColumn">
        <source>Install Type</source>
        <target state="translated">インストールの種類</target>
        <note />
      </trans-unit>
      <trans-unit id="WorkloadInstallVersionOptionDescription">
        <source>The version of the SDK.</source>
        <target state="translated">SDK のバージョンです。</target>
        <note />
      </trans-unit>
      <trans-unit id="WorkloadInstallVersionOptionName">
        <source>VERSION</source>
        <target state="translated">バージョン</target>
        <note />
      </trans-unit>
      <trans-unit id="WorkloadInstallWorkloadCacheDownloadFailed">
        <source>Download of workload packs to offline cache failed: {0}</source>
        <target state="translated">オフライン キャッシュへのワークロード パックのダウンロードに失敗しました: {0}</target>
        <note />
      </trans-unit>
      <trans-unit id="WorkloadInstallWorkloadUpdatesAvailable">
        <source>Workload updates are available. Run `dotnet workload list` for more information.</source>
        <target state="translated">ワークロードの更新が利用可能です。詳細については、`dotnet workload list` を実行してください。</target>
        <note />
      </trans-unit>
      <trans-unit id="WorkloadInstallationFailed">
        <source>Workload installation failed: {0}</source>
        <target state="translated">ワークロード {0} をインストールできませんでした</target>
        <note />
      </trans-unit>
      <trans-unit id="WorkloadIntegrityCheck">
        <source>Checking the state of installed workloads...</source>
        <target state="translated">インストールされているワークロードの状態を確認しています...</target>
        <note />
      </trans-unit>
      <trans-unit id="WorkloadListCommandDescription">
        <source>List workloads available.</source>
        <target state="translated">使用可能なワークロードを一覧表示します。</target>
        <note />
      </trans-unit>
      <trans-unit id="WorkloadListFooter">
        <source>Use `dotnet workload search` to find additional workloads to install.</source>
        <target state="translated">`dotnet workload search` を使用して追加ワークロードを検出し、インストールします。</target>
        <note>{Locked="dotnet workload search"}</note>
      </trans-unit>
      <trans-unit id="WorkloadListWorkloadSetVersion">
        <source>Workload version: {0}</source>
        <target state="translated">ワークロードのバージョン: {0}</target>
        <note />
      </trans-unit>
      <trans-unit id="WorkloadListWorkloadUpdatesAvailable">
        <source>Updates are available for the following workload(s): {0}. Run `dotnet workload update` to get the latest.</source>
        <target state="translated">次のワークロードについて更新プログラムを入手可能です: {0}。最新版を取得するには、`dotnet workload update` を実行します。</target>
        <note>{Locked="dotnet workload update"}</note>
      </trans-unit>
      <trans-unit id="WorkloadManifestFeatureBandColumn">
        <source>Manifest feature band</source>
        <target state="translated">マニフェスト機能バンド</target>
        <note />
      </trans-unit>
      <trans-unit id="WorkloadManifestIdColumn">
        <source>Workload manifest ID</source>
        <target state="translated">ワークロード マニフェスト ID</target>
        <note />
      </trans-unit>
      <trans-unit id="WorkloadManifestInstallationConfigurationLooseManifests">
        <source>Configured to use loose manifests when installing new manifests.</source>
        <target state="translated">新しいマニフェストをインストールするときに緩いマニフェストを使用するように構成されています。</target>
        <note />
      </trans-unit>
      <trans-unit id="WorkloadManifestInstallationConfigurationWorkloadSets">
        <source>Configured to use workload sets when installing new manifests.</source>
        <target state="translated">新しいマニフェストをインストールするときに workload sets を使用するように構成されています。</target>
        <note>{Locked="workload sets"}</note>
      </trans-unit>
      <trans-unit id="WorkloadManifestPathColumn">
        <source>Manifest Path</source>
        <target state="translated">マニフェスト パス</target>
        <note />
      </trans-unit>
      <trans-unit id="WorkloadManifestVersionColumn">
        <source>Manifest Version</source>
        <target state="translated">マニフェストのバージョン</target>
        <note />
      </trans-unit>
      <trans-unit id="WorkloadNotInstalled">
        <source>Couldn't find workload ID(s): {0}</source>
        <target state="translated">ワークロード ID が見つかりませんでした: {0}</target>
        <note />
      </trans-unit>
      <trans-unit id="WorkloadNotRecognized">
        <source>Workload ID {0} is not recognized.</source>
        <target state="translated">ワークロード ID {0} は認識されません。</target>
        <note />
      </trans-unit>
      <trans-unit id="WorkloadNotSupportedOnPlatform">
        <source>Workload ID {0} isn't supported on this platform.</source>
        <target state="translated">ワークロード ID {0} は、このプラットフォームでサポートされていません。</target>
        <note />
      </trans-unit>
      <trans-unit id="WorkloadPackAlreadyInstalledMessage">
        <source>Pack {0} version {1} is already installed.</source>
        <target state="translated">パック '{0}' バージョン {1} は既にインストールされています。</target>
        <note />
      </trans-unit>
      <trans-unit id="WorkloadRepairCommandDescription">
        <source>Repair workload installations.</source>
        <target state="translated">ワークロード インストールを修復します。</target>
        <note />
      </trans-unit>
      <trans-unit id="WorkloadRepairFailed">
        <source>Workload repair failed: {0}</source>
        <target state="translated">ワークロードの修復に失敗しました: {0}</target>
        <note />
      </trans-unit>
      <trans-unit id="WorkloadRestoreCommandDescription">
        <source>Restore workloads required for a project.</source>
        <target state="translated">プロジェクトに必要なワークロードを復元します。</target>
        <note />
      </trans-unit>
      <trans-unit id="WorkloadSearchCommandDescription">
        <source>Search for available workloads.</source>
        <target state="translated">使用可能なワークロードを検索します。</target>
        <note />
      </trans-unit>
      <trans-unit id="WorkloadSetFromGlobalJsonInstalled">
        <source>Using workload version {0}, which was specified in the global.json file at {1}.</source>
        <target state="translated">{1} のglobal.json ファイルで指定されたワークロード バージョン {0} を使用しています。</target>
        <note />
      </trans-unit>
      <trans-unit id="WorkloadSetFromGlobalJsonNotInstalled">
        <source>Workload version {0}, which was specified in {1}, was not found. Run "dotnet workload restore" to install this workload version.</source>
        <target state="translated">{1} で指定されたワークロード バージョン {0} が見つかりませんでした。"dotnet workload restore" を実行して、このワークロード バージョンをインストールします。</target>
        <note>{Locked="dotnet workload restore"}</note>
      </trans-unit>
      <trans-unit id="WorkloadSetVersionOptionDescription">
        <source>A workload version to display or one or more workloads and their versions joined by the '@' character.</source>
        <target state="translated">表示するワークロードのバージョン、または '@' 文字で結合された 1 つ以上のワークロードとそのバージョン。</target>
        <note />
      </trans-unit>
      <trans-unit id="WorkloadSourceColumn">
        <source>Installation Source</source>
        <target state="translated">インストール ソース</target>
        <note />
      </trans-unit>
      <trans-unit id="WorkloadUninstallCommandDescription">
        <source>Uninstall one or more workloads.</source>
        <target state="translated">1 つ以上のワークロードをアンインストールします。</target>
        <note />
      </trans-unit>
      <trans-unit id="WorkloadUninstallFailed">
        <source>Workload uninstallation failed: {0}</source>
        <target state="translated">ワークロード {0} のアンインストールに失敗しました</target>
        <note />
      </trans-unit>
      <trans-unit id="WorkloadUninstallUninstallSucceeded">
        <source>Successfully uninstalled workload(s): {0}</source>
        <target state="translated">ワークロード {0} が正常にアンインストールされました</target>
        <note />
      </trans-unit>
      <trans-unit id="WorkloadUpdateAdManifestsSucceeded">
        <source>Successfully updated advertising manifests.</source>
        <target state="translated">広告マニフェストを正常に更新しました。</target>
        <note />
      </trans-unit>
      <trans-unit id="WorkloadUpdateCommandDescription">
        <source>Update all installed workloads.</source>
        <target state="translated">インストールされたすべてのワークロードを更新します。</target>
        <note />
      </trans-unit>
      <trans-unit id="WorkloadUpdateFailed">
        <source>Workload update failed: {0}</source>
        <target state="translated">ワークロードの更新に失敗しました: {0}</target>
        <note />
      </trans-unit>
      <trans-unit id="WorkloadUpdateRollBackFailedMessage">
        <source>Installation rollback failed: {0}</source>
        <target state="translated">インストールのロールバックに失敗しました: {0}</target>
        <note />
      </trans-unit>
      <trans-unit id="WorkloadUpdateRollingBackInstall">
        <source>Workload installation failed. Rolling back installed packs...</source>
        <target state="translated">ワークロードをインストールできませんでした。インストール パックをロールバックしています...</target>
        <note />
      </trans-unit>
      <trans-unit id="WorkloadUpdateUpdateSucceeded">
        <source>Successfully updated workload(s): {0}.</source>
        <target state="translated">ワークロード {0} が正常に更新されました。</target>
        <note />
      </trans-unit>
      <trans-unit id="WorkloadUpdateWorkloadCacheDownloadFailed">
        <source>Failed to download workload update packages to cache: {0}</source>
        <target state="translated">ワークロード更新パッケージをキャッシュにダウンロードできませんでした: {0}</target>
        <note />
      </trans-unit>
      <trans-unit id="WorkloadVersionArgument">
        <source>WORKLOAD_VERSION</source>
        <target state="translated">WORKLOAD_VERSION</target>
        <note />
      </trans-unit>
      <trans-unit id="WorkloadVersionArgumentDescription">
        <source>Output workload manifest versions associated with the provided workload version.</source>
        <target state="translated">指定されたワークロード バージョンに関連付けられたワークロード マニフェストのバージョンを出力します。</target>
        <note />
      </trans-unit>
      <trans-unit id="WorkloadVersionDescription">
        <source>Display the currently installed workload version.</source>
        <target state="translated">現在インストールされているワークロードのバージョンを表示します。</target>
        <note />
      </trans-unit>
      <trans-unit id="WorkloadVersionNotInstalledShort">
        <source>(not installed)</source>
        <target state="translated">(インストールされていません)</target>
        <note />
      </trans-unit>
      <trans-unit id="WorkloadVersionRequestedNotFound">
        <source>Workload version {0} not found.</source>
        <target state="translated">ワークロード バージョン {0} が見つかりませんでした。</target>
        <note />
      </trans-unit>
      <trans-unit id="WorkloadVersionWithSpecifiedManifestNotFound">
        <source>No workload version matching {0} was found.</source>
        <target state="translated">{0} に一致するワークロード バージョンが見つかりませんでした。</target>
        <note />
      </trans-unit>
      <trans-unit id="Workloads">
        <source>Workloads</source>
        <target state="translated">ワークロード</target>
        <note />
      </trans-unit>
      <trans-unit id="WriteCLIRecordForVisualStudioWorkloadMessage">
        <source>Writing install records for Visual Studio workloads: '{0}'</source>
        <target state="translated">Visual Studio ワークロードのインストール レコードを書き込み中: '{0}'</target>
        <note />
      </trans-unit>
      <trans-unit id="WritingPackInstallRecordMessage">
        <source>Writing workload pack installation record for {0} version {1}...</source>
        <target state="translated">{0} バージョン {1} のワークロード パックのインストール レコードを書き込んでいます...</target>
        <note />
      </trans-unit>
      <trans-unit id="ZeroTestsRan">
        <source>Zero tests ran</source>
        <target state="translated">0 件のテストが実行されました</target>
        <note />
      </trans-unit>
      <trans-unit id="cmdCollectDescription">
        <source>The friendly name of the data collector to use for the test run.
                                        More info here: https://aka.ms/vstest-collect</source>
        <target state="translated">テストの実行に使用するデータ コレクターのフレンドリ名。
                                        詳細情報: https://aka.ms/vstest-collect</target>
        <note />
      </trans-unit>
      <trans-unit id="cmdCollectFriendlyName">
        <source>DATA_COLLECTOR_NAME</source>
        <target state="translated">DATA_COLLECTOR_NAME</target>
        <note />
      </trans-unit>
    </body>
  </file>
</xliff><|MERGE_RESOLUTION|>--- conflicted
+++ resolved
@@ -2682,17 +2682,10 @@
 Ensure you have a runnable project type.
 A runnable project should target a runnable TFM (for instance, net{1}) and have OutputType 'Exe'.
 The current OutputType is '{2}'.</source>
-<<<<<<< HEAD
-        <target state="new">Unable to proceed with project '{0}'.
-Ensure you have a runnable project type.
-A runnable project should target a runnable TFM (for instance, net{1}) and have OutputType 'Exe'.
-The current OutputType is '{2}'.</target>
-=======
         <target state="needs-review-translation">プロジェクトを実行できません。
 プロジェクト タイプが実行可能であること、このプロジェクトが '{0}' でサポートされていることを確認してください。
 実行可能なプロジェクトは実行可能な TFM (たとえば、net5.0) を対象としている必要があり、OutputType 'Exe' が必要です。
 現在の {1} は '{2}' です。</target>
->>>>>>> 69c52257
         <note>{0} is project file path. {1} is dotnet framework version. {2} is the project output type.{Locked="OutputType"}{Locked="Exe"}</note>
       </trans-unit>
       <trans-unit id="RunCommandExceptionUnableToRunSpecifyFramework">
