﻿<?xml version="1.0" encoding="utf-8"?>
<xliff xmlns="urn:oasis:names:tc:xliff:document:1.2" xmlns:xsi="http://www.w3.org/2001/XMLSchema-instance" version="1.2" xsi:schemaLocation="urn:oasis:names:tc:xliff:document:1.2 xliff-core-1.2-transitional.xsd">
  <file datatype="xml" source-language="en" target-language="ru" original="../CliCommandStrings.resx">
    <body>
      <trans-unit id="Aborted">
        <source>Aborted</source>
        <target state="translated">Прервано</target>
        <note />
      </trans-unit>
      <trans-unit id="ActiveTestsRunning_FullTestsCount">
        <source>{0} tests running</source>
        <target state="translated">Выполняется тестов: {0}</target>
        <note />
      </trans-unit>
      <trans-unit id="ActiveTestsRunning_MoreTestsCount">
        <source>and {0} more</source>
        <target state="translated">и еще {0}</target>
        <note />
      </trans-unit>
      <trans-unit id="Actual">
        <source>Actual</source>
        <target state="translated">Фактические</target>
        <note />
      </trans-unit>
      <trans-unit id="AdManifestOnlyOptionDescription">
        <source>Only update advertising manifests.</source>
        <target state="translated">Обновляются только манифесты рекламы.</target>
        <note />
      </trans-unit>
      <trans-unit id="AdManifestPackageDoesNotExist">
        <source>Advertising manifest not updated. Manifest package for {0} doesn't exist.</source>
        <target state="translated">Манифест рекламы не обновлен. Не существует пакета манифеста для следующего: {0}.</target>
        <note />
      </trans-unit>
      <trans-unit id="AdManifestUpdated">
        <source>Updated advertising manifest {0}.</source>
        <target state="translated">Обновлен манифест рекламы {0}.</target>
        <note />
      </trans-unit>
      <trans-unit id="AddAppFullName">
        <source>Add one or more projects to a solution file.</source>
        <target state="translated">Добавление проектов в файл решения.</target>
        <note />
      </trans-unit>
      <trans-unit id="AddProjectPathArgumentDescription">
        <source>The paths to the projects to add to the solution.</source>
        <target state="translated">Пути к проектам, которые необходимо добавить в решение.</target>
        <note />
      </trans-unit>
      <trans-unit id="AddProjectPathArgumentName">
        <source>PROJECT_PATH</source>
        <target state="translated">PROJECT_PATH</target>
        <note />
      </trans-unit>
      <trans-unit id="AddProjectSolutionFolderArgumentDescription">
        <source>The destination solution folder path to add the projects to.</source>
        <target state="translated">Путь к папке назначения решения, в которую будут добавлены проекты.</target>
        <note />
      </trans-unit>
      <trans-unit id="AdditionalDeps">
        <source>Path to additional deps.json file.</source>
        <target state="translated">Путь к дополнительному файлу deps.json.</target>
        <note />
      </trans-unit>
      <trans-unit id="AdditionalProbingPathDefinition">
        <source>Path containing probing policy and assemblies to probe for.</source>
        <target state="translated">Путь к политике проверки и проверяемым сборкам.</target>
        <note />
      </trans-unit>
      <trans-unit id="AdditionalTools">
        <source>Additional commands from bundled tools:</source>
        <target state="translated">Дополнительные команды из входящих в пакет инструментов:</target>
        <note />
      </trans-unit>
      <trans-unit id="AllowPackageDowngradeOptionDescription">
        <source>Allow package downgrade when installing a .NET tool package.</source>
        <target state="translated">Разрешить переход на использование более ранней версии пакета при установке пакета инструментов .NET.</target>
        <note />
      </trans-unit>
      <trans-unit id="AspireWorkloadDeprecated">
        <source>The Aspire workload is deprecated and no longer necessary. Aspire is now available as NuGet packages that you can add directly to your projects. For more information, see https://aka.ms/aspire/support-policy</source>
        <target state="translated">Рабочая нагрузка Aspire является нерекомендуемой и больше не требуется. Теперь нагрузка Aspire доступна в виде пакетов NuGet, которые можно добавлять непосредственно в проекты. Дополнительные сведения см. на странице https://aka.ms/aspire/support-policy</target>
        <note />
      </trans-unit>
      <trans-unit id="Authors">
        <source>Authors</source>
        <target state="translated">Авторы</target>
        <note>Table lable</note>
      </trans-unit>
      <trans-unit id="BuildAppFullName">
        <source>.NET Builder</source>
        <target state="translated">Построитель .NET</target>
        <note />
      </trans-unit>
      <trans-unit id="NoLogoOptionDescription">
        <source>Do not display the startup banner or the copyright message.</source>
        <target state="translated">Не отображать начальный баннер или сообщение об авторских правах.</target>
        <note />
      </trans-unit>
      <trans-unit id="BuildConfigurationOptionDescription">
        <source>The configuration to use for building the project. The default for most projects is 'Debug'.</source>
        <target state="translated">Конфигурация, используемая при сборке проекта. По умолчанию для большинства проектов используется "Debug".</target>
        <note />
      </trans-unit>
      <trans-unit id="BuildDefinition">
        <source>Build a .NET project.</source>
        <target state="translated">Сборка проекта .NET.</target>
        <note />
      </trans-unit>
      <trans-unit id="BuildFrameworkOptionDescription">
        <source>The target framework to build for. The target framework must also be specified in the project file.</source>
        <target state="translated">Целевая платформа для сборки. Целевая платформа также должна быть указана в файле проекта.</target>
        <note />
      </trans-unit>
      <trans-unit id="BuildOutputOptionDescription">
        <source>The output directory to place built artifacts in.</source>
        <target state="translated">Выходной каталог для размещения артефактов сборки.</target>
        <note />
      </trans-unit>
      <trans-unit id="BuildRuntimeOptionDescription">
        <source>The target runtime to build for.</source>
        <target state="translated">Целевая среда выполнения для сборки.</target>
        <note />
      </trans-unit>
      <trans-unit id="BuildServerCommandDescription">
        <source>Interact with servers started from a build.</source>
        <target state="translated">Взаимодействие с серверами, запущенными в ходе сборки.</target>
        <note />
      </trans-unit>
      <trans-unit id="BuildServerDefinition">
        <source>Interact with servers started by a build.</source>
        <target state="translated">Взаимодействие с серверами, запущенными в ходе сборки.</target>
        <note />
      </trans-unit>
      <trans-unit id="BuildServerShutdownCommandDescription">
        <source>Shuts down build servers that are started from dotnet. By default, all servers are shut down.</source>
        <target state="translated">Завершает работу серверов сборки, запущенных из среды dotnet. По умолчанию завершается работа всех серверов.</target>
        <note />
      </trans-unit>
      <trans-unit id="BundleUpToDateMessage">
        <source>Up to date.</source>
        <target state="translated">Актуальное состояние.</target>
        <note />
      </trans-unit>
      <trans-unit id="CacheMissingPackage">
        <source>Package {0} version {1} doesn't exist in offline cache {2}.</source>
        <target state="translated">Пакет {0} версии {1} не существует в автономном кэше {2}.</target>
        <note />
      </trans-unit>
      <trans-unit id="CancelledLowercase">
        <source>canceled</source>
        <target state="translated">отменено</target>
        <note />
      </trans-unit>
      <trans-unit id="CancellingTestSession">
        <source>Canceling the test session...</source>
        <target state="translated">Отмена тестового сеанса...</target>
        <note />
      </trans-unit>
      <trans-unit id="CannotAnalyzeVSWorkloadBand">
        <source>Workloads managed by Visual Studio must be uninstalled using the Visual Studio Installer. For the version of Visual Studio managing the SDK '{0}', we could not display workloads to uninstall. This is likely because '{0}' uses a different dotnet root path or custom user profile directory from the current running SDK.
Paths searched: '{1}', '{2}'.</source>
        <target state="translated">Рабочие нагрузки, управляемые Visual Studio, следует удалять с помощью Visual Studio Installer. Для версии Visual Studio под управлением SDK "{0}" не удалось показать рабочие нагрузки, которые следует удалить. Вероятно, это вызвано тем, что "{0}" использует другой корневой путь dotnet или настраиваемый каталог профилей пользователей из запущенного и работающего в данный момент пакета SDK.
Пути, по которым производился поиск: "{1}", "{2}".</target>
        <note />
      </trans-unit>
      <trans-unit id="CannotCombineOptions">
        <source>Cannot use the {0} and {1} options together.</source>
        <target state="translated">Невозможно использовать параметры {0} и {1} одновременно.</target>
        <note />
      </trans-unit>
      <trans-unit id="CannotCombineSearchStringAndVersion">
        <source>Cannot specify both the {0} and {1} arguments.</source>
        <target state="translated">Невозможно одновременно указать аргументы {0} и {1}.</target>
        <note />
      </trans-unit>
      <trans-unit id="CannotCombineSkipManifestAndRollback">
        <source>Cannot use the {0} and {1} options together. If installing from a rollback file, remove {0}. Otherwise, remove {1}</source>
        <target state="translated">Невозможно использовать параметры {0} и {1} одновременно. При установке из файла отката удалите {0}, в противном случае удалите {1}.</target>
        <note />
      </trans-unit>
      <trans-unit id="CannotCombineSkipManifestAndVersion">
        <source>Cannot use the {0} and {1} options together.  Remove one of the options.</source>
        <target state="translated">Невозможно использовать параметры {0} и {1} одновременно.  Удалите один из параметров.</target>
        <note />
      </trans-unit>
      <trans-unit id="CannotFindCommandName">
        <source>Cannot find a tool in the manifest file that has a command named '{0}'.</source>
        <target state="translated">Не удается найти средство в файле манифеста, который содержит команду с именем "{0}".</target>
        <note />
      </trans-unit>
      <trans-unit id="CannotMigrateSlnx">
        <source>Only .sln files can be migrated to .slnx format.</source>
        <target state="translated">В формат .slnx можно перенести только файлы .sln.</target>
        <note />
      </trans-unit>
      <trans-unit id="CannotSpecifyVersionAndWorkloadIdsByComponent">
        <source>Cannot specify a workload version using the --version option while also specifying versions to install using workload@version syntax.</source>
        <target state="translated">При указании версии рабочей нагрузки с помощью параметра --version нельзя одновременно указывать версии для установки с помощью синтаксиса workload@version.</target>
        <note>{Locked="--version"}</note>
      </trans-unit>
      <trans-unit id="CannotSpecifyVersionOnCommandLineAndInGlobalJson">
        <source>Cannot specify a particular workload version on the command line via --version or --from-history when there is already a version specified in global.json file {0}. To update the globally installed workload version, run the command outside of the path containing that global.json file or update the version specified in the global.json file and run "dotnet workload update."</source>
        <target state="translated">Невозможно указать конкретную версию рабочей нагрузки в командной строке с помощью --version или --from-history, если в файле global.json уже указана версия {0}. Чтобы обновить глобально установленную версию рабочей нагрузки, выполните команду вне пути, содержащего этот файл global.json, либо измените версию в файле global.json и выполните команду "dotnet workload update".</target>
        <note />
      </trans-unit>
      <trans-unit id="CannotUseSkipManifestWithGlobalJsonWorkloadVersion">
        <source>Cannot use the {0} option when workload version is specified in global.json.  Remove the {0} option, or remove the 'workloadVersion' element from {1}.</source>
        <target state="translated">Невозможно использовать параметр {0}, если версия рабочей нагрузки указана в файле global.json.  Удалите параметр {0} или удалите элемент "workloadVersion" из {1}.</target>
        <note>{Locked="workloadVersion"} Locked={"global.json"}</note>
      </trans-unit>
      <trans-unit id="CapabilityExpressionEvaluator_Exception_InvalidExpression">
        <source>Invalid expression, position: {0}.</source>
        <target state="translated">Недопустимое выражение, позиция: {0}.</target>
        <note />
      </trans-unit>
      <trans-unit id="CheckForUpdatedWorkloadManifests">
        <source>Checking for updated workload version.</source>
        <target state="translated">Проверка обновленной версии рабочей нагрузки.</target>
        <note />
      </trans-unit>
      <trans-unit id="CleanAllOptionDescription">
        <source>Causes clean to remove and uninstall all workload components from all SDK versions.</source>
        <target state="translated">Вызывает очистку с удалением всех компонентов рабочей нагрузки из всех версий пакета SDK.</target>
        <note />
      </trans-unit>
      <trans-unit id="CleanAppFullName">
        <source>.NET Clean Command</source>
        <target state="translated">Команда .NET Clean</target>
        <note />
      </trans-unit>
      <trans-unit id="CleanCmdOutputDir">
        <source>OUTPUT_DIR</source>
        <target state="translated">OUTPUT_DIR</target>
        <note />
      </trans-unit>
      <trans-unit id="CleanCmdOutputDirDescription">
        <source>The directory containing the build artifacts to clean.</source>
        <target state="translated">Каталог, содержащий артефакты сборки, которые нужно очистить.</target>
        <note />
      </trans-unit>
      <trans-unit id="CleanConfigurationOptionDescription">
        <source>The configuration to clean for. The default for most projects is 'Debug'.</source>
        <target state="translated">Конфигурация для очистки. По умолчанию для большинства проектов используется "Debug".</target>
        <note />
      </trans-unit>
      <trans-unit id="CleanDefinition">
        <source>Clean build outputs of a .NET project.</source>
        <target state="translated">Очистка выходных данных сборки проекта .NET.</target>
        <note />
      </trans-unit>
      <trans-unit id="CleanFileBasedAppArtifactsCommandDescription">
        <source>Removes artifacts created for file-based apps</source>
        <target state="translated">Удаляет артефакты, созданные для файловых приложений</target>
        <note />
      </trans-unit>
      <trans-unit id="CleanFileBasedAppArtifactsDays">
        <source>How many days an artifact folder needs to be unused in order to be removed</source>
        <target state="translated">Сколько дней папка артефактов должна оставаться неиспользуемой для ее удаления</target>
        <note />
      </trans-unit>
      <trans-unit id="CleanFileBasedAppArtifactsDirectoryNotFound">
        <source>Warning: Artifacts directory does not exist: {0}</source>
        <target state="translated">Внимание! Каталог артефактов не существует: {0}</target>
        <note>{0} is directory path.</note>
      </trans-unit>
      <trans-unit id="CleanFileBasedAppArtifactsDryRun">
        <source>Determines changes without actually modifying the file system</source>
        <target state="translated">Определяет изменения, не внося фактических изменений в файловую систему</target>
        <note />
      </trans-unit>
      <trans-unit id="CleanFileBasedAppArtifactsErrorRemovingFolder">
        <source>Error removing folder '{0}': {1}</source>
        <target state="translated">Ошибка при удалении папки "{0}": {1}</target>
        <note>{0} is folder path. {1} is inner error message.</note>
      </trans-unit>
      <trans-unit id="CleanFileBasedAppArtifactsScanning">
        <source>Scanning for folders to remove in: {0}</source>
        <target state="translated">Сканирование на наличие папок для удаления в: {0}</target>
        <note>{0} is directory path.</note>
      </trans-unit>
      <trans-unit id="CleanFileBasedAppArtifactsTotalFoldersRemoved">
        <source>Total folders removed: {0}</source>
        <target state="translated">Всего удалено папок: {0}</target>
        <note>{0} is count.</note>
      </trans-unit>
      <trans-unit id="CleanFileBasedAppArtifactsWouldRemoveFolders">
        <source>Would remove folders: {0}</source>
        <target state="translated">Будет удалено папок: {0}</target>
        <note>{0} is count.</note>
      </trans-unit>
      <trans-unit id="CleanFrameworkOptionDescription">
        <source>The target framework to clean for. The target framework must also be specified in the project file.</source>
        <target state="translated">Целевая платформа для очистки. Целевая платформа также должна быть указана в файле проекта.</target>
        <note />
      </trans-unit>
      <trans-unit id="CleanRuntimeOptionDescription">
        <source>The target runtime to clean for.</source>
        <target state="translated">Целевая среда выполнения для очистки.</target>
        <note />
      </trans-unit>
      <trans-unit id="CmdBlameCrashCollectAlwaysDescription">
        <source>Enables collecting crash dump on expected as well as unexpected testhost exit.</source>
        <target state="translated">Включает сбор аварийного дампа при ожидаемом и неожиданном завершении работы узла тестирования.</target>
        <note />
      </trans-unit>
      <trans-unit id="CmdBlameCrashDescription">
        <source>Runs the tests in blame mode and collects a crash dump when the test host exits unexpectedly. This option depends on the version of .NET used, the type of error, and the operating system.

For exceptions in managed code, a dump will be automatically collected on .NET 5.0 and later versions. It will generate a dump for testhost or any child process that also ran on .NET 5.0 and crashed. Crashes in native code will not generate a dump. This option works on Windows, macOS, and Linux.

Crash dumps in native code, or when targetting .NET Framework, or .NET Core 3.1 and earlier versions, can only be collected on Windows, by using Procdump. A directory that contains procdump.exe and procdump64.exe must be in the PATH or PROCDUMP_PATH environment variable.

The tools can be downloaded here: https://docs.microsoft.com/sysinternals/downloads/procdump

To collect a crash dump from a native application running on .NET 5.0 or later, the usage of Procdump can be forced by setting the VSTEST_DUMP_FORCEPROCDUMP environment variable to 1.

Implies --blame.</source>
        <target state="translated">Если узел тестирования неожиданно завершает работу, эта команда запускает тесты в режиме blame и собирает аварийный дамп. Эта опция зависит от используемой версии .NET, типа ошибки и операционной системы.

Для исключений в управляемом коде в .NET начиная с версии 5.0 дамп будет собираться автоматически. Будет создан дамп для testhost или любого дочернего процесса, который также был запущен на .NET 5.0 и завершился аварийно. При сбое в собственном программном коде дамп не генерируется. Эта опция работает в Windows, macOS и Linux.

Дампы аварийного завершения в собственном программном коде или для целевых платформ .NET Framework и .NET Core версии 3.1 и ранее можно собирать только в Windows с помощью Procdump. Каталог, содержащий procdump.exe и procdump64.exe, должен быть указан в одной из двух переменных среды: PATH или PROCDUMP_PATH.

Средства можно скачать здесь: https://docs.microsoft.com/sysinternals/downloads/procdump

Для сбора аварийного дампа из собственного приложения, запущенного на .NET 5.0 или более поздней версии, можно обеспечить принудительное использование Procdump, задав значение 1 для переменной среды VSTEST_DUMP_FORCEPROCDUMP.

Подразумевается использование параметра --blame.</target>
        <note />
      </trans-unit>
      <trans-unit id="CmdBlameCrashDumpTypeDescription">
        <source>The type of crash dump to be collected. Supported values are full (default) and mini. Implies --blame-crash.</source>
        <target state="translated">Тип собираемого аварийного дампа. Поддерживаемые значения: "full" (по умолчанию) и "mini". Подразумевается использование параметра --blame-crash.</target>
        <note />
      </trans-unit>
      <trans-unit id="CmdBlameDescription">
        <source>Runs the tests in blame mode. This option is helpful in isolating problematic tests that cause the test host to crash or hang, but it does not create a memory dump by default.

When a crash is detected, it creates an sequence file in TestResults/guid/guid_Sequence.xml that captures the order of tests that were run before the crash.

Based on the additional settings, hang dump or crash dump can also be collected.

Example:
  Timeout the test run when test takes more than the default timeout of 1 hour, and collect crash dump when the test host exits unexpectedly.
  (Crash dumps require additional setup, see below.)
  dotnet test --blame-hang --blame-crash
Example:
  Timeout the test run when a test takes more than 20 minutes and collect hang dump.
  dotnet test --blame-hang-timeout 20min
</source>
        <target state="translated">Запускает тесты в режиме blame. Эту опцию удобно использовать для изоляции проблемных тестов, которые приводят к сбою или зависанию узла тестирования, но при этом по умолчанию не создается дамп памяти.

При обнаружении аварийного завершения создается файл последовательности TestResults/guid/guid_Sequence.xml, в котором указан порядок тестов, выполнявшихся перед аварийным завершением.

На основе дополнительных настроек можно также выполнить сбор дампа зависания или аварийного дампа.

Пример:
  Прервать выполнение теста из-за истечения времени ожидания, когда время выполнения теста превышает время ожидания по умолчанию, равное 1 часу, и собрать аварийный дамп при неожиданном завершении работы узла тестирования.
  (Для сбора аварийного дампа необходима дополнительная настройка, см. ниже).
  dotnet test --blame-hang --blame-crash
Пример:
  Прервать выполнение теста из-за истечения времени ожидания, когда время выполнения теста превышает 20 минут, и собрать дамп зависания.
  dotnet test --blame-hang-timeout 20min
</target>
        <note />
      </trans-unit>
      <trans-unit id="CmdBlameHangDescription">
        <source>Run the tests in blame mode and enables collecting hang dump when test exceeds the given timeout.</source>
        <target state="translated">При превышении заданного времени ожидания для теста запустите тесты в режиме blame и включите сбор дампа зависания.</target>
        <note />
      </trans-unit>
      <trans-unit id="CmdBlameHangDumpTypeDescription">
        <source>The type of crash dump to be collected. The supported values are full (default), mini, and none. When 'none' is used then test host is terminated on timeout, but no dump is collected. Implies --blame-hang.</source>
        <target state="translated">Тип собираемого аварийного дампа. Поддерживаемые значения: "full" (по умолчанию), "mini" и "none". Если задано значение "none", то узел тестирования завершает работу после истечения времени ожидания, но сбор дампа не выполняется. Подразумевается использование параметра --blame-hang.</target>
        <note />
      </trans-unit>
      <trans-unit id="CmdBlameHangTimeoutDescription">
        <source>Per-test timeout, after which hang dump is triggered and the testhost process is terminated. Default is 1h.
The timeout value is specified in the following format: 1.5h / 90m / 5400s / 5400000ms. When no unit is used (e.g. 5400000), the value is assumed to be in milliseconds.
When used together with data driven tests, the timeout behavior depends on the test adapter used. For xUnit, NUnit and MSTest 2.2.4+ the timeout is renewed after every test case,
For MSTest before 2.2.4, the timeout is used for all testcases.</source>
        <target state="translated">Время ожидания каждого теста, по истечении которого инициируется сбор дампа зависания и завершается процесс узла тестирования. Значение по умолчанию: 1 час.
Значение времени ожидания указывается в следующем формате: 1.5h / 90m / 5400s / 5400000ms. Если единица измерения не указана (например, 5400000), предполагается, что время задано в миллисекундах.
При использовании вместе с тестами под управлением данных время ожидания зависит от используемого адаптера теста. Для xUnit, NUnit и MSTest начиная с версии 2.2.4 отсчет времени ожидания начинается заново для каждого тестового случая,
В MSTest версии ниже 2.2.4 время ожидания подсчитывается суммарно для всех тестовых случаев.</target>
        <note />
      </trans-unit>
      <trans-unit id="CmdConfig">
        <source>CONFIG_FILE</source>
        <target state="translated">CONFIG_FILE</target>
        <note />
      </trans-unit>
      <trans-unit id="CmdConfigDescription">
        <source>The path to the NuGet config file to use. Requires the '--outdated', '--deprecated' or '--vulnerable' option.</source>
        <target state="translated">Путь к используемому файлу конфигурации NuGet. Требуется указать параметр "--outdated", "--deprecated" или "--vulnerable".</target>
        <note />
      </trans-unit>
      <trans-unit id="CmdConfigFileDescription">
        <source>Specifies a testconfig.json file.</source>
        <target state="translated">Указывает файл testconfig.json.</target>
        <note />
      </trans-unit>
      <trans-unit id="CmdConfigFileOption">
        <source>FILE</source>
        <target state="translated">FILE</target>
        <note />
      </trans-unit>
      <trans-unit id="CmdConfigFileOptionDescription">
        <source>The NuGet configuration file to use.</source>
        <target state="translated">Используемый файл конфигурации NuGet.</target>
        <note />
      </trans-unit>
      <trans-unit id="CmdConfigFilePath">
        <source>CONFIG_FILE</source>
        <target state="translated">CONFIG_FILE</target>
        <note />
      </trans-unit>
      <trans-unit id="CmdCurrentRuntimeOptionDescription">
        <source>Use current runtime as the target runtime.</source>
        <target state="translated">Использовать текущую среду выполнения в качестве целевой среды выполнения.</target>
        <note />
      </trans-unit>
      <trans-unit id="CmdDGFileException">
        <source>Unable to create dependency graph file for project '{0}'. Cannot add package reference.</source>
        <target state="translated">Не удалось создать файл графа зависимостей для проекта "{0}". Невозможно добавить ссылку на пакет.</target>
        <note />
      </trans-unit>
      <trans-unit id="CmdDGFileIOException">
        <source>Unable to generate a temporary file for project '{0}'. Cannot add package reference. Clear the temp directory and try again.</source>
        <target state="translated">Не удалось создать временный файл для проекта "{0}". Невозможно добавить ссылку на пакет. Очистите временный каталог и повторите попытку.</target>
        <note />
      </trans-unit>
      <trans-unit id="CmdDeprecatedDescription">
        <source>Lists packages that have been deprecated. Cannot be combined with '--vulnerable' or '--outdated' options.</source>
        <target state="translated">Возвращает список устаревших пакетов. Не может использоваться с параметрами "--vulnerable" или "--outdated".</target>
        <note />
      </trans-unit>
      <trans-unit id="CmdDiagnosticOutputDirectoryDescription">
        <source>Output directory of the diagnostic logging.
If not specified the file will be generated inside the default 'TestResults' directory.</source>
        <target state="translated">Каталог выходных данных журнала диагностики.
Если не указано иное, файл будет создан в каталоге по умолчанию "TestResults".</target>
        <note />
      </trans-unit>
      <trans-unit id="CmdDiagnosticOutputDirectoryPath">
        <source>DIAGNOSTIC_DIR</source>
        <target state="translated">DIAGNOSTIC_DIR</target>
        <note />
      </trans-unit>
      <trans-unit id="CmdDisableParallelOptionDescription">
        <source>Prevent restoring multiple projects in parallel.</source>
        <target state="translated">Блокировка параллельного восстановления множества проектов.</target>
        <note />
      </trans-unit>
      <trans-unit id="CmdExpressionName">
        <source>EXPRESSION</source>
        <target state="translated">EXPRESSION</target>
        <note />
      </trans-unit>
      <trans-unit id="CmdFileDescription">
        <source>Path to the file-based program.</source>
        <target state="translated">Путь к программе на основе файла.</target>
        <note />
      </trans-unit>
      <trans-unit id="CmdForceRestoreOptionDescription">
        <source>Force all dependencies to be resolved even if the last restore was successful.
This is equivalent to deleting project.assets.json.</source>
        <target state="translated">Принудительное разрешение всех зависимостей даже в случае успеха последнего восстановления.
Эквивалентно удалению файла project.assets.json.</target>
        <note />
      </trans-unit>
      <trans-unit id="CmdFormatDescription">
        <source>Specifies the output format type for the list packages command.</source>
        <target state="translated">Указывает тип формата вывода для команды перечисления пакетов.</target>
        <note />
      </trans-unit>
      <trans-unit id="CmdHelpUsageTitle">
        <source>Usage:</source>
        <target state="translated">Использование:</target>
        <note />
      </trans-unit>
      <trans-unit id="CmdHighestMinorDescription">
        <source>Consider only the packages with a matching major version number when searching for newer packages. Requires the '--outdated' option.</source>
        <target state="translated">Учитывает только пакеты с соответствующим номером основной версии при поиске более новых версий пакетов. Требуется указать параметр '--outdated'.</target>
        <note />
      </trans-unit>
      <trans-unit id="CmdHighestPatchDescription">
        <source>Consider only the packages with a matching major and minor version numbers when searching for newer packages. Requires the '--outdated' option.</source>
        <target state="translated">Учитывать только пакеты с соответствующими номерами основной и дополнительной версий при поиске более новых версий пакетов. Требуется указать параметр "--outdated".</target>
        <note />
      </trans-unit>
      <trans-unit id="CmdIgnoreFailedSourcesOptionDescription">
        <source>Treat package source failures as warnings.</source>
        <target state="translated">Обрабатывать сбои источников пакетов как предупреждения.</target>
        <note />
      </trans-unit>
      <trans-unit id="CmdIncludeSourceDescription">
        <source>Include PDBs and source files. Source files go into the 'src' folder in the resulting nuget package.</source>
        <target state="translated">Включение PDB-файлов и исходных файлов. Исходные файлы помещаются в папку "src" в итоговом пакете NuGet.</target>
        <note />
      </trans-unit>
      <trans-unit id="CmdIncludeSymbolsDescription">
        <source>Include packages with symbols in addition to regular packages in output directory.</source>
        <target state="translated">Включение пакетов с символами в дополнение к обычным пакетам в выходном каталоге.</target>
        <note />
      </trans-unit>
      <trans-unit id="CmdInvalidProjectFileExtensionErrorDescription">
        <source>The provided project file has an invalid extension: {0}.</source>
        <target state="translated">Указанный файл проекта имеет недопустимое расширение: {0}.</target>
        <note />
      </trans-unit>
      <trans-unit id="CmdInvalidSolutionFileExtensionErrorDescription">
        <source>The provided solution file has an invalid extension: {0}.</source>
        <target state="translated">Указанный файл решения имеет недопустимое расширение: {0}.</target>
        <note />
      </trans-unit>
      <trans-unit id="CmdListTestsDescription">
        <source>List the discovered tests instead of running the tests.</source>
        <target state="translated">Вывод списка обнаруженных тестов вместо выполнения тестов.</target>
        <note />
      </trans-unit>
      <trans-unit id="CmdLockFilePathOption">
        <source>LOCK_FILE_PATH</source>
        <target state="translated">LOCK_FILE_PATH</target>
        <note />
      </trans-unit>
      <trans-unit id="CmdLockFilePathOptionDescription">
        <source>Output location where project lock file is written. By default, this is 'PROJECT_ROOT\packages.lock.json'.</source>
        <target state="translated">Выходное расположение, в которое записывается файл блокировки проекта. По умолчанию это "PROJECT_ROOT\packages.lock.json".</target>
        <note />
      </trans-unit>
      <trans-unit id="CmdLockedModeOptionDescription">
        <source>Don't allow updating project lock file.</source>
        <target state="translated">Не разрешать обновление файла блокировки проекта.</target>
        <note />
      </trans-unit>
      <trans-unit id="CmdLoggerDescription">
        <source>The logger to use for test results.
                                        Examples:
                                        Log in trx format using a unique file name: --logger trx
                                        Log in trx format using the specified file name: --logger "trx;LogFileName=&lt;TestResults.trx&gt;"
                                        See https://aka.ms/vstest-report for more information on logger arguments.</source>
        <target state="translated">Средство ведения журнала для результатов теста.
                                        Примеры:
                                        Журнал в формате TRX с использованием уникального имени файла: --logger trx
                                        Журнал в формате TRX с использованием заданного имени файла: --logger "trx;LogFileName=&lt;TestResults.trx&gt;"
                                        Дополнительные сведения об аргументах средства ведения журнала см. в https://aka.ms/vstest-report.</target>
        <note />
      </trans-unit>
      <trans-unit id="CmdLoggerOption">
        <source>LOGGER</source>
        <target state="translated">LOGGER</target>
        <note />
      </trans-unit>
      <trans-unit id="CmdMSBuildProjectsPropertiesErrorDescription">
        <source>Get projects properties with MSBuild didn't execute properly with exit code: {0}.</source>
        <target state="translated">Получение свойств проектов с помощью MSBuild сработало не так, как ожидалось, код завершения: {0}.</target>
        <note />
      </trans-unit>
      <trans-unit id="CmdMaxParallelTestModulesDescription">
        <source>The max number of test modules that can run in parallel.</source>
        <target state="translated">Максимальное число тестовых модулей, которые могут выполняться параллельно.</target>
        <note />
      </trans-unit>
      <trans-unit id="CmdMinimumExpectedTestsDescription">
        <source>Specifies the minimum number of tests that are expected to run.</source>
        <target state="translated">Указывает минимальное число тестов, которые должны быть запущены.</target>
        <note />
      </trans-unit>
      <trans-unit id="CmdMultipleBuildPathOptionsErrorDescription">
        <source>Specify either the project, solution, directory, or test modules option.</source>
        <target state="translated">Укажите проект, решение, каталог или опцию тестового модуля.</target>
        <note />
      </trans-unit>
      <trans-unit id="CmdMultipleProjectOrSolutionFilesErrorDescription">
        <source>Specify which project or solution file to use because this folder contains more than one project or solution file.</source>
        <target state="translated">Укажите, какой файл проекта или решения необходимо использовать, так как в папке содержится несколько файлов проектов или решений.</target>
        <note />
      </trans-unit>
      <trans-unit id="CmdNoAnsiDescription">
        <source>Disable ANSI output.</source>
        <target state="translated">Отключить вывод ANSI.</target>
        <note />
      </trans-unit>
      <trans-unit id="CmdNoBuildDescription">
        <source>Do not build the project before testing. Implies --no-restore.</source>
        <target state="translated">Сборка проекта перед тестированием не выполняется. Подразумевает --no-restore.</target>
        <note />
      </trans-unit>
      <trans-unit id="CmdNoBuildOptionDescription">
        <source>Do not build the project before packing. Implies --no-restore.</source>
        <target state="translated">Сборка проекта перед упаковкой не выполняется. Подразумевает --no-restore.</target>
        <note />
      </trans-unit>
      <trans-unit id="CmdNoCacheOptionDescription">
        <source>Do not cache packages and http requests.</source>
        <target state="translated">Не кэшировать пакеты и HTTP-запросы.</target>
        <note />
      </trans-unit>
      <trans-unit id="CmdNoDependenciesOptionDescription">
        <source>Do not restore project-to-project references and only restore the specified project.</source>
        <target state="translated">Не восстанавливать ссылки между проектами и восстановить только указанный проект.</target>
        <note />
      </trans-unit>
      <trans-unit id="CmdNoHttpCacheOptionDescription">
        <source>Disable Http Caching for packages.</source>
        <target state="translated">Отключить кэширование HTTP для пакетов.</target>
        <note />
      </trans-unit>
      <trans-unit id="CmdNoProgressDescription">
        <source>Disable progress reporting.</source>
        <target state="translated">Отключить отчеты о ходе выполнения.</target>
        <note />
      </trans-unit>
      <trans-unit id="CmdNoProjectOrSolutionFileErrorDescription">
        <source>Specify a project or solution file. The current working directory does not contain a project or solution file.</source>
        <target state="translated">Укажите файл проекта или решения. Текущий рабочий каталог не содержит ни файла проекта, ни файла решения.</target>
        <note />
      </trans-unit>
      <trans-unit id="CmdNoRestoreDescription">
        <source>Do not restore before running the command.</source>
        <target state="translated">Не восстанавливать перед выполнением команды.</target>
        <note />
      </trans-unit>
      <trans-unit id="CmdNoTestModulesErrorDescription">
        <source>No test modules found for the given test module pattern: {0} with root directory: {1}</source>
        <target state="translated">Не найдены тестовые модули для указанного шаблона тестового модуля: {0} с корневым каталогом: {1}</target>
        <note />
      </trans-unit>
      <trans-unit id="CmdNonExistentDirectoryErrorDescription">
        <source>The provided directory path does not exist: {0}.</source>
        <target state="translated">Указанный путь к каталогу не существует: {0}.</target>
        <note />
      </trans-unit>
      <trans-unit id="CmdNonExistentFileErrorDescription">
        <source>The provided file path does not exist: {0}.</source>
        <target state="translated">Указанный путь к файлу не существует: {0}.</target>
        <note />
      </trans-unit>
      <trans-unit id="CmdNonExistentRootDirectoryErrorDescription">
        <source>The provided root directory does not exist: {0}.</source>
        <target state="translated">Указанный корневой каталог не существует: {0}.</target>
        <note />
      </trans-unit>
      <trans-unit id="CmdNumberName">
        <source>NUMBER</source>
        <target state="translated">NUMBER</target>
        <note />
      </trans-unit>
      <trans-unit id="CmdOptionCannotBeUsedWithTestModulesDescription">
        <source>The options architecture, configuration, framework, operating system, and runtime cannot be used with '--test-modules' option.</source>
        <target state="translated">Невозможно использовать архитектуру параметров, конфигурацию, платформу, операционную систему и среду выполнения с параметром "--test-modules".</target>
        <note />
      </trans-unit>
      <trans-unit id="CmdOptionForceDescription">
        <source>Force conversion even if there are malformed directives.</source>
        <target state="translated">Принудительно выполнять преобразование, даже если имеются неправильно сформированные директивы.</target>
        <note />
      </trans-unit>
      <trans-unit id="CmdOutdatedDescription">
        <source>Lists packages that have newer versions. Cannot be combined with '--deprecated' or '--vulnerable' options.</source>
        <target state="translated">Возвращает список пакетов, у которых есть более новые версии. Не может использоваться с параметрами "--deprecated" или "--vulnerable".</target>
        <note />
      </trans-unit>
      <trans-unit id="CmdOutputDescription">
        <source>The output directory to place built artifacts in.</source>
        <target state="translated">Выходной каталог для размещения артефактов сборки.</target>
        <note />
      </trans-unit>
      <trans-unit id="CmdOutputVersionDescription">
        <source>Specifies the version of machine-readable output. Requires the '--format json' option.</source>
        <target state="translated">Указывает версию машиночитаемых выходных данных. Требуется параметр "--format json".</target>
        <note />
      </trans-unit>
      <trans-unit id="CmdPackage">
        <source>PACKAGE_NAME</source>
        <target state="translated">PACKAGE_NAME</target>
        <note />
      </trans-unit>
      <trans-unit id="CmdPackageDescription">
        <source>The package reference to add. This can be in the form of just the package identifier, for example 'Newtonsoft.Json', or a package identifier and version separated by '@', for example 'Newtonsoft.Json@13.0.3'</source>
        <target state="translated">Ссылка на пакет, которую следует добавить. Это может быть только идентификатор пакета, например "Newtonsoft.Json", или идентификатор пакета и версия, разделенные символом "@", например "Newtonsoft.Json@13.0.3"</target>
        <note />
      </trans-unit>
      <trans-unit id="CmdPackageDirectory">
        <source>PACKAGE_DIR</source>
        <target state="translated">PACKAGE_DIR</target>
        <note />
      </trans-unit>
      <trans-unit id="CmdPackageDirectoryDescription">
        <source>The directory to restore packages to.</source>
        <target state="translated">Каталог, в который будут восстановлены пакеты.</target>
        <note />
      </trans-unit>
      <trans-unit id="CmdPackagesOption">
        <source>PACKAGES_DIR</source>
        <target state="translated">PACKAGES_DIR</target>
        <note />
      </trans-unit>
      <trans-unit id="CmdPackagesOptionDescription">
        <source>The directory to restore packages to.</source>
        <target state="translated">Каталог, в который будут восстановлены пакеты.</target>
        <note />
      </trans-unit>
      <trans-unit id="CmdPathToLogFile">
        <source>LOG_FILE</source>
        <target state="translated">LOG_FILE</target>
        <note />
      </trans-unit>
      <trans-unit id="CmdPathToResultsDirectory">
        <source>RESULTS_DIR</source>
        <target state="translated">RESULTS_DIR</target>
        <note />
      </trans-unit>
      <trans-unit id="CmdPathTologFileDescription">
        <source>Enable verbose logging to the specified file.</source>
        <target state="translated">Включить подробное ведение журнала в указанном файле.</target>
        <note />
      </trans-unit>
      <trans-unit id="CmdPrereleaseDescription">
        <source>Consider packages with prerelease versions when searching for newer packages. Requires the '--outdated' option.</source>
        <target state="translated">Учитывает пакеты с версиями предварительных выпусков при поиске более новых версий пакетов. Требуется указать параметр '--outdated'.</target>
        <note />
      </trans-unit>
      <trans-unit id="CmdProjectDescriptionFormat">
<<<<<<< HEAD
        <source>Defines the path of the project file to run. Use path to the project file, or path to the directory containing the project file. If not specified, it defaults to the current directory.</source>
        <target state="new">Defines the path of the project file to run. Use path to the project file, or path to the directory containing the project file. If not specified, it defaults to the current directory.</target>
        <note />
=======
        <source>Defines the path of the project file to {0}. Use path to the project file, or path to the directory containing the project file. If not specified, it defaults to the current directory.</source>
        <target state="new">Defines the path of the project file to {0}. Use path to the project file, or path to the directory containing the project file. If not specified, it defaults to the current directory.</target>
        <note>{0} is the verb (e.g., "test", "run")</note>
>>>>>>> 2b9fc02a
      </trans-unit>
      <trans-unit id="CmdProjectOrSolutionDescriptionFormat">
        <source>Defines the path of the project or solution file to test. Use path to the project file, or path to the directory containing the project file. If not specified, it defaults to the current directory.</source>
        <target state="new">Defines the path of the project or solution file to test. Use path to the project file, or path to the directory containing the project file. If not specified, it defaults to the current directory.</target>
        <note />
      </trans-unit>
      <trans-unit id="CmdProjectOrSolutionPathName">
        <source>PROJECT_OR_SOLUTION_PATH</source>
        <target state="new">PROJECT_OR_SOLUTION_PATH</target>
        <note />
      </trans-unit>
      <trans-unit id="CmdReevaluateOptionDescription">
        <source>Forces restore to reevaluate all dependencies even if a lock file already exists.</source>
        <target state="translated">Принудительно применяет восстановление, чтобы повторно рассчитать все зависимости, если файл блокировки уже существует.</target>
        <note />
      </trans-unit>
      <trans-unit id="CmdResultsDirectoryDescription">
        <source>The directory where the test results will be placed.
The specified directory will be created if it does not exist.</source>
        <target state="translated">Каталог, в котором будут размещены результаты тестов.
Если указанного каталога не существует, он будет создан.</target>
        <note />
      </trans-unit>
      <trans-unit id="CmdRootPathName">
        <source>ROOT_PATH</source>
        <target state="translated">ROOT_PATH</target>
        <note />
      </trans-unit>
      <trans-unit id="CmdRuntimeOption">
        <source>RUNTIME_IDENTIFIER</source>
        <target state="translated">RUNTIME_IDENTIFIER</target>
        <note />
      </trans-unit>
      <trans-unit id="CmdRuntimeOptionDescription">
        <source>The target runtime to restore packages for.</source>
        <target state="translated">Целевая среда выполнения для восстановления пакетов.</target>
        <note />
      </trans-unit>
      <trans-unit id="CmdServiceableDescription">
        <source>Set the serviceable flag in the package. See https://aka.ms/nupkgservicing for more information.</source>
        <target state="translated">Задание для пакета флага "подлежит обслуживанию". Дополнительные сведения: https://aka.ms/nupkgservicing.</target>
        <note />
      </trans-unit>
      <trans-unit id="CmdSettingsDescription">
        <source>The settings file to use when running tests.</source>
        <target state="translated">Файл параметров, используемый при выполнении тестов.</target>
        <note />
      </trans-unit>
      <trans-unit id="CmdSettingsFile">
        <source>SETTINGS_FILE</source>
        <target state="translated">SETTINGS_FILE</target>
        <note />
      </trans-unit>
      <trans-unit id="CmdSolutionDescription">
        <source>Defines the path of the solution file to test. Use path to the solution file, or path to the directory containing the solution file. If not specified, it defaults to the current directory.</source>
        <target state="new">Defines the path of the solution file to test. Use path to the solution file, or path to the directory containing the solution file. If not specified, it defaults to the current directory.</target>
        <note />
      </trans-unit>
      <trans-unit id="CmdSolutionPathName">
        <source>SOLUTION_PATH</source>
        <target state="translated">SOLUTION_PATH</target>
        <note />
      </trans-unit>
      <trans-unit id="CmdSourceOption">
        <source>SOURCE</source>
        <target state="translated">SOURCE</target>
        <note />
      </trans-unit>
      <trans-unit id="CmdSourceOptionDescription">
        <source>The NuGet package source to use for the restore.</source>
        <target state="translated">Источник пакетов NuGet, используемый для восстановления.</target>
        <note />
      </trans-unit>
      <trans-unit id="CmdTestAdapterPath">
        <source>ADAPTER_PATH</source>
        <target state="translated">ADAPTER_PATH</target>
        <note />
      </trans-unit>
      <trans-unit id="CmdTestAdapterPathDescription">
        <source>The path to the custom adapters to use for the test run.</source>
        <target state="translated">Путь к пользовательским адаптерам, используемым для выполнения тестов.</target>
        <note />
      </trans-unit>
      <trans-unit id="CmdTestCaseFilterDescription">
        <source>Run tests that match the given expression.
                                        Examples:
                                        Run tests with priority set to 1: --filter "Priority = 1"
                                        Run a test with the specified full name: --filter "FullyQualifiedName=Namespace.ClassName.MethodName"
                                        Run tests that contain the specified name: --filter "FullyQualifiedName~Namespace.Class"
                                        See https://aka.ms/vstest-filtering for more information on filtering support.
                                        </source>
        <target state="translated">Запускает тесты, соответствующие данному выражению.
                                        Примеры:
                                        Запускает тесты с приоритетом 1: --filter "Priority = 1"
                                        Запускает тест с указанным полным именем: --filter "FullyQualifiedName=Namespace.ClassName.MethodName"
                                        Запускает тесты, содержащие указанное имя: --filter "FullyQualifiedName~Namespace.Class"
                                        Подробнее о поддержке фильтрации см. https://aka.ms/vstest-filtering.
                                        </target>
        <note />
      </trans-unit>
      <trans-unit id="CmdTestCaseFilterExpression">
        <source>EXPRESSION</source>
        <target state="translated">EXPRESSION</target>
        <note />
      </trans-unit>
      <trans-unit id="CmdTestModulesDescription">
        <source>Run tests for the specified test modules.</source>
        <target state="translated">Запускает тесты для указанных модулей.</target>
        <note />
      </trans-unit>
      <trans-unit id="CmdTestModulesRootDirectoryDescription">
        <source>The test modules have the specified root directory.</source>
        <target state="translated">Модули тестирования имеют указанный корневой каталог.</target>
        <note />
      </trans-unit>
      <trans-unit id="CmdTestOutputDescription">
        <source>Verbosity of test output.</source>
        <target state="translated">Уровень детализации вывода тестов.</target>
        <note />
      </trans-unit>
      <trans-unit id="CmdTransitiveDescription">
        <source>Lists transitive and top-level packages.</source>
        <target state="translated">Список транзитивных пакетов и пакетов верхнего уровня.</target>
        <note />
      </trans-unit>
      <trans-unit id="CmdUnsupportedMessageRequestTypeException">
        <source>Message Request type '{0}' is unsupported.</source>
        <target state="translated">Тип запроса "{0}" не поддерживается.</target>
        <note>{0} - message request type</note>
      </trans-unit>
      <trans-unit id="CmdUnsupportedTestRunnerDescription">
        <source>Test runner '{0}' is not supported.</source>
        <target state="translated">Средство тестирования "{0}" не поддерживается.</target>
        <note />
      </trans-unit>
      <trans-unit id="CmdUnsupportedVSTestTestApplicationsDescription">
        <source>global.json defines test runner to be Microsoft.Testing.Platform. All projects must use that test runner.
The following test projects are using VSTest test runner:
{0}

See https://aka.ms/dotnet-test/mtp for more information.</source>
        <target state="translated">В global.json в качестве средства выполнения тестов указано Microsoft.Testing.Platform. Все проекты должны использовать это средство выполнения тестов.
Следующие тестовые проекты используют средство выполнения тестов VSTest:
{0}

Дополнительные сведения см. на странице https://aka.ms/dotnet-test/mtp.</target>
        <note>{Locked="global.json"}{Locked="Microsoft.Testing.Platform"}
{0} is one or more project names.</note>
      </trans-unit>
      <trans-unit id="CmdUseLockFileOptionDescription">
        <source>Enables project lock file to be generated and used with restore.</source>
        <target state="translated">Включает создание файла блокировки проекта и использование этого файла при восстановлении.</target>
        <note />
      </trans-unit>
      <trans-unit id="CmdVersion">
        <source>VERSION</source>
        <target state="translated">VERSION</target>
        <note />
      </trans-unit>
      <trans-unit id="CmdVersionDescription">
        <source>The version of the package to add.</source>
        <target state="translated">Версия добавляемого пакета.</target>
        <note />
      </trans-unit>
      <trans-unit id="CmdVulnerableDescription">
        <source>Lists packages that have known vulnerabilities. Cannot be combined with '--deprecated' or '--outdated' options.</source>
        <target state="translated">Возвращает список пакетов, у которых есть известные уязвимости. Не может использоваться с параметрами "--deprecated" или "--outdated".</target>
        <note />
      </trans-unit>
      <trans-unit id="Command">
        <source>Command</source>
        <target state="translated">Команда</target>
        <note />
      </trans-unit>
      <trans-unit id="CommandArgumentDescription">
        <source>The SDK command to launch online help for.</source>
        <target state="translated">Команда пакета SDK, по которой нужно запустить интернет-справку.</target>
        <note />
      </trans-unit>
      <trans-unit id="CommandArgumentName">
        <source>COMMAND_NAME</source>
        <target state="translated">COMMAND_NAME</target>
        <note />
      </trans-unit>
      <trans-unit id="CommandDoesNotExist">
        <source>Specified command '{0}' is not a valid SDK command. Specify a valid SDK command. For more information, run dotnet help.</source>
        <target state="translated">Указанная команда "{0}" не является допустимой командой пакета SDK. Укажите допустимую. Для получения дополнительных сведений выполните команду "dotnet help".</target>
        <note />
      </trans-unit>
      <trans-unit id="CommandFooter">
        <source>The latest versions of .NET can be installed from https://aka.ms/dotnet-core-download. For more information about .NET lifecycles, see https://aka.ms/dotnet-core-support.</source>
        <target state="translated">Последние версии .NET можно установить по адресу https://aka.ms/dotnet-core-download. Дополнительные сведения о жизненных циклах .NET см. на странице https://aka.ms/dotnet-core-support.</target>
        <note />
      </trans-unit>
      <trans-unit id="CommandNameArgumentDescription">
        <source>The command name of the tool to run.</source>
        <target state="translated">Имя выполняемой команды в средстве.</target>
        <note />
      </trans-unit>
      <trans-unit id="CommandNameArgumentName">
        <source>COMMAND_NAME</source>
        <target state="translated">COMMAND_NAME</target>
        <note />
      </trans-unit>
      <trans-unit id="CommandOptionFileDescription">
        <source>The path to the file-based app to run (can be also passed as the first argument if there is no project in the current directory).</source>
        <target state="translated">Путь к приложению на основе файлов для запуска (можно также передать в качестве первого аргумента, если в текущем каталоге нет проекта).</target>
        <note />
      </trans-unit>
      <trans-unit id="CommandOptionFileHelpName">
        <source>FILE_PATH</source>
        <target state="translated">FILE_PATH</target>
        <note />
      </trans-unit>
      <trans-unit id="CommandOptionLaunchProfileDescription">
        <source>The name of the launch profile (if any) to use when launching the application.</source>
        <target state="translated">Имя профиля запуска (если он есть), используемое при запуске приложения.</target>
        <note />
      </trans-unit>
      <trans-unit id="CommandOptionLaunchProfileHelpName">
        <source>LAUNCH_PROFILE</source>
        <target state="translated">LAUNCH_PROFILE</target>
        <note />
      </trans-unit>
      <trans-unit id="CommandOptionNoBuildDescription">
        <source>Do not build the project before running. Implies --no-restore.</source>
        <target state="translated">Сборка проекта перед запуском не выполняется. Подразумевает --no-restore.</target>
        <note>{Locked="--no-restore"}</note>
      </trans-unit>
      <trans-unit id="CommandOptionNoCacheDescription">
        <source>Skip up to date checks and always build the program before running.</source>
        <target state="translated">Пропускать проверки на наличие последней версии и всегда выполнять сборку программы перед запуском.</target>
        <note />
      </trans-unit>
      <trans-unit id="CommandOptionNoLaunchProfileArgumentsDescription">
        <source>Do not use arguments specified in launch profile to run the application.</source>
        <target state="translated">Не использовать аргументы, указанные в профиле запуска, для запуска приложения.</target>
        <note />
      </trans-unit>
      <trans-unit id="CommandOptionNoLaunchProfileDescription">
        <source>Do not attempt to use launchSettings.json or [app].run.json to configure the application.</source>
        <target state="translated">Не используйте launchSettings.json или [app].run.json для настройки приложения.</target>
        <note>{Locked="launchSettings.json"}{Locked=".run.json"}</note>
      </trans-unit>
      <trans-unit id="CommandOptionProjectHelpName">
        <source>PROJECT_PATH</source>
        <target state="translated">PROJECT_PATH</target>
        <note />
      </trans-unit>
      <trans-unit id="Commands">
        <source>SDK commands</source>
        <target state="translated">Команды SDK</target>
        <note />
      </trans-unit>
      <trans-unit id="CommandsMismatch">
        <source>The command {0} specified in the tool manifest file is not contained in the package with Package Id {1}. The commands contained in the package are {2}.</source>
        <target state="translated">Команда {0}, указанная в файле манифеста средства, не содержится в пакете с идентификатором {1}. Команды, содержащиеся в этом пакете: {2}.</target>
        <note />
      </trans-unit>
      <trans-unit id="ConfigFileArgumentName">
        <source>ConfigFile</source>
        <target state="translated">ConfigFile</target>
        <note />
      </trans-unit>
      <trans-unit id="ConfigFileDescription">
        <source>The NuGet configuration file. If specified, only the settings from this file will be used. If not specified, the hierarchy of configuration files from the current directory will be used. For more information, see https://docs.microsoft.com/nuget/consume-packages/configuring-nuget-behavior</source>
        <target state="translated">Файл конфигурации NuGet. Если указан, будут использоваться только параметры из этого файла. Если не указан, будет использоваться иерархия файлов конфигурации из текущего каталога. Дополнительные сведения см. на странице https://docs.microsoft.com/nuget/consume-packages/configuring-nuget-behavior</target>
        <note />
      </trans-unit>
      <trans-unit id="ConfirmationPromptInvalidChoiceMessage">
        <source>Please type '{0}' for yes or '{1}' for no.</source>
        <target state="translated">Введите "{0}", чтобы указать "да", и "{1}", чтобы указать "нет".</target>
        <note />
      </trans-unit>
      <trans-unit id="ConfirmationPromptNoValue">
        <source>n</source>
        <target state="translated">n</target>
        <note>For a command line connfirmation prompt, this is the key that should be pressed for "no", ie to cancel the operation.</note>
      </trans-unit>
      <trans-unit id="ConfirmationPromptYesValue">
        <source>y</source>
        <target state="translated">y</target>
        <note>For a command line connfirmation prompt, this is the key that should be pressed for "yes", ie to agree.</note>
      </trans-unit>
      <trans-unit id="ConsoleIsAlreadyInBatchingMode">
        <source>Console is already in batching mode.</source>
        <target state="translated">Консоль уже находится в пакетном режиме.</target>
        <note>Exception that is thrown when console is already collecting input into a batch (into a string builder), and code asks to enable batching mode again.</note>
      </trans-unit>
      <trans-unit id="CouldNotConvertToBoolean">
        <source>Could not convert the value of property '{0}' to a boolean.</source>
        <target state="translated">Не удалось преобразовать значение свойства "{0}" в логическое значение.</target>
        <note />
      </trans-unit>
      <trans-unit id="CouldNotConvertToString">
        <source>Could not convert the value of property '{0}' to a string.</source>
        <target state="translated">Не удалось преобразовать значение свойства "{0}" в строку.</target>
        <note />
      </trans-unit>
      <trans-unit id="CouldNotFindAProject">
        <source>Couldn't find a project. Ensure that a project exists in {0}, or pass the path to the project using {1}.</source>
        <target state="translated">Не удалось найти проект. Убедитесь, что проект существует в {0}, или передайте путь к проекту с помощью {1}.</target>
        <note />
      </trans-unit>
      <trans-unit id="CrashDumpTypeArgumentName">
        <source>DUMP_TYPE</source>
        <target state="translated">DUMP_TYPE</target>
        <note />
      </trans-unit>
      <trans-unit id="CreateManifestIfNeededOptionDescription">
        <source>Create a tool manifest if one isn't found during tool installation. For information on how manifests are located, see https://aka.ms/dotnet/tools/create-manifest-if-needed</source>
        <target state="translated">Создайте манифест инструмента, если он не найден во время установки инструмента. Сведения о способе размещения манифестов см. на странице https://aka.ms/dotnet/tools/create-manifest-if-needed</target>
        <note />
      </trans-unit>
      <trans-unit id="CurrentRuntimeOptionDescription">
        <source>Use current runtime as the target runtime.</source>
        <target state="translated">Использовать текущую среду выполнения в качестве целевой среды выполнения.</target>
        <note />
      </trans-unit>
      <trans-unit id="Date">
        <source>Date</source>
        <target state="translated">Дата</target>
        <note />
      </trans-unit>
      <trans-unit id="DefaultLaunchProfileDisplayName">
        <source>(Default)</source>
        <target state="translated">(По умолчанию)</target>
        <note />
      </trans-unit>
      <trans-unit id="DeletingWorkloadManifest">
        <source>Uninstalling workload manifest {0} version {1}...</source>
        <target state="translated">Удаление манифеста рабочей нагрузки {0} версии {1}...</target>
        <note />
      </trans-unit>
      <trans-unit id="DeletingWorkloadPack">
        <source>Uninstalling workload pack {0} version {1}...</source>
        <target state="translated">Идет удаление пакета рабочих нагрузок {0} версии {1}...</target>
        <note />
      </trans-unit>
      <trans-unit id="DeletingWorkloadSet">
        <source>Deleting workload version {0}.</source>
        <target state="translated">Удаление версии рабочей нагрузки {0}.</target>
        <note />
      </trans-unit>
      <trans-unit id="DepsFileDefinition">
        <source>Path to &lt;application&gt;.deps.json file.</source>
        <target state="translated">Путь к файлу &lt;application&gt;.deps.json.</target>
        <note />
      </trans-unit>
      <trans-unit id="Description">
        <source>Description</source>
        <target state="translated">Описание</target>
        <note>Table lable</note>
      </trans-unit>
      <trans-unit id="DescriptionColumnName">
        <source>Description</source>
        <target state="translated">Описание</target>
        <note />
      </trans-unit>
      <trans-unit id="DeserializationExceptionMessage">
        <source>An error was encountered when reading '{0}': {1}</source>
        <target state="translated">Произошла ошибка при чтении "{0}": {1}</target>
        <note>{0} is file path. {1} is exception message.</note>
      </trans-unit>
      <trans-unit id="DetailDescription">
        <source>Show detail result of the query.</source>
        <target state="translated">Отображение подробных сведений о результате запроса.</target>
        <note />
      </trans-unit>
      <trans-unit id="DevCertsDefinition">
        <source>Create and manage development certificates.</source>
        <target state="translated">Создание сертификатов разработки и управление ими.</target>
        <note />
      </trans-unit>
      <trans-unit id="Diagnostics_OptionDescription">
        <source>Enables diagnostic output.</source>
        <target state="translated">Включает диагностические выходные данные.</target>
        <note />
      </trans-unit>
      <trans-unit id="DirectivesRemoved">
        <source>Removed '{0}' directives ({1}) for '{2}' from: {3}</source>
        <target state="translated">Удалены директивы "{0}" ({1}) для "{2}" из: {3}</target>
        <note>{0} is a directive kind (like '#:package'). {1} is number of removed directives.
    {2} is directive key (e.g., package name). {3} is file path from which directives were removed.</note>
      </trans-unit>
      <trans-unit id="DirectoryAlreadyExists">
        <source>The target directory already exists: '{0}'</source>
        <target state="translated">Целевой каталог уже существует: "{0}"</target>
        <note />
      </trans-unit>
      <trans-unit id="DisableProjectContextEval_OptionDescription">
        <source>Disables evaluating project context using MSBuild.</source>
        <target state="translated">Отключает оценку контекста проекта с помощью MSBuild.</target>
        <note />
      </trans-unit>
      <trans-unit id="DisableSdkTemplates_OptionDescription">
        <source>If present, prevents templates bundled in the SDK from being presented.</source>
        <target state="translated">При наличии этого параметра шаблоны, входящие в пакет SDK, не будут представлены.</target>
        <note />
      </trans-unit>
      <trans-unit id="DiscoveredTestsInAssembly">
        <source>Discovered {0} tests in assembly</source>
        <target state="translated">Обнаружены тесты ({0}) в сборке.</target>
        <note>0 is count, the sentence is followed by the path of the assebly</note>
      </trans-unit>
      <trans-unit id="DiscoveringTestsFrom">
        <source>Discovering tests from</source>
        <target state="translated">Обнаружение тестов из</target>
        <note />
      </trans-unit>
      <trans-unit id="DotnetTestCommandMTPDescription">
        <source>.NET Test Command for Microsoft.Testing.Platform (opted-in via 'global.json' file). This only supports Microsoft.Testing.Platform and doesn't support VSTest. For more information, see https://aka.ms/dotnet-test.</source>
        <target state="translated">Тестовая команда .NET для Microsoft.Testing.Platform (предоставлено согласие с помощью файла global.json). Поддерживается только Microsoft.Testing.Platform, VSTest не поддерживается. Дополнительные сведения см. на странице https://aka.ms/dotnet-test.</target>
        <note>{Locked="global.json"}{Locked="Microsoft.Testing.Platform"}{Locked="VSTest"}</note>
      </trans-unit>
      <trans-unit id="DotnetTestCommandVSTestDescription">
        <source>.NET Test Command for VSTest. To use Microsoft.Testing.Platform, opt-in to the Microsoft.Testing.Platform-based command via global.json. For more information, see https://aka.ms/dotnet-test.</source>
        <target state="translated">Тестовая команда .NET для VSTest. Чтобы использовать Microsoft.Testing.Platform, согласитесь на использование команды на основе Microsoft.Testing.Platform посредством global.json. Дополнительные сведения см. на странице https://aka.ms/dotnet-test.</target>
        <note>{Locked="global.json"}{Locked="Microsoft.Testing.Platform"}{Locked="VSTest"}</note>
      </trans-unit>
      <trans-unit id="DotnetTestIncompatibleHandshakeVersion">
        <source>Supported protocol versions sent by Microsoft.Testing.Platform are '{0}'. The SDK supports '{1}', which is incompatible.</source>
        <target state="translated">Поддерживаемые версии протокола, отправленные при помощи Microsoft.Testing.Platform: "{0}". SDK поддерживает "{1}", что несовместимо.</target>
        <note />
      </trans-unit>
      <trans-unit id="DotnetTestMismatchingExecutionId">
        <source>Received 'ExecutionId' of value '{0}' for message '{1}' while the 'ExecutionId' received of the handshake message was '{2}'.</source>
        <target state="translated">Получено "ExecutionId" со значением "{0}" для сообщения "{1}", тогда как "ExecutionId" в сообщении подтверждения был "{2}".</target>
        <note>{Locked="ExecutionId"}</note>
      </trans-unit>
      <trans-unit id="DotnetTestPipeFailureHasHandshake">
        <source>Error disposing 'NamedPipeServer' corresponding to handshake:</source>
        <target state="translated">Ошибка при удалении "NamedPipeServer", соответствующего подтверждению:</target>
        <note />
      </trans-unit>
      <trans-unit id="DotnetTestPipeFailureWithoutHandshake">
        <source>Error disposing 'NamedPipeServer', and no handshake was found.</source>
        <target state="translated">Ошибка при удалении "NamedPipeServer", подтверждение не найдено.</target>
        <note />
      </trans-unit>
      <trans-unit id="DotnetTestPipeOverlapping">
        <source>'dotnet' unexpectedly received overlapping messages from the 'dotnet test' named pipe.</source>
        <target state="translated">"dotnet" неожиданно получил перекрывающиеся сообщения из именованного канала "dotnet test".</target>
        <note />
      </trans-unit>
      <trans-unit id="DownloadToCacheOptionArgumentName">
        <source>DIRECTORY</source>
        <target state="translated">КАТАЛОГ</target>
        <note />
      </trans-unit>
      <trans-unit id="DownloadToCacheOptionDescription">
        <source>Download packages needed to install a workload to a folder that can be used for offline installation.</source>
        <target state="translated">Скачайте пакеты, необходимые для установки рабочей нагрузки в папку, которую можно использовать для автономной установки.</target>
        <note />
      </trans-unit>
      <trans-unit id="DownloadingPackToCacheMessage">
        <source>Downloading pack {0} version {1} to offline cache {2}...</source>
        <target state="translated">Загрузка пакета {0} версии {1} в автономный кэш {2}...</target>
        <note />
      </trans-unit>
      <trans-unit id="Downloads">
        <source>Downloads</source>
        <target state="translated">Скачивания</target>
        <note>Table lable</note>
      </trans-unit>
      <trans-unit id="DuplicateCaseInsensitiveLaunchProfileNames">
        <source>There are several launch profiles with case-sensitive names, which isn't permitted:
{0}
Make the profile names distinct.</source>
        <target state="translated">Существует несколько профилей, имена которых различаются только регистром, что запрещено:
{0}
Сделайте имена профилей разными.</target>
        <note />
      </trans-unit>
      <trans-unit id="DurationColon">
        <source>duration:</source>
        <target state="translated">длительность:</target>
        <note />
      </trans-unit>
      <trans-unit id="ErrorColon">
        <source>error:</source>
        <target state="translated">ошибка:</target>
        <note />
      </trans-unit>
      <trans-unit id="ErrorRunningTestModule">
        <source>The following exception occurred when running the test module with RunCommand '{0}' and RunArguments '{1}':

{2}</source>
        <target state="translated">При выполнении тестового модуля с RunCommand "{0}" и RunArguments "{1}" возникло следующее исключение:

{2}</target>
        <note>{Locked="RunCommand"}{Locked="RunArguments"}
{2} is the exception that occurred.</note>
      </trans-unit>
      <trans-unit id="Error_restore">
        <source>Restore failed. Run `dotnet restore` for more details on the issue.</source>
        <target state="translated">Провести восстановление не удалось. Для получения дополнительных сведений о проблеме выполните команду "dotnet restore".</target>
        <note>{Locked="dotnet restore"}</note>
      </trans-unit>
      <trans-unit id="ExactMatchDescription">
        <source>Require that the search term exactly match the name of the package. Causes `--take` and `--skip` options to be ignored.</source>
        <target state="translated">Запросить, чтобы поисковый запрос точно соответствовал названию пакета. Приводит к игнорированию опций `--take` и `--skip`.</target>
        <note />
      </trans-unit>
      <trans-unit id="ExecutionUsageDescription">
        <source>Execute a .NET application.</source>
        <target state="translated">Запуск приложения .NET.</target>
        <note />
      </trans-unit>
      <trans-unit id="ExitCode">
        <source>Exit code</source>
        <target state="translated">Код завершения</target>
        <note />
      </trans-unit>
      <trans-unit id="Expected">
        <source>Expected</source>
        <target state="translated">Ожидалось</target>
        <note />
      </trans-unit>
      <trans-unit id="ExpectedSingleManifest">
        <source>Expected single manifest feature band and manifest folder in MSI from package {0}</source>
        <target state="translated">Из пакета {0} ожидается один диапазон функций манифеста и папка манифеста в MSI</target>
        <note />
      </trans-unit>
      <trans-unit id="Failed">
        <source>Failed</source>
        <target state="translated">Сбой</target>
        <note />
      </trans-unit>
      <trans-unit id="FailedAdManifestUpdate">
        <source>Failed to update the advertising manifest {0}: {1}.</source>
        <target state="translated">Не удалось обновить манифест рекламы {0}: {1}.</target>
        <note />
      </trans-unit>
      <trans-unit id="FailedColon">
        <source>failed:</source>
        <target state="translated">сбой:</target>
        <note />
      </trans-unit>
      <trans-unit id="FailedLowercase">
        <source>failed</source>
        <target state="translated">сбой</target>
        <note />
      </trans-unit>
      <trans-unit id="FailedToCreateToolShim">
        <source>Failed to create shell shim for tool '{0}': {1}</source>
        <target state="translated">Не удалось создать оболочку совместимости для инструмента "{0}": {1}</target>
        <note />
      </trans-unit>
      <trans-unit id="FailedToExtractMsi">
        <source>Failed to extract information from MSI: {0}</source>
        <target state="translated">Не удалось извлечь информацию из MSI: {0}</target>
        <note />
      </trans-unit>
      <trans-unit id="FailedToInstallWorkloadManifest">
        <source>Failed to install manifest {0} version {1}: {2}.</source>
        <target state="translated">Не удалось установить манифест {0} версии {1}: {2}.</target>
        <note />
      </trans-unit>
      <trans-unit id="FailedToInstallWorkloadSet">
        <source>Failed to install workload version {0}: {1}</source>
        <target state="translated">Не удалось установить версию рабочей нагрузки {0}: {1}</target>
        <note />
      </trans-unit>
      <trans-unit id="FailedToRunTarget">
        <source>Failed to restore workload for project {0}: Failed to run MSBuild Target _GetRequiredWorkloads.</source>
        <target state="translated">Не удалось восстановить рабочую нагрузку для проекта {0}: не удалось запустить _GetRequiredWorkloads целевого объекта MSBuild.</target>
        <note />
      </trans-unit>
      <trans-unit id="FailedToUninstallTool">
        <source>Failed to uninstall tool '{0}': {1}</source>
        <target state="translated">Не удалось удалить инструмент "{0}": {1}</target>
        <note />
      </trans-unit>
      <trans-unit id="FailedWithErrors">
        <source>failed with {0} error(s)</source>
        <target state="translated">сбой с ошибками ({0})</target>
        <note />
      </trans-unit>
      <trans-unit id="FailedWithErrorsAndWarnings">
        <source>failed with {0} error(s) and {1} warning(s)</source>
        <target state="translated">сбой с ошибками ({0}) и предупреждениями ({1})</target>
        <note />
      </trans-unit>
      <trans-unit id="FailedWithWarnings">
        <source>failed with {0} warning(s)</source>
        <target state="translated">сбой с предупреждениями ({0})</target>
        <note />
      </trans-unit>
      <trans-unit id="ForTest">
        <source>For test</source>
        <target state="translated">Для теста</target>
        <note>is followed by test name</note>
      </trans-unit>
      <trans-unit id="FormatArgumentName">
        <source>Format</source>
        <target state="translated">Формат</target>
        <note />
      </trans-unit>
      <trans-unit id="FormatDefinition">
        <source>Apply style preferences to a project or solution.</source>
        <target state="translated">Применение настроек стилей к проекту или решению.</target>
        <note />
      </trans-unit>
      <trans-unit id="FormatDescription">
        <source>Format the output accordingly. Either `table`, or `json`. The default value is `table`.</source>
        <target state="translated">Отформатируйте вывод соответствующим образом. Либо `table`, либо `json`. Значение по умолчанию — `table`.</target>
        <note />
      </trans-unit>
      <trans-unit id="FormatOptionDescription">
        <source>Changes the format of outputted workload versions. Can take 'json' or 'list'</source>
        <target state="translated">Изменяет формат выводимых версий рабочей нагрузки. Может принимать значения "json" или "list"</target>
        <note />
      </trans-unit>
      <trans-unit id="FrameworkVersionOption">
        <source>FRAMEWORK_VERSION</source>
        <target state="translated">FRAMEWORK_VERSION</target>
        <note />
      </trans-unit>
      <trans-unit id="FrameworkVersionOptionDescription">
        <source>The Microsoft.NETCore.App package version that will be used to run the assemblies.</source>
        <target state="translated">Версия пакета Microsoft.NETCore.App, которая будет использоваться для выполнения сборок.</target>
        <note />
      </trans-unit>
      <trans-unit id="FromCacheOptionArgumentName">
        <source>DIRECTORY</source>
        <target state="translated">КАТАЛОГ</target>
        <note />
      </trans-unit>
      <trans-unit id="FromCacheOptionDescription">
        <source>Complete the operation from cache (offline).</source>
        <target state="translated">Завершение операции из кэша (вне сети).</target>
        <note />
      </trans-unit>
      <trans-unit id="FromFile">
        <source>from</source>
        <target state="translated">из</target>
        <note>from followed by a file name to point to the file from which test is originating</note>
      </trans-unit>
      <trans-unit id="FromHistoryOptionDescription">
        <source>Update workloads to a previous version specified by the argument. Use the 'dotnet workload history' to see available workload history records.</source>
        <target state="translated">Обновление рабочих нагрузок до предыдущей версии, указанной в аргументе. Используйте "журнал рабочей нагрузки dotnet" для просмотра доступных записей журнала рабочей нагрузки.</target>
        <note />
      </trans-unit>
      <trans-unit id="FromPreviousSdkOptionDescription">
        <source>Include workloads installed with earlier SDK versions in update.</source>
        <target state="translated">Включить в обновление рабочие нагрузки, установленные с более ранними версиями пакета SDK.</target>
        <note />
      </trans-unit>
      <trans-unit id="FromRollbackDefinitionOptionDescription">
        <source>Update workloads based on specified rollback definition file.</source>
        <target state="translated">Обновление рабочих нагрузок на основе указанного файла определения отката.</target>
        <note />
      </trans-unit>
      <trans-unit id="FsiDefinition">
        <source>Start F# Interactive / execute F# scripts.</source>
        <target state="translated">Запуск F# Interactive / выполнение скриптов F#.</target>
        <note />
      </trans-unit>
      <trans-unit id="FxVersionDefinition">
        <source>Version of the installed Shared Framework to use to run the application.</source>
        <target state="translated">Версия установленной общей платформы, которую следует использовать для запуска приложения.</target>
        <note />
      </trans-unit>
      <trans-unit id="GarbageCollectingSdkFeatureBandsMessage">
        <source>Garbage collecting for SDK feature band(s) {0}...</source>
        <target state="translated">Идет сбор мусора для диапазонов компонентов SDK {0}…</target>
        <note />
      </trans-unit>
      <trans-unit id="GarbageCollectionFailed">
        <source>Warning: Workload garbage collection failed with error: {0}.</source>
        <target state="translated">Предупреждение: сборка мусора рабочей нагрузки завершилась ошибкой: {0}.</target>
        <note />
      </trans-unit>
      <trans-unit id="GlobalJsonVersion">
        <source>Global.json Version</source>
        <target state="translated">Global.json Version</target>
        <note />
      </trans-unit>
      <trans-unit id="HangDumpTypeArgumentName">
        <source>DUMP_TYPE</source>
        <target state="translated">DUMP_TYPE</target>
        <note />
      </trans-unit>
      <trans-unit id="HangTimeoutArgumentName">
        <source>TIMESPAN</source>
        <target state="translated">TIMESPAN</target>
        <note />
      </trans-unit>
      <trans-unit id="HelpAppFullName">
        <source>.NET CLI help utility</source>
        <target state="translated">Вспомогательная программа .NET CLI</target>
        <note />
      </trans-unit>
      <trans-unit id="HelpDefinition">
        <source>Opens the reference page in a browser for the specified command.</source>
        <target state="translated">Открывает в браузере справочную страницу для указанной команды.</target>
        <note />
      </trans-unit>
      <trans-unit id="HelpExtensionOptions">
        <source>Extension Options:</source>
        <target state="translated">Параметры расширения:</target>
        <note />
      </trans-unit>
      <trans-unit id="HelpModuleIsMissingTheOptionBelow">
        <source>{0} is missing the option below</source>
        <target state="translated">В модуле {0} отсутствует указанный ниже параметр</target>
        <note>0 is name of the module, this string is followed by lined that list the option</note>
      </trans-unit>
      <trans-unit id="HelpModuleIsMissingTheOptionsBelow">
        <source>{0} is missing the options below</source>
        <target state="translated">В модуле {0} отсутствуют указанные ниже параметры</target>
        <note>0 is name of the module, this string is followed by lined that list the options</note>
      </trans-unit>
      <trans-unit id="HelpModulesAreMissingTheOptionBelow">
        <source>{0} are missing the option below</source>
        <target state="translated">В модулях {0} отсутствует указанный ниже параметр</target>
        <note>0 is name of the module, this string is followed by lined that list the option</note>
      </trans-unit>
      <trans-unit id="HelpModulesAreMissingTheOptionsBelow">
        <source>{0} are missing the options below</source>
        <target state="translated">В модулях {0} отсутствуют указанные ниже параметры</target>
        <note>0 is name of the module, this string is followed by lined that list the options</note>
      </trans-unit>
      <trans-unit id="HelpOptions">
        <source>Options:</source>
        <target state="translated">Параметры:</target>
        <note />
      </trans-unit>
      <trans-unit id="HelpPlatformOptions">
        <source>Platform Options:</source>
        <target state="translated">Параметры платформы:</target>
        <note />
      </trans-unit>
      <trans-unit id="HelpUnavailableExtensionOptions">
        <source>Unavailable extension options:</source>
        <target state="translated">Недоступные параметры расширения:</target>
        <note />
      </trans-unit>
      <trans-unit id="HelpUnavailableOptions">
        <source>Unavailable options:</source>
        <target state="translated">Недоступные параметры:</target>
        <note />
      </trans-unit>
      <trans-unit id="HelpWaitingForOptionsAndExtensions">
        <source>Waiting for options and extensions...</source>
        <target state="translated">Ожидание параметров и расширений...</target>
        <note />
      </trans-unit>
      <trans-unit id="HistoryManifestOnlyOptionDescription">
        <source>Update to the workload versions specified in the history without changing which workloads are installed. Currently installed workloads will be updated to match the specified history version.</source>
        <target state="translated">Обновление до версий рабочих нагрузок, указанных в журнале, без изменения установленных рабочих нагрузок. Установленные сейчас рабочие нагрузки будут приведены в соответствие с указанной версией журнала.</target>
        <note />
      </trans-unit>
      <trans-unit id="HostFxrCouldNotBeLoaded">
        <source>Could not load hostfxr from '{0}'.</source>
        <target state="translated">Не удалось загрузить hostfxr из "{0}".</target>
        <note />
      </trans-unit>
      <trans-unit id="Id">
        <source>Id</source>
        <target state="translated">ИД</target>
        <note />
      </trans-unit>
      <trans-unit id="IgnoredArgumentsMessage">
        <source>The following arguments have been ignored : "{0}"</source>
        <target state="translated">Следующие аргументы пропущены: "{0}"</target>
        <note />
      </trans-unit>
      <trans-unit id="InProcessArtifactsProduced">
        <source>In process file artifacts produced:</source>
        <target state="translated">Созданные в процессе артефакты файлов:</target>
        <note />
      </trans-unit>
      <trans-unit id="InRoot">
        <source>Place project in root of the solution, rather than creating a solution folder.</source>
        <target state="translated">Поместите проект в корень решения вместо создания папки решения.</target>
        <note />
      </trans-unit>
      <trans-unit id="InadequatePermissions">
        <source>Inadequate permissions. Run the command with elevated privileges.</source>
        <target state="translated">Недостаточные разрешения. Выполните команду с более высоким уровнем привилегий.</target>
        <note />
      </trans-unit>
      <trans-unit id="IncludePreviewOptionDescription">
        <source>Allow prerelease workload manifests.</source>
        <target state="translated">Разрешить предварительные манифесты рабочей нагрузки.</target>
        <note />
      </trans-unit>
      <trans-unit id="InstallToolCommandInvalidGlobalAndLocalAndToolPath">
        <source>The local option(--local), the global option (--global), the tool path option (--tool-path), can only have one at a time. Specify only one of the options: {0}.</source>
        <target state="translated">Локальный параметр (--local), глобальный параметр (--global) и параметр пути к средству (--tool-path) можно использовать только отдельно друг от друга. Укажите только один из этих параметров: {0}.</target>
        <note />
      </trans-unit>
      <trans-unit id="InstallingPackVersionMessage">
        <source>Installing pack {0} version {1}...</source>
        <target state="translated">Идет установка пакета {0} версии {1}…</target>
        <note />
      </trans-unit>
      <trans-unit id="InstallingWorkloadManifest">
        <source>Installing workload manifest {0} version {1}...</source>
        <target state="translated">Установка манифеста рабочей нагрузки {0} версии {1}...</target>
        <note />
      </trans-unit>
      <trans-unit id="InstallingWorkloads">
        <source>Installing workloads: {0}</source>
        <target state="translated">Установка рабочих нагрузок: {0}</target>
        <note />
      </trans-unit>
      <trans-unit id="InsufficientPrivilegeToStartServer">
        <source>Insufficient privilege to start the server.</source>
        <target state="translated">Недостаточно разрешений для запуска сервера.</target>
        <note />
      </trans-unit>
      <trans-unit id="IntermediateWorkingDirOption">
        <source>WORKING_DIR</source>
        <target state="translated">WORKING_DIR</target>
        <note />
      </trans-unit>
      <trans-unit id="IntermediateWorkingDirOptionDescription">
        <source>The working directory used by the command to execute.</source>
        <target state="translated">Рабочий каталог для выполняемой команды.</target>
        <note />
      </trans-unit>
      <trans-unit id="InternalLoopAsyncDidNotExitSuccessfullyErrorMessage">
        <source>Method '{0}' did not exit successfully</source>
        <target state="translated">Сбой выхода метода "{0}"</target>
        <note />
      </trans-unit>
      <trans-unit id="InvalidFilePath">
        <source>The specified file must exist and have '.cs' file extension: '{0}'</source>
        <target state="translated">Указанный файл должен существовать и иметь расширение ".cs": "{0}"</target>
        <note>{Locked=".cs"}</note>
      </trans-unit>
      <trans-unit id="InvalidOptionForFileBasedApp">
        <source>Cannot specify option '{0}' when operating on a file-based app.</source>
        <target state="translated">Невозможно указать параметр "{0}" при работе с приложением на основе файлов.</target>
        <note>{0} is an option name like '--source'.</note>
      </trans-unit>
      <trans-unit id="InvalidOptionForStdin">
        <source>Cannot specify option '{0}' when also using '-' to read the file from standard input.</source>
        <target state="translated">Невозможно указать параметр "{0}", если также используется "-" для чтения файла из стандартного ввода.</target>
        <note>{0} is an option name like '--no-build'.</note>
      </trans-unit>
      <trans-unit id="InvalidSemVerVersionString">
        <source>Failed to parse "{0}" as a semantic version.</source>
        <target state="translated">Не удалось выполнить разбор "{0}" как семантической версии.</target>
        <note>{0} is a version string that the user entered that was not parsed as a Semantic Version</note>
      </trans-unit>
      <trans-unit id="InvalidToolConfiguration">
        <source>The settings file in the tool's NuGet package is invalid: {0}</source>
        <target state="translated">Недопустимый файл параметров в пакете NuGet инструмента: {0}</target>
        <note />
      </trans-unit>
      <trans-unit id="InvalidVersionForWorkload">
        <source>Error parsing version '{1}' for workload manifest ID '{0}'</source>
        <target state="translated">Ошибка при анализе версии \"{1}\" идентификатора манифеста рабочей нагрузки \"{0}\"</target>
        <note />
      </trans-unit>
      <trans-unit id="LatestVersion">
        <source>Latest Version</source>
        <target state="translated">Последняя версия</target>
        <note>Table lable</note>
      </trans-unit>
      <trans-unit id="LaunchProfileDoesNotExist">
        <source>A launch profile with the name '{0}' doesn't exist.</source>
        <target state="translated">Профиль запуска с именем "{0}" не существует.</target>
        <note />
      </trans-unit>
      <trans-unit id="LaunchProfileHandlerCannotBeLocated">
        <source>The launch profile type '{0}' is not supported.</source>
        <target state="translated">Тип профиля запуска "{0}" не поддерживается.</target>
        <note />
      </trans-unit>
      <trans-unit id="LaunchProfileIsNotAJsonObject">
        <source>A profile with the specified name isn't a valid JSON object.</source>
        <target state="translated">Профиль с указанным именем не является допустимым объектом JSON.</target>
        <note />
      </trans-unit>
      <trans-unit id="LaunchProfilesCollectionIsNotAJsonObject">
        <source>The 'profiles' property of the launch settings document is not a JSON object.</source>
        <target state="translated">Свойство "profiles" документа параметров запуска не является объектом JSON.</target>
        <note />
      </trans-unit>
      <trans-unit id="ListAppFullName">
        <source>List all projects in a solution file.</source>
        <target state="translated">Вывод списка всех проектов в файле решения.</target>
        <note />
      </trans-unit>
      <trans-unit id="ListSolutionFoldersArgumentDescription">
        <source>Display solution folder paths.</source>
        <target state="translated">Отображение путей к папке решения.</target>
        <note />
      </trans-unit>
      <trans-unit id="ListToolCommandInvalidGlobalAndLocalAndToolPath">
        <source>The local option(--local), the global option (--global), the tool path option (--tool-path), can only have one at a time. Specify only one of the options: {0}.</source>
        <target state="translated">Локальный параметр (--local), глобальный параметр (--global) и параметр пути к средству (--tool-path) можно использовать только отдельно друг от друга. Укажите только один из этих параметров: {0}.</target>
        <note />
      </trans-unit>
      <trans-unit id="LocalOptionDoesNotSupportFrameworkOption">
        <source>The local option(--local) does not support the framework option (--framework).</source>
        <target state="translated">Локальный параметр (--local) не поддерживает параметр платформы (--framework).</target>
        <note />
      </trans-unit>
      <trans-unit id="LocalToolInstallationSucceeded">
        <source>You can invoke the tool from this directory using the following commands: 'dotnet tool run {0}' or 'dotnet {0}'.
Tool '{1}' (version '{2}') was successfully installed. Entry is added to the manifest file {3}.</source>
        <target state="translated">Вы можете вызвать средство из этого каталога с помощью следующих команд: "dotnet tool run {0}" или "dotnet {0}".
Средство "{1}" (версия "{2}") успешно установлено. В файл манифеста {3} добавлена запись.</target>
        <note />
      </trans-unit>
      <trans-unit id="LocalToolsRestoreWasSuccessful">
        <source>Restore was successful.</source>
        <target state="translated">Восстановление выполнено успешно.</target>
        <note />
      </trans-unit>
      <trans-unit id="MSBuildEvaluationResult_Error_NoProjectFound">
        <source>No project was found at the path: {0}.</source>
        <target state="translated">Не удалось найти проект по пути: {0}.</target>
        <note>{0} - the file path where project was expected to be found.</note>
      </trans-unit>
      <trans-unit id="MSBuildEvaluationResult_Error_NotRestored">
        <source>{0} is not restored.</source>
        <target state="translated">Восстановление {0} не выполнено.</target>
        <note>{0} - the full path to the project.</note>
      </trans-unit>
      <trans-unit id="MSBuildEvaluator_Error_NoTargetFramework">
        <source>Project '{0}' is a SDK-style project, but does not specify the framework.</source>
        <target state="translated">Проект "{0}" является проектом в стиле SDK, но не указывает платформу.</target>
        <note>{0} - the full path to the project.</note>
      </trans-unit>
      <trans-unit id="MSBuildOptionDescription">
        <source>Shut down the MSBuild build server.</source>
        <target state="translated">Завершает работу сервера сборки MSBuild.</target>
        <note />
      </trans-unit>
      <trans-unit id="MaintenanceMessage">
        <source>.NET {0} is going out of support soon.</source>
        <target state="translated">Поддержка .NET {0} в ближайшей мере будет прекращена.</target>
        <note />
      </trans-unit>
      <trans-unit id="ManifestFileColumn">
        <source>Manifest</source>
        <target state="translated">Манифест</target>
        <note />
      </trans-unit>
      <trans-unit id="ManifestMsiNotFoundInNuGetPackage">
        <source>Manifest MSI not found in NuGet package {0}</source>
        <target state="translated">MSI манифеста не найден в пакете NuGet {0}</target>
        <note />
      </trans-unit>
      <trans-unit id="ManifestOption">
        <source>MANIFEST</source>
        <target state="translated">MANIFEST</target>
        <note />
      </trans-unit>
      <trans-unit id="ManifestOptionDescription">
        <source>The path to a target manifest file that contains the list of packages to be excluded from the publish step.</source>
        <target state="translated">Путь к целевому файлу манифеста, содержащему список пакетов, исключаемых из публикации.</target>
        <note />
      </trans-unit>
      <trans-unit id="ManifestPackageUrlNotResolved">
        <source>Manifest package not resolved. Manifest package or URL for {0} doesn't exist.</source>
        <target state="translated">Пакет манифеста не разрешен. Пакет манифеста или URL-адрес для {0} не существует.</target>
        <note />
      </trans-unit>
      <trans-unit id="MigrateAppFullName">
        <source>Generate a .slnx file from a .sln file.</source>
        <target state="translated">Сгенерировать файл .slnx на основе файла .sln.</target>
        <note />
      </trans-unit>
      <trans-unit id="MinimumExpectedTestsPolicyViolation">
        <source>Minimum expected tests policy violation, tests ran {0}, minimum expected {1}</source>
        <target state="translated">Нарушение политики минимального ожидаемого числа тестов. Выполнено тестов: {0}, ожидаемый минимум: {1}</target>
        <note>{0}, {1} number of tests</note>
      </trans-unit>
      <trans-unit id="MismatchingHandshakeInfo">
        <source>A new handshake '{0}' was received for the test application that doesn't match the previous handshake '{1}'.</source>
        <target state="translated">Получено новое подтверждение "{0}" для тестового приложения, которое не совпадает с предыдущим подтверждением "{1}".</target>
        <note />
      </trans-unit>
      <trans-unit id="MissingTestSessionEnd">
        <source>A test session start event was received without a corresponding test session end.</source>
        <target state="translated">Получено событие запуска тестового сеанса без соответствующего завершения тестового сеанса.</target>
        <note />
      </trans-unit>
      <trans-unit id="MsBuildDefinition">
        <source>Run Microsoft Build Engine (MSBuild) commands.</source>
        <target state="translated">Выполнение команд Microsoft Build Engine (MSBuild).</target>
        <note />
      </trans-unit>
      <trans-unit id="MsiProgressInstall">
        <source>Installing {0} </source>
        <target state="translated">Установка {0} </target>
        <note />
      </trans-unit>
      <trans-unit id="MsiProgressRepair">
        <source>Repairing {0} </source>
        <target state="translated">Восстановление {0} </target>
        <note />
      </trans-unit>
      <trans-unit id="MsiProgressUninstall">
        <source>Removing {0} </source>
        <target state="translated">Идет удаление {0} </target>
        <note />
      </trans-unit>
      <trans-unit id="MultipleProjectsEvaluationResult_Error">
        <source>Multiple projects found: {0}.</source>
        <target state="translated">Найдено несколько проектов: {0}</target>
        <note>{0} - semi-colon separated list of path to projects found.</note>
      </trans-unit>
      <trans-unit id="NameColumnHeader">
        <source>Name</source>
        <target state="translated">Имя</target>
        <note />
      </trans-unit>
      <trans-unit id="NeedNuGetInConfig">
        <source>The 'dotnet tool search' command unconditionally accesses nuget.org to find tools, but it is not present in your nuget.config. Add it to run this command.
    This can be done with this command:
  dotnet nuget add source https://api.nuget.org/v3/index.json -n nuget.org</source>
        <target state="translated">Команда "dotnet tool search" обращается без условий к nuget.org для поиска инструментов, но он отсутствует в nuget.config. Добавьте его, чтобы выполнить эту команду.
    Это можно сделать с помощью следующей команды:
  dotnet nuget add source https://api.nuget.org/v3/index.json -n nuget.org</target>
        <note>Do not translate 'dotnet tool search' or 'nuget.config'. Do not localize the last line at all.</note>
      </trans-unit>
      <trans-unit id="NetAddCommand">
        <source>.NET Add Command</source>
        <target state="translated">Команда .NET "Добавить"</target>
        <note />
      </trans-unit>
      <trans-unit id="NetListCommand">
        <source>List references or packages of a .NET project.</source>
        <target state="translated">Выводит список ссылок или пакетов для проекта .NET.</target>
        <note />
      </trans-unit>
      <trans-unit id="NetRemoveCommand">
        <source>.NET Remove Command</source>
        <target state="translated">Команда .NET "Удалить"</target>
        <note />
      </trans-unit>
      <trans-unit id="NewDefinition">
        <source>Create a new .NET project or file.</source>
        <target state="translated">Создание нового файла или проекта .NET.</target>
        <note />
      </trans-unit>
      <trans-unit id="NewFeatureBandMessage">
        <source>Try out the newest .NET SDK features with .NET {0}.</source>
        <target state="translated">Ознакомьтесь с новейшими компонентами пакета SDK для .NET в среде .NET {0}.</target>
        <note />
      </trans-unit>
      <trans-unit id="NewPatchAvailableMessage">
        <source>Patch {0} is available.</source>
        <target state="translated">Доступно исправление {0}.</target>
        <note />
      </trans-unit>
      <trans-unit id="NewWorkloadSet">
        <source>Installing workload version {0}.</source>
        <target state="translated">Установка версии рабочей нагрузки {0}.</target>
        <note />
      </trans-unit>
      <trans-unit id="NoBinaryLogBecauseRunningJustCsc">
        <source>Warning: Binary log option was specified but MSBuild will be skipped because running just csc is enough. Specify '--no-cache' to force full build.</source>
        <target state="translated">Внимание! Указан параметр двоичного журнала, но MSBuild будет пропущен, так как достаточно запуска только csc. Укажите "--no-cache", чтобы выполнить полную сборку принудительно.</target>
        <note>{Locked="--no-cache"}{Locked="MSBuild"}{Locked="csc"}</note>
      </trans-unit>
      <trans-unit id="NoBinaryLogBecauseUpToDate">
        <source>Warning: Binary log option was specified but build will be skipped because output is up to date. Specify '--no-cache' to force build.</source>
        <target state="translated">Внимание! Указан параметр двоичного журнала, но сборка будет пропущена, так как выход находится в актуальном состоянии. Укажите "--no-cache", чтобы выполнить сборку принудительно.</target>
        <note>{Locked="--no-cache"}</note>
      </trans-unit>
      <trans-unit id="NoBuildOptionDescription">
        <source>Do not build the project before publishing. Implies --no-restore.</source>
        <target state="translated">Сборка проекта перед публикацией не выполняется. Подразумевает --no-restore.</target>
        <note />
      </trans-unit>
      <trans-unit id="NoDependenciesOptionDescription">
        <source>Do not build project-to-project references and only build the specified project.</source>
        <target state="translated">Не выполнять сборку для ссылок между проектами и выполнить сборку только для указанного проекта.</target>
        <note />
      </trans-unit>
      <trans-unit id="NoHistoryFound">
        <source>No workload history found</source>
        <target state="translated">Журнал рабочих нагрузок не найден</target>
        <note />
      </trans-unit>
      <trans-unit id="NoIncrementalOptionDescription">
        <source>Do not use incremental building.</source>
        <target state="translated">Не использовать инкрементную сборку.</target>
        <note />
      </trans-unit>
      <trans-unit id="NoManifestFileContainPackageId">
        <source>Cannot find a manifest file that contains package id '{0}'.</source>
        <target state="translated">Не удается найти файл манифеста, содержащий идентификатор пакета "{0}".</target>
        <note />
      </trans-unit>
      <trans-unit id="NoProjectsOrSolutions">
        <source>A project or solution file could not be found in {0}. Specify a project or solution file to use.</source>
        <target state="translated">Не удалось найти файл проекта или решения в {0}. Укажите используемый файл проекта или решения.</target>
        <note />
      </trans-unit>
      <trans-unit id="NoResult">
        <source>Could not find any results.</source>
        <target state="translated">Ничего не найдено.</target>
        <note />
      </trans-unit>
      <trans-unit id="NoSerializerRegisteredWithIdErrorMessage">
        <source>No serializer registered with ID '{0}'</source>
        <target state="translated">Не зарегистрирован сериализатор с ИД "{0}"</target>
        <note />
      </trans-unit>
      <trans-unit id="NoSerializerRegisteredWithTypeErrorMessage">
        <source>No serializer registered with type '{0}'</source>
        <target state="translated">Не зарегистрирован сериализатор с типом "{0}"</target>
        <note />
      </trans-unit>
      <trans-unit id="NoServersToShutdown">
        <source>No build servers are running.</source>
        <target state="translated">Нет запущенных серверов сборки.</target>
        <note />
      </trans-unit>
      <trans-unit id="NoToolsWereRestored">
        <source>No tools were restored.</source>
        <target state="translated">Не были восстановлены никакие средства.</target>
        <note />
      </trans-unit>
      <trans-unit id="NoTrustWithParentPID">
        <source>Failed to establish a trust relationship with parent process ({0}).</source>
        <target state="translated">Не удалось установить отношение доверия с родительским процессом ({0}).</target>
        <note />
      </trans-unit>
      <trans-unit id="NoWorkloadHistoryRecords">
        <source>Workload history records are created when when running an operation that modifies workloads like update or install. Cannot update from history until workload history records exist.</source>
        <target state="translated">Записи журнала рабочей нагрузки создаются при выполнении операции, которая изменяет рабочие нагрузки, такой как обновление или установка. Невозможно выполнить обновление из журнала, пока не появятся записи журнала рабочей нагрузки.</target>
        <note />
      </trans-unit>
      <trans-unit id="NoWorkloadUpdateFound">
        <source>No workload update found.</source>
        <target state="translated">Изменений рабочей нагрузки не найдено.</target>
        <note />
      </trans-unit>
      <trans-unit id="NoWorkloadVersionsFound">
        <source>No workload versions found for SDK feature band {0}.</source>
        <target state="translated">Не найдены версии рабочей нагрузки для диапазона функций SDK {0}.</target>
        <note />
      </trans-unit>
      <trans-unit id="NoWorkloadsInstalledInfoWarning">
        <source>There are no installed workloads to display.</source>
        <target state="translated">Нет установленных рабочих нагрузок для отображения.</target>
        <note />
      </trans-unit>
      <trans-unit id="NoWorkloadsToRepair">
        <source>No workloads are installed, nothing to repair. Run `dotnet workload search` to find workloads to install.</source>
        <target state="needs-review-translation">Рабочие нагрузки не установлены, не нужно ничего восстанавливать. Запустите "Поиск рабочей нагрузки DotNet", чтобы найти рабочие нагрузки для установки.</target>
        <note>{Locked="dotnet workload search"}</note>
      </trans-unit>
      <trans-unit id="NoWorkloadsToUpdate">
        <source>No workloads installed for this feature band. To update workloads installed with earlier SDK versions, include the --from-previous-sdk option.</source>
        <target state="translated">Для этого диапазона функций не установлены рабочие нагрузки. Чтобы обновить рабочие нагрузки, установленные в более ранних версиях SDK, включите параметр --from-previous-sdk.</target>
        <note />
      </trans-unit>
      <trans-unit id="NugetDefinition">
        <source>Provides additional NuGet commands.</source>
        <target state="translated">Предоставление дополнительных команд NuGet.</target>
        <note />
      </trans-unit>
      <trans-unit id="OSDoesNotSupportMsi">
        <source>MSI installations are only supported on Windows.</source>
        <target state="translated">Установки MSI поддерживаются только в Windows.</target>
        <note />
      </trans-unit>
      <trans-unit id="OnlyLocalOptionSupportManifestFileOption">
        <source>Specifying the tool manifest option (--tool-manifest) is only valid with the local option (--local or the default).</source>
        <target state="translated">Указание параметра манифеста средства (--tool-manifest) допустимо только с локальным параметром (--local или значение по умолчанию).</target>
        <note />
      </trans-unit>
      <trans-unit id="OptionsCannotBeCombined">
        <source>Options '--outdated', '--deprecated' and '--vulnerable' cannot be combined.</source>
        <target state="translated">Параметры "--outdated", "--deprecated" и "--vulnerable" не могут использоваться вместе.</target>
        <note />
      </trans-unit>
      <trans-unit id="OutOfProcessArtifactsProduced">
        <source>Out of process file artifacts produced:</source>
        <target state="translated">Созданные вне процесса артефакты файлов:</target>
        <note />
      </trans-unit>
      <trans-unit id="OutOfSupportMessage">
        <source>.NET {0} is out of support.</source>
        <target state="translated">.NET {0} не поддерживается.</target>
        <note />
      </trans-unit>
      <trans-unit id="OutputOptionName">
        <source>OUTPUT_DIR</source>
        <target state="translated">OUTPUT_DIR</target>
        <note />
      </trans-unit>
      <trans-unit id="PackAppFullName">
        <source>.NET Core NuGet Package Packer</source>
        <target state="translated">Упаковщик пакетов NuGet .NET Core</target>
        <note />
      </trans-unit>
      <trans-unit id="PackCmdOutputDir">
        <source>OUTPUT_DIR</source>
        <target state="translated">OUTPUT_DIR</target>
        <note />
      </trans-unit>
      <trans-unit id="PackCmdOutputDirDescription">
        <source>The output directory to place built packages in.</source>
        <target state="translated">Выходной каталог для размещения собранных пакетов.</target>
        <note />
      </trans-unit>
      <trans-unit id="PackCmdVersion">
        <source>VERSION</source>
        <target state="translated">VERSION</target>
        <note />
      </trans-unit>
      <trans-unit id="PackCmdVersionDescription">
        <source>The version of the package to create</source>
        <target state="translated">Версия создаваемого пакета</target>
        <note />
      </trans-unit>
      <trans-unit id="PackConfigurationOptionDescription">
        <source>The configuration to use for building the package. The default is 'Release'.</source>
        <target state="translated">Конфигурация, используемая для сборки пакета. Значение по умолчанию — "Release".</target>
        <note />
      </trans-unit>
      <trans-unit id="PackDefinition">
        <source>Create a NuGet package.</source>
        <target state="translated">Создание пакета NuGet.</target>
        <note />
      </trans-unit>
      <trans-unit id="PackageAddAppFullName">
        <source>Add a NuGet package reference to the project.</source>
        <target state="translated">Добавление в проект ссылки на пакет NuGet.</target>
        <note />
      </trans-unit>
      <trans-unit id="PackageAddCmdFramework">
        <source>FRAMEWORK</source>
        <target state="translated">FRAMEWORK</target>
        <note />
      </trans-unit>
      <trans-unit id="PackageAddCmdFrameworkDescription">
        <source>Add the reference only when targeting a specific framework.</source>
        <target state="translated">Добавление ссылки только для конкретной целевой платформы.</target>
        <note />
      </trans-unit>
      <trans-unit id="PackageAddCmdNoRestoreDescription">
        <source>Add the reference without performing restore preview and compatibility check.</source>
        <target state="translated">Добавление ссылки без предварительной проверки восстановления и совместимости.</target>
        <note />
      </trans-unit>
      <trans-unit id="PackageAddCmdSource">
        <source>SOURCE</source>
        <target state="translated">SOURCE</target>
        <note />
      </trans-unit>
      <trans-unit id="PackageAddCmdSourceDescription">
        <source>The NuGet package source to use during the restore.</source>
        <target state="translated">Источник пакетов NuGet, используемый во время восстановления.</target>
        <note />
      </trans-unit>
      <trans-unit id="PackageDefinition">
        <source>Search for, add, remove, or list PackageReferences for a .NET project.</source>
        <target state="translated">Поиск, добавление, удаление или перечисление PackageReferences для проекта .NET.</target>
        <note />
      </trans-unit>
      <trans-unit id="PackageFailedToRestore">
        <source>Package "{0}" failed to restore, due to {1}</source>
        <target state="translated">Не удалось восстановить пакет "{0}" по следующей причине: {1}</target>
        <note />
      </trans-unit>
      <trans-unit id="PackageId">
        <source>Package ID</source>
        <target state="translated">Идентификатор пакета</target>
        <note>Table lable</note>
      </trans-unit>
      <trans-unit id="PackageListAppFullName">
        <source>List all package references of the project or solution.</source>
        <target state="translated">Вывод списка всех ссылок на пакеты для проекта или решения.</target>
        <note />
      </trans-unit>
      <trans-unit id="PackageListCmdFramework">
        <source>FRAMEWORK | FRAMEWORK\RID</source>
        <target state="translated">FRAMEWORK | FRAMEWORK\RID</target>
        <note />
      </trans-unit>
      <trans-unit id="PackageListCmdFrameworkDescription">
        <source>Chooses a framework to show its packages. Use the option multiple times for multiple frameworks.</source>
        <target state="translated">Выбирает платформу, список пакетов для которой необходимо отобразить. Для нескольких платформ укажите этот параметр несколько раз.</target>
        <note />
      </trans-unit>
      <trans-unit id="PackageListCmdSource">
        <source>SOURCE</source>
        <target state="translated">SOURCE</target>
        <note />
      </trans-unit>
      <trans-unit id="PackageListCmdSourceDescription">
        <source>The NuGet sources to use when searching for newer packages. Requires the '--outdated', '--deprecated' or '--vulnerable' option.</source>
        <target state="translated">Источники NuGet, используемые при поиске более новых версий пакетов. Требуется указать параметр "--outdated", "--deprecated" или "--vulnerable".</target>
        <note />
      </trans-unit>
      <trans-unit id="PackageListFileNotFound">
        <source>Could not find file or directory '{0}'.</source>
        <target state="translated">Не удалось найти файл или каталог "{0}".</target>
        <note />
      </trans-unit>
      <trans-unit id="PackageRemoveAppFullName">
        <source>Remove a NuGet package reference from the project.</source>
        <target state="translated">Удаление ссылки на пакет NuGet из проекта.</target>
        <note />
      </trans-unit>
      <trans-unit id="PackageRemoveAppHelpText">
        <source>The package reference to remove.</source>
        <target state="translated">Удаляемая ссылка на пакет.</target>
        <note />
      </trans-unit>
      <trans-unit id="PackageRemoveSpecifyExactlyOnePackageReference">
        <source>Specify only one package reference to remove.</source>
        <target state="translated">Укажите только одну удаляемую ссылку на пакет.</target>
        <note />
      </trans-unit>
      <trans-unit id="PackageSearchCommandDescription">
        <source>Searches one or more package sources for packages that match a search term. If no sources are specified, all sources defined in the NuGet.Config are used.</source>
        <target state="translated">Ищет в одном или нескольких источниках пакетов пакеты, соответствующие поисковому запросу. Если источники не указаны, используются все источники, определенные в NuGet.Config.</target>
        <note />
      </trans-unit>
      <trans-unit id="PackageSearchPrereleaseDescription">
        <source>Include prerelease packages.</source>
        <target state="translated">Включить пакеты предварительного выпуска.</target>
        <note />
      </trans-unit>
      <trans-unit id="PackageSearchSearchTermArgumentName">
        <source>SearchTerm</source>
        <target state="translated">SearchTerm</target>
        <note />
      </trans-unit>
      <trans-unit id="PackageSearchSearchTermDescription">
        <source>Search term to filter package names, descriptions, and tags. Used as a literal value. Example: `dotnet package search some.package`. See also `--exact-match`.</source>
        <target state="translated">Поисковый запрос для фильтрации названий, описаний и тегов пакетов. Используется как буквальное значение. Пример: `dotnet package search some.package`. См. также `--exact-match`.</target>
        <note />
      </trans-unit>
      <trans-unit id="PackageSearchSkipArgumentName">
        <source>Skip</source>
        <target state="translated">Пропустить</target>
        <note />
      </trans-unit>
      <trans-unit id="PackageSearchSkipDescription">
        <source>Number of results to skip, to allow pagination. Default 0.</source>
        <target state="translated">Количество результатов, которые нужно пропустить, чтобы разрешить нумерацию страниц. По умолчанию 0.</target>
        <note />
      </trans-unit>
      <trans-unit id="PackageSearchTakeArgumentName">
        <source>Take</source>
        <target state="translated">Взять</target>
        <note />
      </trans-unit>
      <trans-unit id="PackageSearchTakeDescription">
        <source>Number of results to return. Default 20.</source>
        <target state="translated">Количество результатов для возврата. По умолчанию 20.</target>
        <note />
      </trans-unit>
      <trans-unit id="PackagesCommandNameCollisionConclusion">
        <source>Command names conflict. Command names are case insensitive.
{0}</source>
        <target state="translated">Конфликт имен команд. В именах команд учитывается регистр.
{0}</target>
        <note />
      </trans-unit>
      <trans-unit id="PackagesCommandNameCollisionForOnePackage">
        <source>A command "{0}" in package "{1}"</source>
        <target state="translated">Команда "{0}" в пакете "{1}"</target>
        <note />
      </trans-unit>
      <trans-unit id="Passed">
        <source>Passed</source>
        <target state="translated">Пройден</target>
        <note />
      </trans-unit>
      <trans-unit id="PassedLowercase">
        <source>passed</source>
        <target state="translated">пройдено</target>
        <note />
      </trans-unit>
      <trans-unit id="PathToApplicationDefinition">
        <source>The path to an application .dll file to execute.</source>
        <target state="translated">Путь к DLL-файлу приложения, который необходимо выполнить.</target>
        <note />
      </trans-unit>
      <trans-unit id="PendingReboot">
        <source>The machine has a pending reboot. The workload operation will continue, but you may need to restart.</source>
        <target state="translated">Ожидается перезагрузка компьютера. Операция рабочей нагрузки будет продолжена, но может потребоваться перезагрузить компьютер.</target>
        <note />
      </trans-unit>
      <trans-unit id="PostAction_AddProjToSln_Error_BothInRootAndSolutionFolderSpecified">
        <source>Add project reference to solution action is not configured correctly in the template.
    The 'solutionFolder' and 'inRoot' cannot be used together; use only one of the options.</source>
        <target state="translated">Добавление ссылки на проект к действию решения неправильно настроено в шаблоне.
    Невозможно использовать одновременно "solutionFolder" и "inRoot"; используйте только один из этих параметров.</target>
        <note>do not translate: 'solutionFolder', 'inRoot'</note>
      </trans-unit>
      <trans-unit id="PostAction_AddProjToSln_Error_NoProjectsToAdd">
        <source>Add project reference to solution action is not configured correctly in the template. Unable to determine the project files to add.</source>
        <target state="translated">Добавить ссылку на проект в решение. Действие в шаблоне настроено неправильно. Не удалось определить файлы проекта для добавления.</target>
        <note />
      </trans-unit>
      <trans-unit id="PostAction_AddProjToSln_Error_NoSolutionFile">
        <source>Unable to determine which solution file to add the reference to.</source>
        <target state="translated">Не удается определить файл решения для добавления ссылки.</target>
        <note />
      </trans-unit>
      <trans-unit id="PostAction_AddProjToSln_Failed">
        <source>Failed to add project(s) to the solution: {0}</source>
        <target state="translated">Не удалось добавить проект(ы) в решение: {0}.</target>
        <note>{0} - the reason why operation failed, normally ends with period</note>
      </trans-unit>
      <trans-unit id="PostAction_AddProjToSln_Failed_NoReason">
        <source>Failed to add project(s) to a solution file.</source>
        <target state="translated">Не удалось добавить проект (ы) в файл решения.</target>
        <note />
      </trans-unit>
      <trans-unit id="PostAction_AddProjToSln_InRoot_Running">
        <source>Adding
    project(s): {0}
    in the root of solution file: {1}</source>
        <target state="translated">Производится добавление
    одного или нескольких проектов: {0}
    в корень файла решения: {1}</target>
        <note>{0} - list of file paths to projects to add,
{1} - the path to target solution file</note>
      </trans-unit>
      <trans-unit id="PostAction_AddProjToSln_Running">
        <source>Adding
    project(s): {0}
    to solution file: {1}
    solution folder: {2}</source>
        <target state="translated">Производится добавление
    одного или нескольких проектов: {0}
    в файл решения: {1}
    папка решения: {2}</target>
        <note>{0} - list of file paths to projects to add,
{1} - the path to target solution file,
{2} - the solution folder inside solution to add the projects to.</note>
      </trans-unit>
      <trans-unit id="PostAction_AddProjToSln_Succeeded">
        <source>Successfully added project(s) to a solution file.</source>
        <target state="translated">Проект успешно добавлен в файл решения.</target>
        <note />
      </trans-unit>
      <trans-unit id="PostAction_AddReference_AddPackageReference">
        <source>Adding a package reference {0} to project file {1}:</source>
        <target state="translated">Добавление ссылки на пакет {0} в файл проекта {1}:</target>
        <note />
      </trans-unit>
      <trans-unit id="PostAction_AddReference_AddPackageReference_Failed">
        <source>Failed to add package reference: {0}</source>
        <target state="translated">Не удалось добавить ссылки на пакет: {0}</target>
        <note>{0} - the reason why operation failed, normally ends with period</note>
      </trans-unit>
      <trans-unit id="PostAction_AddReference_AddPackageReference_WithVersion">
        <source>Adding a package reference {0} (version: {1}) to project file {2}:</source>
        <target state="translated">Добавление ссылки на пакет {0} (версия: {1}) в файл проекта {2}:</target>
        <note />
      </trans-unit>
      <trans-unit id="PostAction_AddReference_AddProjectReference">
        <source>Adding a project reference {0} to project file {1}:</source>
        <target state="translated">Добавление ссылки на проект{0} в файл проекта {1}:</target>
        <note />
      </trans-unit>
      <trans-unit id="PostAction_AddReference_AddProjectReference_Failed">
        <source>Failed to add project reference: {0}</source>
        <target state="translated">Не удалось добавить ссылки на проект: {0}</target>
        <note>{0} - the reason why operation failed, normally ends with period</note>
      </trans-unit>
      <trans-unit id="PostAction_AddReference_Error_ActionMisconfigured">
        <source>Add reference action is not configured correctly in the template.</source>
        <target state="translated">Действие добавления ссылки неправильно настроено в шаблоне.</target>
        <note />
      </trans-unit>
      <trans-unit id="PostAction_AddReference_Error_FrameworkNotSupported">
        <source>Unable to automatically add the framework reference {0} to the project. Manually edit the project file to add it.</source>
        <target state="translated">Не удалось автоматически добавить ссылку на платформу {0} в проект. Измените вручную файл проекта, чтобы добавить его.</target>
        <note />
      </trans-unit>
      <trans-unit id="PostAction_AddReference_Error_ProjFileListHeader">
        <source>Project files found:</source>
        <target state="translated">Найдено файлов проекта:</target>
        <note />
      </trans-unit>
      <trans-unit id="PostAction_AddReference_Error_UnresolvedProjFile">
        <source>Unable to determine which project file to add the reference to.</source>
        <target state="translated">Не удается определить файл проекта для добавления ссылки.</target>
        <note />
      </trans-unit>
      <trans-unit id="PostAction_AddReference_Error_UnsupportedRefType">
        <source>Adding reference type {0} is not supported.</source>
        <target state="translated">Добавление ссылки типа {0} не поддерживается.</target>
        <note />
      </trans-unit>
      <trans-unit id="PostAction_AddReference_Failed">
        <source>Failed to add a reference to the project file.</source>
        <target state="translated">Не удалось добавить ссылку на файл проекта.</target>
        <note />
      </trans-unit>
      <trans-unit id="PostAction_AddReference_Succeeded">
        <source>Successfully added a reference to the project file.</source>
        <target state="translated">Ссылка на файл проекта успешно добавлена.</target>
        <note />
      </trans-unit>
      <trans-unit id="PostAction_Restore_Error_FailedToDetermineProjectToRestore">
        <source>Couldn't determine files to restore.</source>
        <target state="translated">Не удалось определить файлы для восстановления.</target>
        <note />
      </trans-unit>
      <trans-unit id="PostAction_Restore_Error_NoProjectsToRestore">
        <source>No projects are configured to restore. Check primary outputs configuration in template.json.</source>
        <target state="translated">Нет проектов, настроенных для восстановления. Проверьте конфигурацию основных выходных данных в template.json.</target>
        <note />
      </trans-unit>
      <trans-unit id="PostAction_Restore_Failed">
        <source>Restore failed.</source>
        <target state="translated">Сбой восстановления.</target>
        <note />
      </trans-unit>
      <trans-unit id="PostAction_Restore_RestoreFailed">
        <source>Failed to perform restore: {0}</source>
        <target state="translated">Не удалось выполнить восстановление: {0}</target>
        <note>{0} - the reason why operation failed, normally ends with period</note>
      </trans-unit>
      <trans-unit id="PostAction_Restore_Running">
        <source>Restoring {0}:</source>
        <target state="translated">Восстановление {0}:</target>
        <note>{0} - path to a project to restore</note>
      </trans-unit>
      <trans-unit id="PostAction_Restore_Succeeded">
        <source>Restore succeeded.</source>
        <target state="translated">Восстановление выполнено.</target>
        <note />
      </trans-unit>
      <trans-unit id="PrereleaseAndVersionAreNotSupportedAtTheSameTime">
        <source>The --prerelease and --version options are not supported in the same command</source>
        <target state="translated">Параметры --prerelease и --version не поддерживаются в одной и той же команде</target>
        <note />
      </trans-unit>
      <trans-unit id="PrintDownloadLinkOnlyDescription">
        <source>Only print the list of links to download without downloading.</source>
        <target state="translated">Печатать только список ссылок для скачивания, не выполняя загрузку.</target>
        <note />
      </trans-unit>
      <trans-unit id="PrintSetVersionsDescription">
        <source>'dotnet workload search version' has three functions depending on its argument:
      1. If no argument is specified, it outputs a list of the latest released workload versions from this feature band. Takes the --take option to specify how many to provide and --format to alter the format.
         Example:
           dotnet workload search version --take 2 --format json
           [{"workloadVersion":"9.0.201"},{"workloadVersion":"9.0.200.1"}]
      2. If a workload version is provided as an argument, it outputs a table of various workloads and their versions for the specified workload version. Takes the --format option to alter the output format.
         Example:
           dotnet workload search version 9.0.201
           Workload manifest ID                               Manifest feature band      Manifest Version
           ------------------------------------------------------------------------------------------------
           microsoft.net.workload.emscripten.current          9.0.100-rc.1               9.0.0-rc.1.24430.3
           microsoft.net.workload.emscripten.net6             9.0.100-rc.1               9.0.0-rc.1.24430.3
           microsoft.net.workload.emscripten.net7             9.0.100-rc.1               9.0.0-rc.1.24430.3
           microsoft.net.workload.emscripten.net8             9.0.100-rc.1               9.0.0-rc.1.24430.3
           microsoft.net.sdk.android                          9.0.100-rc.1               35.0.0-rc.1.80
           microsoft.net.sdk.ios                              9.0.100-rc.1               17.5.9270-net9-rc1
           microsoft.net.sdk.maccatalyst                      9.0.100-rc.1               17.5.9270-net9-rc1
           microsoft.net.sdk.macos                            9.0.100-rc.1               14.5.9270-net9-rc1
           microsoft.net.sdk.maui                             9.0.100-rc.1               9.0.0-rc.1.24453.9
           microsoft.net.sdk.tvos                             9.0.100-rc.1               17.5.9270-net9-rc1
           microsoft.net.workload.mono.toolchain.current      9.0.100-rc.1               9.0.0-rc.1.24431.7
           microsoft.net.workload.mono.toolchain.net6         9.0.100-rc.1               9.0.0-rc.1.24431.7
           microsoft.net.workload.mono.toolchain.net7         9.0.100-rc.1               9.0.0-rc.1.24431.7
           microsoft.net.workload.mono.toolchain.net8         9.0.100-rc.1               9.0.0-rc.1.24431.7
      3. If one or more workloads are provided along with their versions (by joining them with the '@' character), it outputs workload versions that match the provided versions. Takes the --take option to specify how many to provide and --format to alter the format.
         Example:
           dotnet workload search version maui@9.0.0-rc.1.24453.9 ios@17.5.9270-net9-rc1
           9.0.201
    </source>
        <target state="translated">"dotnet workload search version" имеет три функции в зависимости от переданного аргумента:
      1. Если аргумент не указан, команда выводит список последних выпущенных версий рабочих нагрузок из данного диапазона функций. Принимает параметр --take для указания нужного количества и --format для изменения формата.
         Пример:
           dotnet workload search version --take 2 --format json
           [{"workloadVersion":"9.0.201"},{"workloadVersion":"9.0.200.1"}]
      2. Если в качестве аргумента указана версия рабочей нагрузки, команда выводит таблицу различных рабочих нагрузок и их версий для указанной версии рабочей нагрузки. Может принимать параметр --format для изменения формата выхода.
         Пример:
           dotnet workload search version 9.0.201
           ИД манифеста рабочей нагрузки                               Диапазон функций манифеста      Версия манифеста
           ------------------------------------------------------------------------------------------------
           microsoft.net.workload.emscripten.current          9.0.100-rc.1               9.0.0-rc.1.24430.3
           microsoft.net.workload.emscripten.net6             9.0.100-rc.1               9.0.0-rc.1.24430.3
           microsoft.net.workload.emscripten.net7             9.0.100-rc.1               9.0.0-rc.1.24430.3
           microsoft.net.workload.emscripten.net8             9.0.100-rc.1               9.0.0-rc.1.24430.3
           microsoft.net.sdk.android                          9.0.100-rc.1               35.0.0-rc.1.80
           microsoft.net.sdk.ios                              9.0.100-rc.1               17.5.9270-net9-rc1
           microsoft.net.sdk.maccatalyst                      9.0.100-rc.1               17.5.9270-net9-rc1
           microsoft.net.sdk.macos                            9.0.100-rc.1               14.5.9270-net9-rc1
           microsoft.net.sdk.maui                             9.0.100-rc.1               9.0.0-rc.1.24453.9
           microsoft.net.sdk.tvos                             9.0.100-rc.1               17.5.9270-net9-rc1
           microsoft.net.workload.mono.toolchain.current      9.0.100-rc.1               9.0.0-rc.1.24431.7
           microsoft.net.workload.mono.toolchain.net6         9.0.100-rc.1               9.0.0-rc.1.24431.7
           microsoft.net.workload.mono.toolchain.net7         9.0.100-rc.1               9.0.0-rc.1.24431.7
           microsoft.net.workload.mono.toolchain.net8         9.0.100-rc.1               9.0.0-rc.1.24431.7
      3. Если одна или несколько рабочих нагрузок указаны вместе с версиями (разделенные символом "@"), команда выводит версии рабочих нагрузок, соответствующие указанным версиям. Принимает параметр --take для указания нужного количества и --format для изменения формата.
         Пример:
           dotnet workload search version maui@9.0.0-rc.1.24453.9 ios@17.5.9270-net9-rc1
           9.0.201
    </target>
        <note>{Locked="--take"} {Locked="--format"} {Locked="dotnet workload search version"} {Locked="workloadVersion"}</note>
      </trans-unit>
      <trans-unit id="ProjectCapabilityConstraintFactory_Exception_EvaluationFailed">
        <source>Failed to create constraint '{0}': failed to evaluate the project: {1}</source>
        <target state="translated">Не удалось создать ограничение "{0}": не удалось оценить проект: {1}</target>
        <note>{0} - type of constraint (non-localizable), {1} - localized reason why evaluation failed, ends with period.</note>
      </trans-unit>
      <trans-unit id="ProjectCapabilityConstraintFactory_Exception_NoEvaluator">
        <source>Failed to create constraint '{0}': {1} component is not available.</source>
        <target state="translated">Не удалось создать ограничение "{0}": компонент {1} недоступен.</target>
        <note>{0} - type of constraint (non-localizable), {1} - name of required component (non-localizable).</note>
      </trans-unit>
      <trans-unit id="ProjectCapabilityConstraint_DisplayName">
        <source>Project capabilities</source>
        <target state="translated">Возможности проекта</target>
        <note />
      </trans-unit>
      <trans-unit id="ProjectCapabilityConstraint_Error_ArgumentShouldBeString">
        <source>argument should be a string</source>
        <target state="translated">аргумент должен быть строкой</target>
        <note>part of a sentence</note>
      </trans-unit>
      <trans-unit id="ProjectCapabilityConstraint_Error_ArgumentShouldNotBeEmpty">
        <source>arguments should not contain empty values</source>
        <target state="translated">аргументы не должны содержать пустые значения</target>
        <note>part of a sentence</note>
      </trans-unit>
      <trans-unit id="ProjectCapabilityConstraint_Error_InvalidConstraintConfiguration">
        <source>Invalid constraint configuration</source>
        <target state="translated">Недопустимая конфигурация ограничения</target>
        <note>part of a sentence</note>
      </trans-unit>
      <trans-unit id="ProjectCapabilityConstraint_Error_InvalidJson">
        <source>invalid JSON</source>
        <target state="translated">Недопустимый JSON</target>
        <note>part of a sentence</note>
      </trans-unit>
      <trans-unit id="ProjectCapabilityConstraint_Restricted_EvaluationFailed_Message">
        <source>Failed to evaluate project context: {0}</source>
        <target state="translated">Не удалось оценить контекст проекта: {0}</target>
        <note>{0} - failure reason</note>
      </trans-unit>
      <trans-unit id="ProjectCapabilityConstraint_Restricted_Message">
        <source>The template needs project capability '{0}', and current project ({1}) does not satisfy it.</source>
        <target state="translated">Шаблону требуются возможность проекта "{0}", а текущий проект ({1}) не соответствует этому условию.</target>
        <note>{0} - project capability expression (non-localizable), {1} - path to the project.</note>
      </trans-unit>
      <trans-unit id="ProjectCapabilityConstraint_Restricted_MultipleProjectsFound_CTA">
        <source>Specify the project to use using {0} option.</source>
        <target state="translated">Укажите проект для использования с помощью параметра {0}.</target>
        <note>{0} - option to use - non localizable</note>
      </trans-unit>
      <trans-unit id="ProjectCapabilityConstraint_Restricted_NoProjectFound_CTA">
        <source>This template can only be created inside the project.</source>
        <target state="translated">Этот шаблон можно создать только внутри проекта.</target>
        <note />
      </trans-unit>
      <trans-unit id="ProjectCapabilityConstraint_Restricted_NonSDKStyle_Message">
        <source>The project {0} is not an SDK style project, and is not supported for evaluation. It is only possible to use this template with SDK-style projects.</source>
        <target state="translated">Проект {0} не является проектом в стиле SDK и не поддерживается для оценки. Этот шаблон можно использовать только с проектами в стиле SDK.</target>
        <note>{0} - path to the project</note>
      </trans-unit>
      <trans-unit id="ProjectCapabilityConstraint_Restricted_NotRestored_CTA">
        <source>Run 'dotnet restore {0}' to restore the project.</source>
        <target state="translated">Выполните команду "dotnet restore {0}", чтобы восстановить проект.</target>
        <note>{Locked="dotnet restore {0}"}</note>
      </trans-unit>
      <trans-unit id="ProjectContextSymbolSource_DisplayName">
        <source>Project context</source>
        <target state="translated">Контекст проекта</target>
        <note />
      </trans-unit>
      <trans-unit id="ProjectConvertAppFullName">
        <source>Convert a file-based program to a project-based program.</source>
        <target state="translated">Преобразование программы на основе файла в программу на основе проекта.</target>
        <note />
      </trans-unit>
      <trans-unit id="ProjectConvertAskForOutputDirectory">
        <source>Specify the output directory ({0}):</source>
        <target state="translated">Укажите выходной каталог ({0}):</target>
        <note>{0} is the default value</note>
      </trans-unit>
      <trans-unit id="ProjectConvertDryRun">
        <source>Determines changes without actually modifying the file system</source>
        <target state="translated">Определяет изменения, не внося фактических изменений в файловую систему</target>
        <note />
      </trans-unit>
      <trans-unit id="ProjectConvertWouldConvertFile">
        <source>Dry run: would remove file-level directives from file: {0}</source>
        <target state="translated">Пробный прогон: будут удалены директивы на уровне файла из файла: {0}</target>
        <note>{0} is the file full path.</note>
      </trans-unit>
      <trans-unit id="ProjectConvertWouldCopyFile">
        <source>Dry run: would copy file '{0}' to '{1}'.</source>
        <target state="translated">Пробный прогон: файл "{0}" будет скопирован в "{1}".</target>
        <note>{0} and {1} are file full paths.</note>
      </trans-unit>
      <trans-unit id="ProjectConvertWouldCreateDirectory">
        <source>Dry run: would create directory: {0}</source>
        <target state="translated">Пробный прогон: будет создан каталог: {0}</target>
        <note>{0} is the directory full path.</note>
      </trans-unit>
      <trans-unit id="ProjectConvertWouldCreateFile">
        <source>Dry run: would create file: {0}</source>
        <target state="translated">Пробный прогон: будет создан файл: {0}</target>
        <note>{0} is the file full path.</note>
      </trans-unit>
      <trans-unit id="ProjectConvertWouldDeleteFile">
        <source>Dry run: would delete file: {0}</source>
        <target state="translated">Пробный прогон: будет удален файл: {0}</target>
        <note>{0} is the file full path.</note>
      </trans-unit>
      <trans-unit id="ProjectConvertWouldMoveFile">
        <source>Dry run: would move file '{0}' to '{1}'.</source>
        <target state="translated">Пробный прогон: файл "{0}" будет перемещен в "{1}".</target>
        <note>{0} and {1} are file full paths.</note>
      </trans-unit>
      <trans-unit id="ProjectManifest">
        <source>PROJECT_MANIFEST</source>
        <target state="translated">PROJECT_MANIFEST</target>
        <note />
      </trans-unit>
      <trans-unit id="ProjectManifestDescription">
        <source>The XML file that contains the list of packages to be stored.</source>
        <target state="translated">Файл XML со списком сохраняемых пакетов.</target>
        <note />
      </trans-unit>
      <trans-unit id="ProjectsHeader">
        <source>Project(s)</source>
        <target state="translated">Проекты</target>
        <note />
      </trans-unit>
      <trans-unit id="PublishAppDescription">
        <source>Publisher for the .NET Platform</source>
        <target state="translated">Издатель для платформы .NET</target>
        <note />
      </trans-unit>
      <trans-unit id="PublishConfigurationOptionDescription">
        <source>The configuration to publish for. The default is 'Release' for NET 8.0 projects and above, but 'Debug' for older projects.</source>
        <target state="translated">Конфигурация для публикации. Значение по умолчанию — "Release" для проектов NET 8.0 и более поздней версии, но "Debug" для более старых проектов.</target>
        <note />
      </trans-unit>
      <trans-unit id="PublishDefinition">
        <source>Publish a .NET project for deployment.</source>
        <target state="translated">Публикация проекта .NET для развертывания.</target>
        <note />
      </trans-unit>
      <trans-unit id="PublishFrameworkOptionDescription">
        <source>The target framework to publish for. The target framework has to be specified in the project file.</source>
        <target state="translated">Целевая платформа публикации. Целевая платформа должна быть указана в файле проекта.</target>
        <note />
      </trans-unit>
      <trans-unit id="PublishOutputOption">
        <source>OUTPUT_DIR</source>
        <target state="translated">OUTPUT_DIR</target>
        <note />
      </trans-unit>
      <trans-unit id="PublishOutputOptionDescription">
        <source>The output directory to place the published artifacts in.</source>
        <target state="translated">Выходной каталог для размещения опубликованных артефактов.</target>
        <note />
      </trans-unit>
      <trans-unit id="PublishRuntimeOptionDescription">
        <source>The target runtime to publish for. This is used when creating a self-contained deployment.
The default is to publish a framework-dependent application.</source>
        <target state="translated">Целевая среда для публикации. Используется при создании автономного развертывания.
По умолчанию публикация выполняется в приложение, зависимое от платформы.</target>
        <note />
      </trans-unit>
      <trans-unit id="RazorOptionDescription">
        <source>Shut down the Razor build server.</source>
        <target state="translated">Завершает работу сервера сборки Razor.</target>
        <note />
      </trans-unit>
      <trans-unit id="ReferenceAddAppFullName">
        <source>Add a project-to-project reference to the project.</source>
        <target state="translated">Добавление в проект ссылки из одного проекта на другой.</target>
        <note />
      </trans-unit>
      <trans-unit id="ReferenceAddCmdFrameworkDescription">
        <source>Add the reference only when targeting a specific framework.</source>
        <target state="translated">Добавление ссылки только для конкретной целевой платформы.</target>
        <note />
      </trans-unit>
      <trans-unit id="ReferenceAddProjectPathArgumentDescription">
        <source>The paths to the projects to add as references.</source>
        <target state="translated">Пути к проектам, которые добавляются как ссылки.</target>
        <note />
      </trans-unit>
      <trans-unit id="ReferenceAddProjectPathArgumentName">
        <source>PROJECT_PATH</source>
        <target state="translated">PROJECT_PATH</target>
        <note />
      </trans-unit>
      <trans-unit id="ReferenceDefinition">
        <source>Add, remove, or list ProjectReferences for a .NET project.</source>
        <target state="translated">Добавление, удаление или перечисление ProjectReferences для проекта .NET.</target>
        <note />
      </trans-unit>
      <trans-unit id="ReferenceListAppFullName">
        <source>List all project-to-project references of the project.</source>
        <target state="translated">Вывод списка всех ссылок из одного проекта на другой.</target>
        <note />
      </trans-unit>
      <trans-unit id="ReferenceRemoveAppFullName">
        <source>Remove a project-to-project reference from the project.</source>
        <target state="translated">Удаление в проекте ссылки из одного проекта на другой.</target>
        <note />
      </trans-unit>
      <trans-unit id="ReferenceRemoveCmdFrameworkDescription">
        <source>Remove the reference only when targeting a specific framework.</source>
        <target state="translated">Удалять ссылку только для конкретной целевой платформы.</target>
        <note />
      </trans-unit>
      <trans-unit id="ReferenceRemoveProjectPathArgumentDescription">
        <source>The paths to the referenced projects to remove.</source>
        <target state="translated">Путь к проектам, добавленным в качестве ссылок, которые необходимо удалить.</target>
        <note />
      </trans-unit>
      <trans-unit id="ReferenceRemoveProjectPathArgumentName">
        <source>PROJECT_PATH</source>
        <target state="translated">PROJECT_PATH</target>
        <note />
      </trans-unit>
      <trans-unit id="ReleasesLibraryFailed">
        <source>Unable to get releases information: {0}</source>
        <target state="translated">Не удалось получить сведения о выпусках: {0}</target>
        <note />
      </trans-unit>
      <trans-unit id="RemoveAppFullName">
        <source>Remove one or more projects from a solution file.</source>
        <target state="translated">Удаление проектов из файла решения.</target>
        <note />
      </trans-unit>
      <trans-unit id="RemoveProjectPathArgumentDescription">
        <source>The project paths or names to remove from the solution.</source>
        <target state="translated">Пути или имена проектов, удаляемые из решения.</target>
        <note />
      </trans-unit>
      <trans-unit id="RemoveProjectPathArgumentName">
        <source>PROJECT_PATH</source>
        <target state="translated">PROJECT_PATH</target>
        <note />
      </trans-unit>
      <trans-unit id="RemovingWorkloadInstallationRecord">
        <source>Removing workload installation record for {0}...</source>
        <target state="translated">Идет удаление записи установки рабочей нагрузки для {0}…</target>
        <note />
      </trans-unit>
      <trans-unit id="RepairSucceeded">
        <source>Successfully repaired workloads: {0}</source>
        <target state="translated">Рабочие нагрузки исправлены: {0}</target>
        <note />
      </trans-unit>
      <trans-unit id="RepairingWorkloads">
        <source>Repairing workload installation for workloads: {0}</source>
        <target state="translated">Исправление установки рабочей нагрузки для рабочих нагрузок: {0}</target>
        <note />
      </trans-unit>
      <trans-unit id="RequiresWindows">
        <source>This command can only be run on Windows</source>
        <target state="translated">Эту команду можно выполнить только в Windows</target>
        <note />
      </trans-unit>
      <trans-unit id="RestoreAppFullName">
        <source>.NET dependency restorer</source>
        <target state="translated">Восстановитель зависимостей .NET</target>
        <note />
      </trans-unit>
      <trans-unit id="RestoreDefinition">
        <source>Restore dependencies specified in a .NET project.</source>
        <target state="translated">Восстановление зависимостей, указанных в проекте .NET.</target>
        <note />
      </trans-unit>
      <trans-unit id="RestoreFailed">
        <source>Restore failed.</source>
        <target state="translated">Сбой восстановления.</target>
        <note />
      </trans-unit>
      <trans-unit id="RestorePartiallyFailed">
        <source>Restore partially failed.</source>
        <target state="translated">Восстановление частично не выполнено.</target>
        <note />
      </trans-unit>
      <trans-unit id="RestoreSuccessful">
        <source>Tool '{0}' (version '{1}') was restored. Available commands: {2}</source>
        <target state="translated">Средство "{0}" (версия "{1}") было восстановлено. Доступные команды: {2}</target>
        <note />
      </trans-unit>
      <trans-unit id="Retried">
        <source>retried</source>
        <target state="translated">повторено</target>
        <note />
      </trans-unit>
      <trans-unit id="RollForwardDefinition">
        <source>Roll forward to framework version  (LatestPatch, Minor, LatestMinor, Major, LatestMajor, Disable).</source>
        <target state="translated">Накат до версии платформы (LatestPatch, Minor, LatestMinor, Major, LatestMajor, Disable).</target>
        <note />
      </trans-unit>
      <trans-unit id="RollForwardOptionDescription">
        <source>Allow a .NET tool to roll forward to newer versions of the .NET runtime if the runtime it targets isn't installed.</source>
        <target state="translated">Разрешить накат средства .NET до более новых версий среды выполнения .NET, если целевая среда выполнения для средства не установлена.</target>
        <note />
      </trans-unit>
      <trans-unit id="RollbackDefinitionContainsExtraneousManifestIds">
        <source>Invalid rollback definition. The manifest IDs in rollback definition {0} do not match installed manifest IDs {1}.</source>
        <target state="translated">Недопустимое определение отката. Идентификаторы манифеста в определении отката {0} не совпадают с установленными идентификаторами манифеста {1}.</target>
        <note />
      </trans-unit>
      <trans-unit id="RollbackDefinitionFileDoesNotExist">
        <source>Provided rollback definition file {0} doesn't exist.</source>
        <target state="translated">Указанный файл определения отката {0} не существует.</target>
        <note />
      </trans-unit>
      <trans-unit id="RollingBackPackInstall">
        <source>Rolling back pack {0} installation...</source>
        <target state="translated">Откат установки пакета {0}...</target>
        <note />
      </trans-unit>
      <trans-unit id="RunAppFullName">
        <source>.NET Run Command</source>
        <target state="translated">Команда .NET Run</target>
        <note />
      </trans-unit>
      <trans-unit id="RunCommandBuilding">
        <source>Building...</source>
        <target state="translated">Сборка…</target>
        <note />
      </trans-unit>
      <trans-unit id="RunCommandEvaluationExceptionBuildFailed">
        <source>Running the {0} target to discover run commands failed for this project. Fix the errors and warnings and run again.</source>
        <target state="translated">Не удалось запустить цель {0} для обнаружения команд выполнения для этого проекта. Исправьте ошибки и предупреждения и повторите попытку.</target>
        <note>{0} is the name of an MSBuild target</note>
      </trans-unit>
      <trans-unit id="RunCommandException">
        <source>The build failed. Fix the build errors and run again.</source>
        <target state="translated">Ошибка сборки. Устраните ошибки сборки и повторите попытку.</target>
        <note />
      </trans-unit>
      <trans-unit id="RunCommandExceptionCouldNotApplyLaunchSettings">
        <source>The launch profile "{0}" could not be applied.
{1}</source>
        <target state="translated">Не удалось применить профиль запуска "{0}".
{1}</target>
        <note />
      </trans-unit>
      <trans-unit id="RunCommandExceptionCouldNotLocateALaunchSettingsFile">
        <source>Cannot use launch profile '{0}' because the launch settings file could not be located. Locations tried:
{1}</source>
        <target state="translated">Не удается использовать профиль запуска "{0}", так как не удалось найти файл параметров запуска. Попробованные расположения:
{1}</target>
        <note />
      </trans-unit>
      <trans-unit id="RunCommandExceptionMultipleProjects">
        <source>Specify which project file to use because {0} contains more than one project file.</source>
        <target state="translated">Укажите используемый файл проекта, так как {0} содержит несколько таких файлов.</target>
        <note />
      </trans-unit>
      <trans-unit id="RunCommandExceptionNoProjects">
        <source>Couldn't find a project to run. Ensure a project exists in {0}, or pass the path to the project using {1}.</source>
        <target state="translated">Не удалось найти выполняемый проект. Убедитесь в том, что проект существует в {0}, или передайте путь к проекту с помощью {1}.</target>
        <note />
      </trans-unit>
      <trans-unit id="RunCommandExceptionUnableToRun">
        <source>Unable to proceed with project '{0}'.
Ensure you have a runnable project type.
A runnable project should target a runnable TFM (for instance, net{1}) and have OutputType 'Exe'.
The current OutputType is '{2}'.</source>
        <target state="needs-review-translation">Не удалось запустить проект.
Убедитесь, что тип проекта поддерживает запуск и что "{0}" поддерживает этот проект.
Запускаемый проект должен быть предназначен для TFM с поддержкой запуска (например, net5.0) и иметь тип выходных данных "EXE".
Текущий {1} — "{2}".</target>
        <note>{0} is project file path. {1} is dotnet framework version. {2} is the project output type.{Locked="OutputType"}{Locked="Exe"}</note>
      </trans-unit>
      <trans-unit id="RunCommandExceptionUnableToRunSpecifyFramework">
        <source>Unable to run your project
Your project targets multiple frameworks. Specify which framework to run using '{0}'.</source>
        <target state="translated">Не удается запустить проект
Проект предназначен для нескольких платформ. Укажите платформу, для которой следует запустить проект, с помощью "{0}".</target>
        <note />
      </trans-unit>
      <trans-unit id="RunCommandProjectAbbreviationDeprecated">
        <source>Warning NETSDK1174: The abbreviation of -p for --project is deprecated. Please use --project.</source>
        <target state="translated">Предупреждение NETSDK1174: сокращение "-p" для "--project" не рекомендуется. Используйте "--project".</target>
        <note>{Locked="--project"}</note>
      </trans-unit>
      <trans-unit id="RunCommandSpecifiedFileIsNotAValidProject">
        <source>'{0}' is not a valid project file.</source>
        <target state="translated">"{0}" не является допустимым файлом проекта.</target>
        <note />
      </trans-unit>
      <trans-unit id="RunCommandWarningRunJsonNotUsed">
        <source>Warning: Settings from '{0}' are not used because '{1}' has precedence.</source>
        <target state="translated">Внимание! Параметры из "{0}" не используются, так как "{1}" обладает приоритетом.</target>
        <note>{0} is an app.run.json file path. {1} is a launchSettings.json file path.</note>
      </trans-unit>
      <trans-unit id="RunConfigurationOptionDescription">
        <source>The configuration to run for. The default for most projects is 'Debug'.</source>
        <target state="translated">Конфигурация для запуска. По умолчанию для большинства проектов используется "Debug".</target>
        <note />
      </trans-unit>
      <trans-unit id="RunDefinition">
        <source>Build and run a .NET project output.</source>
        <target state="translated">Сборка и запуск проекта .NET.</target>
        <note />
      </trans-unit>
      <trans-unit id="RunDotnetCommandHelpForMore">
        <source>Run 'dotnet [command] --help' for more information on a command.</source>
        <target state="translated">Для получения дополнительных сведений о команде выполните команду "dotnet [команда] --help".</target>
        <note />
      </trans-unit>
      <trans-unit id="RunFrameworkOptionDescription">
        <source>The target framework to run for. The target framework must also be specified in the project file.</source>
        <target state="translated">Целевая платформа для запуска. Целевая платформа также должна быть указана в файле проекта.</target>
        <note />
      </trans-unit>
      <trans-unit id="RunRuntimeOptionDescription">
        <source>The target runtime to run for.</source>
        <target state="translated">Целевая среда выполнения.</target>
        <note />
      </trans-unit>
      <trans-unit id="RunningTestsFrom">
        <source>Running tests from</source>
        <target state="translated">Выполнение тестов из</target>
        <note />
      </trans-unit>
      <trans-unit id="RuntimeConfigDefinition">
        <source>Path to &lt;application&gt;.runtimeconfig.json file.</source>
        <target state="translated">Путь к файлу &lt;application&gt;.runtimeconfig.json.</target>
        <note />
      </trans-unit>
      <trans-unit id="RuntimePropertyNotFound">
        <source>Runtime property 'HOSTFXR_PATH' was not set or empty.</source>
        <target state="translated">Свойство "HOSTFXR_PATH" среды выполнения не задано или пусто.</target>
        <note />
      </trans-unit>
      <trans-unit id="RuntimeSectionHeader">
        <source>.NET Runtimes:</source>
        <target state="translated">Среды выполнения .NET:</target>
        <note />
      </trans-unit>
      <trans-unit id="SDKCommandUsageDescription">
        <source>Execute a .NET SDK command.</source>
        <target state="translated">Выполнение команды пакета SDK для .NET.</target>
        <note />
      </trans-unit>
      <trans-unit id="SDKInfoCommandDefinition">
        <source>Display .NET information.</source>
        <target state="translated">Отображение сведений о .NET.</target>
        <note />
      </trans-unit>
      <trans-unit id="SDKListRuntimesCommandDefinition">
        <source>Display the installed runtimes.</source>
        <target state="translated">Отображение установленных сред выполнения.</target>
        <note />
      </trans-unit>
      <trans-unit id="SDKListSdksCommandDefinition">
        <source>Display the installed SDKs.</source>
        <target state="translated">Отображение установленных пакетов SDK.</target>
        <note />
      </trans-unit>
      <trans-unit id="SDKOptionsHelpDefinition">
        <source>Show command line help.</source>
        <target state="translated">Показать справку командной строки.</target>
        <note />
      </trans-unit>
      <trans-unit id="SDKVersionCommandDefinition">
        <source>Display .NET SDK version in use.</source>
        <target state="translated">Отображение используемой версии пакета SDK для .NET.</target>
        <note />
      </trans-unit>
      <trans-unit id="SamePackageIdInOtherManifestFile">
        <source>Warning: There are other manifest files in the directory hierarchy that will affect this local tool. The following files have not been changed:
{0}</source>
        <target state="translated">Предупреждение: в иерархии каталогов имеются другие файлы манифеста, которые будут влиять на этот локальный инструмент. Следующие файлы не были изменены:
{0}</target>
        <note />
      </trans-unit>
      <trans-unit id="SdkAppFullName">
        <source>.NET SDK Command</source>
        <target state="translated">Команда .NET SDK</target>
        <note />
      </trans-unit>
      <trans-unit id="SdkCheckAppFullName">
        <source>.NET SDK Check Command</source>
        <target state="translated">Команда проверки пакета SDK для .NET</target>
        <note />
      </trans-unit>
      <trans-unit id="SdkDefinition">
        <source>Manage .NET SDK installation.</source>
        <target state="translated">Управление установкой пакета SDK .NET.</target>
        <note />
      </trans-unit>
      <trans-unit id="SdkInfoProvider_Message_InstallSdk">
        <source>Go to aka.ms/get-dotnet and install any of the supported SDK versions: '{0}'.</source>
        <target state="translated">Перейдите aka.ms/get-dotnet и установите любую из поддерживаемых версий пакета SDK: "{0}".</target>
        <note>{0} is the list of supported versions.</note>
      </trans-unit>
      <trans-unit id="SdkInfoProvider_Message_SwitchSdk">
        <source>You have other SDK version(s) installed that can be used to run this template. Switch to any of the following SDK(s) on your system to run this template: '{0}'. Details on selecting SDK version to run: https://docs.microsoft.com/dotnet/core/tools/global-json.</source>
        <target state="translated">У вас установлены другие версии пакета SDK, которые можно использовать для запуска этого шаблона. Переключитесь на любой из следующих пакетов SDK в системе, чтобы запустить этот шаблон: "{0}". Сведения о выборе версии пакета SDK для запуска: https://docs.microsoft.com/dotnet/core/tools/global-json.</target>
        <note>{0} is the list of installed and supported versions.</note>
      </trans-unit>
      <trans-unit id="SdkSectionHeader">
        <source>.NET SDKs:</source>
        <target state="translated">Пакеты SDK для .NET:</target>
        <note />
      </trans-unit>
      <trans-unit id="SdkVersionOptionNotSupported">
        <source>The --sdk-version option is no longer supported for this command.</source>
        <target state="translated">Параметр --sdk-version больше не поддерживается для этой команды.</target>
        <note>{Locked="--sdk-version"}</note>
      </trans-unit>
      <trans-unit id="ShouldInstallAWorkloadSet">
        <source>No workload sets are installed. Run "dotnet workload restore" to install a workload set.</source>
        <target state="translated">Наборы рабочих нагрузок не установлены. Запустите команду "dotnet workload restore", чтобы установить набор рабочей нагрузки.</target>
        <note>{Locked="dotnet workload restore"}</note>
      </trans-unit>
      <trans-unit id="ShutDownFailed">
        <source>{0} failed to shut down: {1}</source>
        <target state="translated">Не удалось завершить работу {0}: {1}</target>
        <note />
      </trans-unit>
      <trans-unit id="ShutDownFailedWithPid">
        <source>{0} (process {1}) failed to shut down: {2}</source>
        <target state="translated">Не удалось завершить работу {0} (процесс {1}): {2}</target>
        <note />
      </trans-unit>
      <trans-unit id="ShutDownSucceeded">
        <source>{0} shut down successfully.</source>
        <target state="translated">Работа {0} завершена.</target>
        <note />
      </trans-unit>
      <trans-unit id="ShutDownSucceededWithPid">
        <source>{0} (process {1}) shut down successfully.</source>
        <target state="translated">Работа {0} (процесс {1}) завершена.</target>
        <note />
      </trans-unit>
      <trans-unit id="ShuttingDownServer">
        <source>Shutting down {0}...</source>
        <target state="translated">Завершается работа {0}...</target>
        <note />
      </trans-unit>
      <trans-unit id="ShuttingDownServerWithPid">
        <source>Shutting down {0} (process {1})...</source>
        <target state="translated">Завершается работа {0} (процесс {1})...</target>
        <note />
      </trans-unit>
      <trans-unit id="SkipManifestUpdateOptionDescription">
        <source>Skip updating the workload manifests.</source>
        <target state="translated">Пропустить обновление манифестов рабочей нагрузки.</target>
        <note />
      </trans-unit>
      <trans-unit id="SkipOptimizationOptionDescription">
        <source>Skip the optimization phase.</source>
        <target state="translated">Пропуск этапа оптимизации.</target>
        <note />
      </trans-unit>
      <trans-unit id="SkipSignCheckInvalidOption">
        <source>Unable to bypass signature verification. The specified option conflicts with a global policy.</source>
        <target state="translated">Не удаётся обойти проверку подписи. Указанный параметр конфликтует с глобальной политикой.</target>
        <note />
      </trans-unit>
      <trans-unit id="SkipSignCheckOptionDescription">
        <source>Skip signature verification of workload packages and installers.</source>
        <target state="translated">Пропустить проверку подписи пакетов рабочих нагрузок и установщиков.</target>
        <note />
      </trans-unit>
      <trans-unit id="SkipSymbolsOptionDescription">
        <source>Skip creating symbol files which can be used for profiling the optimized assemblies.</source>
        <target state="translated">Пропуск создания файлов символов, которые можно использовать для профилирования оптимизированных сборок.</target>
        <note />
      </trans-unit>
      <trans-unit id="SkippedColon">
        <source>skipped:</source>
        <target state="translated">пропущено:</target>
        <note />
      </trans-unit>
      <trans-unit id="SkippedLowercase">
        <source>skipped</source>
        <target state="translated">пропущено</target>
        <note />
      </trans-unit>
      <trans-unit id="SkippingManifestUpdate">
        <source>Manifest packages were not found. Skipping manifest update...</source>
        <target state="translated">Пакеты манифеста не найдены. Обновление манифеста пропускается...</target>
        <note />
      </trans-unit>
      <trans-unit id="SlnDefinition">
        <source>Modify Visual Studio solution files.</source>
        <target state="translated">Изменение файлов решения Visual Studio.</target>
        <note />
      </trans-unit>
      <trans-unit id="SlnxGenerated">
        <source>.slnx file {0} generated.</source>
        <target state="translated">Файл SLNX {0} создан.</target>
        <note />
      </trans-unit>
      <trans-unit id="SolutionAddReferencedProjectsOptionDescription">
        <source>Recursively add projects' ReferencedProjects to solution</source>
        <target state="translated">Рекурсивно добавить ReferencedProjects проектов в решение</target>
        <note />
      </trans-unit>
      <trans-unit id="SolutionAppFullName">
        <source>.NET modify solution file command</source>
        <target state="translated">Команда .NET "Изменить файл решения"</target>
        <note />
      </trans-unit>
      <trans-unit id="SolutionArgumentDescription">
        <source>The solution file to operate on. If not specified, the command will search the current directory for one.</source>
        <target state="translated">Обрабатываемый файл решения. Если не указать его, команда будет искать его в текущем каталоге.</target>
        <note />
      </trans-unit>
      <trans-unit id="SolutionArgumentName">
        <source>SLN_FILE</source>
        <target state="translated">SLN_FILE</target>
        <note />
      </trans-unit>
      <trans-unit id="SolutionFolderAndInRootMutuallyExclusive">
        <source>The --solution-folder and --in-root options cannot be used together; use only one of the options.</source>
        <target state="translated">Параметры --solution-folder и --in-root options не могут быть использованы одновременно; оставьте только один из параметров.</target>
        <note />
      </trans-unit>
      <trans-unit id="SolutionFolderHeader">
        <source>Solution Folder(s)</source>
        <target state="translated">Папки решения</target>
        <note />
      </trans-unit>
      <trans-unit id="SourceArgumentName">
        <source>Source</source>
        <target state="translated">Источник</target>
        <note />
      </trans-unit>
      <trans-unit id="SourceDescription">
        <source>The package source to search. You can pass multiple `--source` options to search multiple package sources. Example: `--source https://api.nuget.org/v3/index.json`.</source>
        <target state="translated">Источник пакета для поиска. Вы можете передать несколько вариантов "--source" для поиска в нескольких источниках пакетов. Пример: "--source https://api.nuget.org/v3/index.json".</target>
        <note />
      </trans-unit>
      <trans-unit id="SpecifiedNoWorkloadVersionAndSpecificWorkloadVersion">
        <source>'useWorkloadVersions' specified to not use a workload version. This is not compatible with updating or installing with a specified workload version from the command line, global.json, or from a history record with a workload version.</source>
        <target state="translated">"useWorkloadVersions" указывает на запрет использования версии рабочей нагрузки. Это несовместимо с обновлением или установкой с указанной версией рабочей нагрузки из командной строки, global.json или из записи журнала с версией рабочей нагрузки.</target>
        <note />
      </trans-unit>
      <trans-unit id="SpecifiedWorkloadVersionAndSpecificNonWorkloadVersion">
        <source>'useWorkloadVersions' specified to use a workload version. This option is not compatible with updating from a rollback file or from history using a set of manifests.</source>
        <target state="translated">"useWorkloadVersions" указывает на использование версии рабочей нагрузки. Этот параметр несовместим с обновлением из файла отката или из журнала с использованием набора манифестов.</target>
        <note />
      </trans-unit>
      <trans-unit id="SpecifyManifests">
        <source>Specify at least one manifest with --manifest.</source>
        <target state="translated">Укажите по крайней мере один манифест с помощью --manifest.</target>
        <note />
      </trans-unit>
      <trans-unit id="StackFrameAt">
        <source>at</source>
        <target state="translated">в</target>
        <note>at that is used for a stack frame location in a stack trace, is followed by a class and method name</note>
      </trans-unit>
      <trans-unit id="StackFrameIn">
        <source>in</source>
        <target state="translated">в</target>
        <note>in that is used in stack frame it is followed by file name</note>
      </trans-unit>
      <trans-unit id="StandardError">
        <source>Error output</source>
        <target state="translated">Вывод ошибок</target>
        <note />
      </trans-unit>
      <trans-unit id="StandardOutput">
        <source>Standard output</source>
        <target state="translated">Стандартный вывод</target>
        <note />
      </trans-unit>
      <trans-unit id="StatusColumnHeader">
        <source>Status</source>
        <target state="translated">Состояние</target>
        <note />
      </trans-unit>
      <trans-unit id="StoreAppDescription">
        <source>Stores the specified assemblies for the .NET Platform. By default, these will be optimized for the target runtime and framework.</source>
        <target state="translated">Хранит указанные сборки для платформы .NET. По умолчанию они оптимизируются для целевой среды выполнения и платформы.</target>
        <note />
      </trans-unit>
      <trans-unit id="StoreDefinition">
        <source>Store the specified assemblies in the runtime package store.</source>
        <target state="translated">Сохранение указанных сборок в хранилище пакетов среды выполнения.</target>
        <note />
      </trans-unit>
      <trans-unit id="StoreFrameworkOptionDescription">
        <source>The target framework to store packages for. The target framework has to be specified in the project file.</source>
        <target state="translated">Целевая платформа для хранения пакетов. Целевая платформа должна быть указана в файле проекта.</target>
        <note />
      </trans-unit>
      <trans-unit id="StoreOutputOption">
        <source>OUTPUT_DIR</source>
        <target state="translated">OUTPUT_DIR</target>
        <note />
      </trans-unit>
      <trans-unit id="StoreOutputOptionDescription">
        <source>The output directory to store the given assemblies in.</source>
        <target state="translated">Выходной каталог, в котором хранятся указанные сборки.</target>
        <note />
      </trans-unit>
      <trans-unit id="StoreRuntimeOptionDescription">
        <source>The target runtime to store packages for.</source>
        <target state="translated">Целевая среда выполнения, для которой хранятся пакеты.</target>
        <note />
      </trans-unit>
      <trans-unit id="SucceededColon">
        <source>succeeded:</source>
        <target state="translated">успешно:</target>
        <note />
      </trans-unit>
      <trans-unit id="Summary">
        <source>Summary</source>
        <target state="translated">Сводка</target>
        <note>Table lable</note>
      </trans-unit>
      <trans-unit id="Tags">
        <source>Tags</source>
        <target state="translated">Теги</target>
        <note>Table lable</note>
      </trans-unit>
      <trans-unit id="TempDirOptionDescription">
        <source>Specify a temporary directory for this command to download and extract NuGet packages (must be secure).</source>
        <target state="translated">Укажите временный каталог для этой команды, чтобы скачать и извлечь пакеты NuGet (должны быть защищены).</target>
        <note />
      </trans-unit>
      <trans-unit id="TestCmdNoLogo">
        <source>Run test(s), without displaying Microsoft Testplatform banner</source>
        <target state="translated">Запуск тестов без отображения баннера Testplatform Майкрософт</target>
        <note />
      </trans-unit>
      <trans-unit id="TestCmdOutputDir">
        <source>OUTPUT_DIR</source>
        <target state="translated">OUTPUT_DIR</target>
        <note />
      </trans-unit>
      <trans-unit id="TestCommandUseDirectoryWithSwitch">
        <source>Specifying a directory for 'dotnet test' should be via '--project' or '--solution'.</source>
        <target state="translated">Указывать каталог для "dotnet test" следует через параметры "--project" или "--solution".</target>
        <note />
      </trans-unit>
      <trans-unit id="TestCommandUseProject">
        <source>Specifying a project for 'dotnet test' should be via '--project'.</source>
        <target state="translated">Указание проекта для "dotnet test" следует выполнять через "--project".</target>
        <note />
      </trans-unit>
      <trans-unit id="TestCommandUseSolution">
        <source>Specifying a solution for 'dotnet test' should be via '--solution'.</source>
        <target state="translated">Указание решения для "dotnet test" следует выполнять через "--solution".</target>
        <note />
      </trans-unit>
      <trans-unit id="TestCommandUseTestModules">
        <source>Specifying dlls or executables for 'dotnet test' should be via '--test-modules'.</source>
        <target state="translated">Указание DLL или исполняемых файлов для "dotnet test" следует выполнять через "--test-modules".</target>
        <note />
      </trans-unit>
      <trans-unit id="TestConfigurationOptionDescription">
        <source>The configuration to use for running tests. The default for most projects is 'Debug'.</source>
        <target state="translated">Конфигурация для выполнения тестов. По умолчанию для большинства проектов используется "Debug".</target>
        <note />
      </trans-unit>
      <trans-unit id="TestDefinition">
        <source>Run unit tests using the test runner specified in a .NET project.</source>
        <target state="translated">Запуск модульных тестов с помощью средства, указанного в проекте .NET.</target>
        <note />
      </trans-unit>
      <trans-unit id="TestDiscoveryExitCode">
        <source>Test discovery completed with non-success exit code: {0} (see: https://aka.ms/testingplatform/exitcodes)</source>
        <target state="translated">Обнаружение тестов завершено с кодом выхода неудачного состояния: {0} (сведения: https://aka.ms/testingplatform/exitcodes)</target>
        <note>0 is whole number, the value of exit code</note>
      </trans-unit>
      <trans-unit id="TestDiscoverySummary">
        <source>Discovered {0} tests in {1} assemblies.</source>
        <target state="translated">Обнаружены тесты ({0}) в сборках ({1})</target>
        <note>0 is number of tests, 1 is count of assemblies</note>
      </trans-unit>
      <trans-unit id="TestDiscoverySummarySingular">
        <source>Discovered {0} tests.</source>
        <target state="translated">Обнаружены тесты ({0}).</target>
        <note>0 is number of tests</note>
      </trans-unit>
      <trans-unit id="TestFrameworkOptionDescription">
        <source>The target framework to run tests for. The target framework must also be specified in the project file.</source>
        <target state="translated">Целевая платформа для выполнения тестов. Целевая платформа также должна быть указана в файле проекта.</target>
        <note />
      </trans-unit>
      <trans-unit id="TestRunExitCode">
        <source>Test run completed with non-success exit code: {0} (see: https://aka.ms/testingplatform/exitcodes)</source>
        <target state="translated">Выполнение теста завершено с кодом выхода неудачного состояния: {0} (сведения: https://aka.ms/testingplatform/exitcodes)</target>
        <note>0 is whole number, the value of exit code</note>
      </trans-unit>
      <trans-unit id="TestRunSummary">
        <source>Test run summary:</source>
        <target state="translated">Сводка тестового запуска:</target>
        <note />
      </trans-unit>
      <trans-unit id="TestRuntimeOptionDescription">
        <source>The target runtime to test for.</source>
        <target state="translated">Целевая среда выполнения для тестирования.</target>
        <note />
      </trans-unit>
      <trans-unit id="ToolAlreadyInstalled">
        <source>Tool '{0}' is already installed.</source>
        <target state="translated">Инструмент "{0}" уже установлен.</target>
        <note />
      </trans-unit>
      <trans-unit id="ToolCommandDescription">
        <source>Install or work with tools that extend the .NET experience.</source>
        <target state="translated">Установка и использование средств, расширяющих возможности .NET.</target>
        <note />
      </trans-unit>
      <trans-unit id="ToolCommonNoManifestGuide">
        <source>If you intended to perform the action on a global tool, use the `--global` option for the command.</source>
        <target state="translated">Если вы хотели выполнить действие с глобальным инструментом, используйте параметр "--global" для этой команды.</target>
        <note />
      </trans-unit>
      <trans-unit id="ToolDefinition">
        <source>Install or manage tools that extend the .NET experience.</source>
        <target state="translated">Установка и настройка инструментов, расширяющих возможности .NET.</target>
        <note />
      </trans-unit>
      <trans-unit id="ToolDownloadCanceled">
        <source>Tool package download canceled</source>
        <target state="translated">Скачивание пакета инструмента отменено</target>
        <note />
      </trans-unit>
      <trans-unit id="ToolDownloadConfirmationPrompt">
        <source>Tool package {0}@{1} will be downloaded from source {2}.
Proceed?</source>
        <target state="translated">Пакет инструмента {0}@{1} будет скачан из источника {2}.
Продолжить?</target>
        <note />
      </trans-unit>
      <trans-unit id="ToolDownloadNeedsConfirmation">
        <source>Tool package download needs confirmation. Run in interactive mode or use the "--yes" command-line option to confirm.</source>
        <target state="translated">Для скачивания пакета инструмента требуется подтверждение. Запустите в интерактивном режиме или используйте параметр командной строки "--yes" для подтверждения.</target>
        <note>{Locked="--yes"}</note>
      </trans-unit>
      <trans-unit id="ToolExecuteCommandDescription">
        <source>Executes a tool from source without permanently installing it.</source>
        <target state="translated">Выполняет инструмент из источника без его постоянной установки.</target>
        <note />
      </trans-unit>
      <trans-unit id="ToolInstallAddSourceOptionDescription">
        <source>Add an additional NuGet package source to use during installation.</source>
        <target state="translated">Добавление дополнительного источника пакетов NuGet для использования при установке.</target>
        <note />
      </trans-unit>
      <trans-unit id="ToolInstallAddSourceOptionName">
        <source>ADDSOURCE</source>
        <target state="translated">ADDSOURCE</target>
        <note />
      </trans-unit>
      <trans-unit id="ToolInstallCommandDescription">
        <source>Install global or local tool. Local tools are added to manifest and restored.</source>
        <target state="translated">Установка глобального или локального средства. Локальные средства добавляются в манифест и восстанавливаются.</target>
        <note />
      </trans-unit>
      <trans-unit id="ToolInstallConfigFileOptionDescription">
        <source>The NuGet configuration file to use.</source>
        <target state="translated">Используемый файл конфигурации NuGet.</target>
        <note />
      </trans-unit>
      <trans-unit id="ToolInstallConfigFileOptionName">
        <source>FILE</source>
        <target state="translated">FILE</target>
        <note />
      </trans-unit>
      <trans-unit id="ToolInstallFrameworkOptionDescription">
        <source>The target framework to install the tool for.</source>
        <target state="translated">Целевая платформа для установки инструмента.</target>
        <note />
      </trans-unit>
      <trans-unit id="ToolInstallFrameworkOptionName">
        <source>FRAMEWORK</source>
        <target state="translated">FRAMEWORK</target>
        <note />
      </trans-unit>
      <trans-unit id="ToolInstallGlobalOptionDescription">
        <source>Install the tool for the current user.</source>
        <target state="translated">Установка средства для текущего пользователя.</target>
        <note />
      </trans-unit>
      <trans-unit id="ToolInstallInstallationSucceeded">
        <source>You can invoke the tool using the following command: {0}
Tool '{1}' (version '{2}') was successfully installed.</source>
        <target state="translated">Вы можете вызвать это средство с помощью следующей команды: {0}
Средство "{1}" (версии "{2}") успешно установлено.</target>
        <note />
      </trans-unit>
      <trans-unit id="ToolInstallInvalidNuGetVersionRange">
        <source>Specified version '{0}' is not a valid NuGet version range.</source>
        <target state="translated">Указанная версия "{0}" не входит в допустимый диапазон версий NuGet.</target>
        <note />
      </trans-unit>
      <trans-unit id="ToolInstallLocalOptionDescription">
        <source>Install the tool and add to the local tool manifest (default).</source>
        <target state="translated">Установка средства и добавление его в манифест локального средства (по умолчанию).</target>
        <note />
      </trans-unit>
      <trans-unit id="ToolInstallManifestPathOptionDescription">
        <source>Path to the manifest file.</source>
        <target state="translated">Путь к файлу манифеста.</target>
        <note />
      </trans-unit>
      <trans-unit id="ToolInstallManifestPathOptionName">
        <source>PATH</source>
        <target state="translated">PATH</target>
        <note />
      </trans-unit>
      <trans-unit id="ToolInstallNuGetConfigurationFileDoesNotExist">
        <source>NuGet configuration file '{0}' does not exist.</source>
        <target state="translated">Файл конфигурации NuGet "{0}" не существует.</target>
        <note />
      </trans-unit>
      <trans-unit id="ToolInstallPackageIdArgumentDescription">
        <source>The NuGet Package Id of the tool to install.</source>
        <target state="translated">Идентификатор пакета NuGet устанавливаемого инструмента.</target>
        <note />
      </trans-unit>
      <trans-unit id="ToolInstallPackageIdArgumentName">
        <source>PACKAGE_ID</source>
        <target state="translated">PACKAGE_ID</target>
        <note />
      </trans-unit>
      <trans-unit id="ToolInstallPackageIdMissing">
        <source>A package ID was not specified for tool installation.</source>
        <target state="new">A package ID was not specified for tool installation.</target>
        <note />
      </trans-unit>
      <trans-unit id="ToolInstallSourceOptionDescription">
        <source>Replace all NuGet package sources to use during installation with these.</source>
        <target state="translated">Замените ими все источники пакетов NuGet, которые будут использоваться при установке.</target>
        <note />
      </trans-unit>
      <trans-unit id="ToolInstallSourceOptionName">
        <source>SOURCE</source>
        <target state="translated">SOURCE</target>
        <note />
      </trans-unit>
      <trans-unit id="ToolInstallToolPathOptionDescription">
        <source>The directory where the tool will be installed. The directory will be created if it does not exist.</source>
        <target state="translated">Каталог, в который будет установлен инструмент. Если каталога не существует, он будет создан.</target>
        <note />
      </trans-unit>
      <trans-unit id="ToolInstallToolPathOptionName">
        <source>PATH</source>
        <target state="translated">PATH</target>
        <note />
      </trans-unit>
      <trans-unit id="ToolInstallVersionOptionDescription">
        <source>The version of the tool package to install.</source>
        <target state="translated">Версия устанавливаемого пакета инструмента.</target>
        <note />
      </trans-unit>
      <trans-unit id="ToolInstallVersionOptionName">
        <source>VERSION</source>
        <target state="translated">VERSION</target>
        <note />
      </trans-unit>
      <trans-unit id="ToolInstallationFailed">
        <source>Tool '{0}' failed to install.</source>
        <target state="translated">Не удалось установить инструмент "{0}".</target>
        <note />
      </trans-unit>
      <trans-unit id="ToolInstallationFailedContactAuthor">
        <source>Tool '{0}' failed to install. Contact the tool author for assistance.</source>
        <target state="translated">Не удалось установить инструмент "{0}". Обратитесь за помощью к его разработчику.</target>
        <note />
      </trans-unit>
      <trans-unit id="ToolInstallationRestoreFailed">
        <source>The tool package could not be restored.</source>
        <target state="translated">Не удалось восстановить пакет инструмента.</target>
        <note />
      </trans-unit>
      <trans-unit id="ToolListCommandDescription">
        <source>List tools installed globally or locally.</source>
        <target state="translated">Перечисление средств, установленных глобально или локально.</target>
        <note />
      </trans-unit>
      <trans-unit id="ToolListCommandsColumn">
        <source>Commands</source>
        <target state="translated">Команды</target>
        <note />
      </trans-unit>
      <trans-unit id="ToolListFormatOptionDescription">
        <source>The output format for the list of tools.</source>
        <target state="translated">Формат выхода для списка инструментов.</target>
        <note />
      </trans-unit>
      <trans-unit id="ToolListGlobalOptionDescription">
        <source>List tools installed for the current user.</source>
        <target state="translated">Перечисление средств, установленных для текущего пользователя.</target>
        <note />
      </trans-unit>
      <trans-unit id="ToolListInvalidPackageWarning">
        <source>Warning: tool package '{0}' is invalid, contact tool author:
{1}</source>
        <target state="translated">Внимание! Недопустимый пакет средства "{0}". Обратитесь к автору средства:
{1}</target>
        <note />
      </trans-unit>
      <trans-unit id="ToolListInvalidToolPathOption">
        <source>Tool path '{0}' does not exist.</source>
        <target state="translated">Путь к средству "{0}" не существует.</target>
        <note />
      </trans-unit>
      <trans-unit id="ToolListLocalOptionDescription">
        <source>List the tools installed in the local tool manifest.</source>
        <target state="translated">Перечисление средств, установленных в манифесте локального инструмента.</target>
        <note />
      </trans-unit>
      <trans-unit id="ToolListPackageIdArgumentDescription">
        <source>The NuGet Package Id of the tool to list</source>
        <target state="translated">Идентификатор пакета NuGet перечисляемого инструмента</target>
        <note />
      </trans-unit>
      <trans-unit id="ToolListPackageIdArgumentName">
        <source>PACKAGE_ID</source>
        <target state="translated">PACKAGE_ID</target>
        <note />
      </trans-unit>
      <trans-unit id="ToolListPackageIdColumn">
        <source>Package Id</source>
        <target state="translated">Идентификатор пакета</target>
        <note />
      </trans-unit>
      <trans-unit id="ToolListToolPathOptionDescription">
        <source>The directory containing the tools to list.</source>
        <target state="translated">Каталог, содержащий перечисляемые инструменты.</target>
        <note />
      </trans-unit>
      <trans-unit id="ToolListVersionColumn">
        <source>Version</source>
        <target state="translated">Версия</target>
        <note />
      </trans-unit>
      <trans-unit id="ToolRestoreCommandDescription">
        <source>Restore tools defined in the local tool manifest.</source>
        <target state="translated">Восстановление средств, определенных в манифесте локального инструмента.</target>
        <note />
      </trans-unit>
      <trans-unit id="ToolRestoreManifestPathOptionDescription">
        <source>Path to the manifest file.</source>
        <target state="translated">Путь к файлу манифеста.</target>
        <note />
      </trans-unit>
      <trans-unit id="ToolRunArgumentsDescription">
        <source>Arguments forwarded to the tool</source>
        <target state="translated">Аргументы, переданные инструменту</target>
        <note />
      </trans-unit>
      <trans-unit id="ToolRunCommandDescription">
        <source>Run a local tool. Note that this command cannot be used to run a global tool. </source>
        <target state="translated">Запуск локального инструмента. Обратите внимание, что с помощью этой команды невозможно запустить глобальный инструмент. </target>
        <note />
      </trans-unit>
      <trans-unit id="ToolSearchCommandDescription">
        <source>Search dotnet tools in nuget.org</source>
        <target state="translated">Поиск инструментов .NET на сайте nuget.org</target>
        <note />
      </trans-unit>
      <trans-unit id="ToolSearchPrereleaseDescription">
        <source>Include pre-release packages.</source>
        <target state="translated">Включить пакеты предварительного выпуска.</target>
        <note />
      </trans-unit>
      <trans-unit id="ToolSearchSearchTermArgumentName">
        <source>SEARCH_TERM</source>
        <target state="translated">SEARCH_TERM</target>
        <note />
      </trans-unit>
      <trans-unit id="ToolSearchSearchTermDescription">
        <source>Search term from package id or package description. Require at least one character.</source>
        <target state="translated">Условие поиска из идентификатора пакета или описания пакета. Необходимо указать по крайней мере один символ.</target>
        <note />
      </trans-unit>
      <trans-unit id="ToolSearchSkipArgumentName">
        <source>Skip</source>
        <target state="translated">Пропустить</target>
        <note />
      </trans-unit>
      <trans-unit id="ToolSearchSkipDescription">
        <source>The number of results to skip, for pagination.</source>
        <target state="translated">Число пропускаемых результатов для разбивки на страницы.</target>
        <note />
      </trans-unit>
      <trans-unit id="ToolSearchTakeArgumentName">
        <source>Take</source>
        <target state="translated">Получить</target>
        <note />
      </trans-unit>
      <trans-unit id="ToolSearchTakeDescription">
        <source>The number of results to return, for pagination.</source>
        <target state="translated">Число возвращаемых результатов для разбивки на страницы.</target>
        <note />
      </trans-unit>
      <trans-unit id="ToolUninstallCommandDescription">
        <source>Uninstall a global tool or local tool.</source>
        <target state="translated">Удаление глобального или локального средства.</target>
        <note />
      </trans-unit>
      <trans-unit id="ToolUninstallGlobalOptionDescription">
        <source>Uninstall the tool from the current user's tools directory.</source>
        <target state="translated">Удаление инструмента из каталога инструментов текущего пользователя.</target>
        <note />
      </trans-unit>
      <trans-unit id="ToolUninstallInvalidToolPathOption">
        <source>Tool path '{0}' does not exist.</source>
        <target state="translated">Путь к средству "{0}" не существует.</target>
        <note />
      </trans-unit>
      <trans-unit id="ToolUninstallLocalOptionDescription">
        <source>Uninstall the tool and remove it from the local tool manifest.</source>
        <target state="translated">Удаление средства и исключение его из манифеста локального средства.</target>
        <note />
      </trans-unit>
      <trans-unit id="ToolUninstallManifestPathOptionDescription">
        <source>Path to the manifest file.</source>
        <target state="translated">Путь к файлу манифеста.</target>
        <note />
      </trans-unit>
      <trans-unit id="ToolUninstallToolHasMultipleVersionsInstalled">
        <source>Tool '{0}' has multiple versions installed and cannot be uninstalled.</source>
        <target state="translated">Установлено несколько версий инструмента "{0}", и удалить его невозможно.</target>
        <note />
      </trans-unit>
      <trans-unit id="ToolUninstallToolNotInstalled">
        <source>A tool with the package Id '{0}' could not be found.

Tools are uninstalled using their package Id which may be different
from the tool name you use when calling the tool. You can find the tool names
and the corresponding package Ids for installed tools using the command
'dotnet tool list'.</source>
        <target state="translated">Не удалось найти инструмент с идентификатором пакета "{0}"
.

Инструменты удалены с помощью идентификатора пакета, который может отличаться
от имени инструмента, используемого при его вызове. Имена инструментов
и соответствующие идентификаторы пакетов для установленных инструментов можно найти с помощью команды
"dotnet tool list".</target>
        <note />
      </trans-unit>
      <trans-unit id="ToolUninstallToolPathOptionDescription">
        <source>The directory containing the tool to uninstall.</source>
        <target state="translated">Каталог, содержащий удаляемый инструмент.</target>
        <note />
      </trans-unit>
      <trans-unit id="ToolUninstallUninstallSucceeded">
        <source>Tool '{0}' (version '{1}') was successfully uninstalled.</source>
        <target state="translated">Инструмент "{0}" (версия "{1}") удален.</target>
        <note />
      </trans-unit>
      <trans-unit id="ToolUpdateCommandDescription">
        <source>Update a global or local tool.</source>
        <target state="translated">Обновление глобального или локального средства.</target>
        <note />
      </trans-unit>
      <trans-unit id="ToolUpdatePackageIdArgumentDescription">
        <source>The NuGet Package Id of the tool to update.</source>
        <target state="translated">Идентификатор пакета NuGet обновляемого инструмента.</target>
        <note />
      </trans-unit>
      <trans-unit id="ToolUpdatePackageIdArgumentName">
        <source>PACKAGE_ID</source>
        <target state="translated">PACKAGE_ID</target>
        <note />
      </trans-unit>
      <trans-unit id="ToolUpdateToolHasMultipleVersionsInstalled">
        <source>Tool '{0}' has multiple versions installed and cannot be updated.</source>
        <target state="translated">Установлено несколько версий инструмента "{0}", и обновить его невозможно.</target>
        <note />
      </trans-unit>
      <trans-unit id="ToolUpdateUpdateSucceeded">
        <source>Tool '{0}' was successfully updated from version '{1}' to version '{2}'.</source>
        <target state="translated">Инструмент "{0}" успешно обновлен с версии "{1}" до версии "{2}".</target>
        <note />
      </trans-unit>
      <trans-unit id="TotalColon">
        <source>total:</source>
        <target state="translated">итог:</target>
        <note />
      </trans-unit>
      <trans-unit id="Try">
        <source>try {0}</source>
        <target state="translated">попробуйте {0}</target>
        <note>number or tries of the current test assembly when test assembly is being retried. {0} is number that starts at 1</note>
      </trans-unit>
      <trans-unit id="UnexpectedHelpMessage">
        <source>An unexpected help-related message was received when `--help` wasn't used.</source>
        <target state="translated">Получено неожиданное сообщение, связанное со справкой, без использования параметра "--help".</target>
        <note />
      </trans-unit>
      <trans-unit id="UnexpectedMessageInHelpMode">
        <source>A message of type '{0}' was received in help mode, which is not expected.</source>
        <target state="translated">В режиме справки получено сообщение типа "{0}", что является неожиданным.</target>
        <note />
      </trans-unit>
      <trans-unit id="UnexpectedMessageWithoutHandshake">
        <source>A message of type '{0}' was received before we got any handshakes, which is unexpected.</source>
        <target state="translated">Сообщение типа "{0}" получено до получения каких-либо подтверждений, что является неожиданным.</target>
        <note />
      </trans-unit>
      <trans-unit id="UnexpectedTestSessionEnd">
        <source>A test session end event was received without a corresponding test session start.</source>
        <target state="translated">Получено событие завершения тестового сеанса без соответствующего запуска тестового сеанса.</target>
        <note />
      </trans-unit>
      <trans-unit id="UninstallLocalToolSucceeded">
        <source>Tool '{0}' was successfully uninstalled and removed from manifest file {1}.</source>
        <target state="translated">Средство "{0}" успешно удалено и исключено из файла манифеста {1}.</target>
        <note />
      </trans-unit>
      <trans-unit id="UninstallToolCommandInvalidGlobalAndLocalAndToolPath">
        <source>The local option(--local), the global option (--global), the tool path option (--tool-path), can only have one at a time. Specify only one of the options: {0}.</source>
        <target state="translated">Локальный параметр (--local), глобальный параметр (--global) и параметр пути к средству (--tool-path) можно использовать только отдельно друг от друга. Укажите только один из этих параметров: {0}.</target>
        <note />
      </trans-unit>
      <trans-unit id="UnknownRecordsInformationalMessage">
        <source>Rows with Unlogged changes represent changes from actions other than .NET CLI workload commands. Usually this represents an update to the .NET SDK or to Visual Studio.</source>
        <target state="translated">Строки с нерегистрируемыми в журнале изменениями представляют изменения из действий, отличных от команд рабочей нагрузки .NET CLI. Обычно это представляет обновление пакета SDK для .NET или Visual Studio.</target>
        <note />
      </trans-unit>
      <trans-unit id="UpdateAllOptionDescription">
        <source>Update all tools.</source>
        <target state="translated">Обновление всех инструментов.</target>
        <note />
      </trans-unit>
      <trans-unit id="UpdateFromRollbackSwitchesModeToLooseManifests">
        <source>Updating to a rollback file is not compatible with workload sets. Install and Update will now use loose manifests. To update to a specific workload version, use --version.</source>
        <target state="translated">Обновление до файла отката несовместимо с наборами рабочих нагрузок. Теперь установка и обновление будут использовать свободные манифесты. Чтобы выполнить обновление до определенной версии рабочей нагрузки, используйте "--version".</target>
        <note />
      </trans-unit>
      <trans-unit id="UpdateLocaToolSucceededVersionNoChange">
        <source>Tool '{0}' is up to date (version '{1}' manifest file {2}) .</source>
        <target state="translated">Средство "{0}" обновлено (версия "{1}", файл манифеста {2}).</target>
        <note />
      </trans-unit>
      <trans-unit id="UpdateLocalToolSucceeded">
        <source>Tool '{0}' was successfully updated from version '{1}' to version '{2}' (manifest file {3}).</source>
        <target state="translated">Средство "{0}" обновлено с версии "{1}" до версии "{2}" (файл манифеста {3}).</target>
        <note />
      </trans-unit>
      <trans-unit id="UpdateLocalToolToLowerVersion">
        <source>The requested version {0} is lower than existing version {1} (manifest file {2}). Use the --allow-downgrade option to allow this update.</source>
        <target state="translated">Запрошенная версия {0} ниже существующей версии {1} (файл манифеста {2}). Чтобы разрешить это обновление, используйте параметр --allow-downgrade.</target>
        <note />
      </trans-unit>
      <trans-unit id="UpdateModeDescription">
        <source>Controls whether updates should look for workload sets or the latest version of each individual manifest.</source>
        <target state="translated">Управляет тем, должны ли обновления искать наборы рабочих нагрузок или последнюю версию каждого отдельного манифеста.</target>
        <note />
      </trans-unit>
      <trans-unit id="UpdateModeDoesNotMatchGlobalJson">
        <source>Specified to update workloads using {0} from the command line, but global.json file at {1} specified to use {2}.</source>
        <target state="translated">Указано для обновления рабочих нагрузок с помощью {0} из командной строки, но файл global.json в {1} указывает на использование {2}.</target>
        <note />
      </trans-unit>
      <trans-unit id="UpdateSucceededPreVersionNoChange">
        <source>Tool '{0}' was reinstalled with the prerelease version (version '{1}').</source>
        <target state="translated">Инструмент "{0}" был переустановлен. Установлена предварительная версия (версия "{1}").</target>
        <note />
      </trans-unit>
      <trans-unit id="UpdateSucceededStableVersionNoChange">
        <source>Tool '{0}' was reinstalled with the stable version (version '{1}').</source>
        <target state="translated">Инструмент "{0}" был переустановлен. Установлена стабильная версия (версия "{1}").</target>
        <note />
      </trans-unit>
      <trans-unit id="UpdateToLowerVersion">
        <source>The requested version {0} is lower than existing version {1}.</source>
        <target state="translated">Запрошенная версия {0} ниже существующей версии {1}.</target>
        <note />
      </trans-unit>
      <trans-unit id="UpdateToolCommandInvalidAllAndPackageId">
        <source>One must specify either package ID or use the update all option (--all).</source>
        <target state="translated">Необходимо указать идентификатор пакета или использовать параметр общего обновления (--all).</target>
        <note />
      </trans-unit>
      <trans-unit id="UpdateToolCommandInvalidAllAndVersion">
        <source>The version option (--version) and the update all option (--all) cannot be used together. Specify only one of the options: {0}.</source>
        <target state="translated">Параметр версии (--version) и параметр общего обновления (--all) не могут использоваться вместе. Укажите только один из параметров: {0}.</target>
        <note />
      </trans-unit>
      <trans-unit id="UpdateToolCommandInvalidGlobalAndLocalAndToolPath">
        <source>The local option (--local), the global option (--global), and the tool path option (--tool-path) cannot be used together. Specify only one of the options: {0}.</source>
        <target state="translated">Параметры --local, --global и --tool-path не могут использоваться совместно. Укажите только один из этих параметров: {0}.</target>
        <note />
      </trans-unit>
      <trans-unit id="UpdateToolFailed">
        <source>Tool '{0}' failed to update due to the following:</source>
        <target state="translated">Не удалось обновить инструмент "{0}" по следующей причине:</target>
        <note />
      </trans-unit>
      <trans-unit id="UpdatedWorkloadMode">
        <source>Successfully updated workload install mode to use {0}.</source>
        <target state="translated">Режим установки рабочей нагрузки изменен на {0}.</target>
        <note />
      </trans-unit>
      <trans-unit id="UsableLaunchProfileCannotBeLocated">
        <source>A usable launch profile could not be located.</source>
        <target state="translated">Не удалось найти подходящий для использования профиль запуска.</target>
        <note />
      </trans-unit>
      <trans-unit id="Usage">
        <source>Usage</source>
        <target state="translated">Использование</target>
        <note />
      </trans-unit>
      <trans-unit id="UserJwtsDefinition">
        <source>Manage JSON Web Tokens in development.</source>
        <target state="translated">Управлять JSON Web Token в разработке.</target>
        <note />
      </trans-unit>
      <trans-unit id="UserSecretsDefinition">
        <source>Manage development user secrets.</source>
        <target state="translated">Управление развертыванием секретов пользователей.</target>
        <note />
      </trans-unit>
      <trans-unit id="UsingCacheForPackInstall">
        <source>Installing package {0} version {1} from offline cache {2}.</source>
        <target state="translated">Установка пакета {0} версии {1} из автономного кэша {2}.</target>
        <note />
      </trans-unit>
      <trans-unit id="UsingLaunchSettingsFromMessage">
        <source>Using launch settings from {0}...</source>
        <target state="translated">Используются параметры запуска из {0}...</target>
        <note />
      </trans-unit>
      <trans-unit id="VBCSCompilerOptionDescription">
        <source>Shut down the VB/C# compiler build server.</source>
        <target state="translated">Завершает работу сервера сборки компилятора VB или C#.</target>
        <note />
      </trans-unit>
      <trans-unit id="VSWorkloadNotRemoved">
        <source>Workload '{0}' was not removed because it is installed and managed by Visual Studio: '{1}'. Please uninstall this workload using the Visual Studio Installer to fully remove it.</source>
        <target state="translated">Рабочая нагрузка "{0}" не удалена, так как она установлена и управляется Visual Studio: "{1}". Удалите эту рабочую нагрузку с помощью Visual Studio Installer, чтобы полностью удалить ее.</target>
        <note />
      </trans-unit>
      <trans-unit id="ValidationFailedDuplicateVersion">
        <source>Cannot specify --version when the package argument already contains a version.</source>
        <target state="translated">Невозможно указать --version, если аргумент пакета уже содержит версию.</target>
        <note>{Locked="--version"}</note>
      </trans-unit>
      <trans-unit id="ValueMustBeAnObject">
        <source>The property '{0}' must be an object if it is specified.</source>
        <target state="translated">Если свойство "{0}" задано, оно должно быть объектом.</target>
        <note />
      </trans-unit>
      <trans-unit id="VerbRun">
        <source>run</source>
        <target state="new">run</target>
        <note />
      </trans-unit>
      <trans-unit id="VerbTest">
        <source>test</source>
        <target state="new">test</target>
        <note />
      </trans-unit>
      <trans-unit id="VerbosityArgumentName">
        <source>Verbosity</source>
        <target state="translated">Уровень детализации</target>
        <note />
      </trans-unit>
      <trans-unit id="VerbosityDescription">
        <source>Display this amount of details in the output: `normal`, `minimal`, `detailed`. The default is `normal`</source>
        <target state="translated">Отобразить это количество деталей в выводе: "нормальный", "минимальный", "подробный". Значение по умолчанию: "нормальный".</target>
        <note />
      </trans-unit>
      <trans-unit id="Verbosity_OptionDescription">
        <source>Sets the verbosity level. Allowed values are q[uiet], m[inimal], n[ormal], and diag[nostic].</source>
        <target state="translated">Задает уровень детализации. Допустимые значения: q (без вывода подробных сведений), m (минимальный), n (нормальный) и diag (диагностический).</target>
        <note />
      </trans-unit>
      <trans-unit id="Verified">
        <source>Verified</source>
        <target state="translated">Проверено</target>
        <note>Table lable</note>
      </trans-unit>
      <trans-unit id="Version">
        <source>Version</source>
        <target state="translated">Версия</target>
        <note>Table lable</note>
      </trans-unit>
      <trans-unit id="VersionCheckFailure">
        <source>No version found to check if this is up to date. Please check for updates manually.</source>
        <target state="translated">Не найдена версия для проверки ее актуальности. Проверьте наличие обновлений вручную.</target>
        <note />
      </trans-unit>
      <trans-unit id="VersionColumnHeader">
        <source>Version</source>
        <target state="translated">Версия</target>
        <note />
      </trans-unit>
      <trans-unit id="Versions">
        <source>Versions</source>
        <target state="translated">Версии</target>
        <note>Table lable</note>
      </trans-unit>
      <trans-unit id="VsTestDefinition">
        <source>Run Microsoft Test Engine (VSTest) commands.</source>
        <target state="translated">Выполнение команд Microsoft Test Engine (VSTest).</target>
        <note />
      </trans-unit>
      <trans-unit id="WatchDefinition">
        <source>Start a file watcher that runs a command when files change.</source>
        <target state="translated">Запуск наблюдателя за файлами, который выполняет команду при изменении файлов.</target>
        <note />
      </trans-unit>
      <trans-unit id="WorkloadAlreadyInstalled">
        <source>Workload(s) '{0}' are already installed.</source>
        <target state="translated">Рабочие нагрузки "{0}" уже установлены.</target>
        <note />
      </trans-unit>
      <trans-unit id="WorkloadCleanCommandDescription">
        <source>Removes workload components that may have been left behind from previous updates and uninstallations.</source>
        <target state="translated">Удаляет компоненты рабочей нагрузки, которые могли остаться после предыдущих обновлений и удалений.</target>
        <note />
      </trans-unit>
      <trans-unit id="WorkloadCommandDescription">
        <source>Install or work with workloads that extend the .NET experience.</source>
        <target state="translated">Установка и использование рабочих нагрузок, расширяющих возможности .NET.</target>
        <note />
      </trans-unit>
      <trans-unit id="WorkloadConfigCommandDescription">
        <source>Modify or display workload configuration values.
To display a value, specify the corresponding command-line option without providing a value.  For example: "dotnet workload config --update-mode"</source>
        <target state="translated">Изменение или отображение значений конфигурации рабочей нагрузки.
Чтобы отобразить значение, укажите соответствующий параметр командной строки без значения.  Например: "dotnet workload config --update-mode"</target>
        <note />
      </trans-unit>
      <trans-unit id="WorkloadDefinition">
        <source>Manage optional workloads.</source>
        <target state="translated">Управление необязательными рабочими нагрузками.</target>
        <note />
      </trans-unit>
      <trans-unit id="WorkloadElevateCommandDescription">
        <source>Start the elevated server process to facilitate MSI based installations.</source>
        <target state="translated">Запустите серверный процесс с повышенными правами для упрощения установки на основе MSI.</target>
        <note />
      </trans-unit>
      <trans-unit id="WorkloadHistoryCommandDescription">
        <source>Shows a history of workload installation actions.</source>
        <target state="translated">Показывает журнал действий по установке рабочей нагрузки.</target>
        <note />
      </trans-unit>
      <trans-unit id="WorkloadHistoryRecordInvalidIdValue">
        <source>The ID of a workload history record should be between 1 and the number of workload history records, inclusive.</source>
        <target state="translated">Идентификатор записи журнала рабочей нагрузки должен находиться в диапазоне от 1 до числа записей в журнале рабочей нагрузки включительно.</target>
        <note />
      </trans-unit>
      <trans-unit id="WorkloadHistoryWorkloadSetVersion">
        <source>Workload Version</source>
        <target state="translated">Версия рабочей нагрузки</target>
        <note />
      </trans-unit>
      <trans-unit id="WorkloadIdArgumentDescription">
        <source>The NuGet package ID of the workload to install.</source>
        <target state="translated">Идентификатор пакета NuGet устанавливаемой рабочей нагрузки.</target>
        <note />
      </trans-unit>
      <trans-unit id="WorkloadIdArgumentName">
        <source>WORKLOAD_ID</source>
        <target state="translated">WORKLOAD_ID</target>
        <note />
      </trans-unit>
      <trans-unit id="WorkloadIdColumn">
        <source>Installed Workload Id</source>
        <target state="translated">Идентификатор установленной рабочей нагрузки</target>
        <note />
      </trans-unit>
      <trans-unit id="WorkloadIdColumnName">
        <source>Workload ID</source>
        <target state="translated">ИД рабочей нагрузки</target>
        <note />
      </trans-unit>
      <trans-unit id="WorkloadIdStubArgumentDescription">
        <source>The text to search for in the IDs and descriptions of available workloads.</source>
        <target state="translated">Текст для поиска в идентификаторах и описаниях доступных рабочих нагрузок.</target>
        <note />
      </trans-unit>
      <trans-unit id="WorkloadIdStubArgumentName">
        <source>SEARCH_STRING</source>
        <target state="translated">SEARCH_STRING</target>
        <note />
      </trans-unit>
      <trans-unit id="WorkloadInfoDescription">
        <source>Display information about installed workloads.</source>
        <target state="translated">Отображение сведений об установленных рабочих нагрузках.</target>
        <note />
      </trans-unit>
      <trans-unit id="WorkloadInfoProvider_Message_AddWorkloads">
        <source>Run 'dotnet workload search' to search workloads available to be installed on your SDK.</source>
        <target state="translated">Выполните команду "dotnet workload search", чтобы выполнить поиск среди рабочих нагрузок, доступных для установки в пакете SDK.</target>
        <note>{Locked="dotnet workload search"}</note>
      </trans-unit>
      <trans-unit id="WorkloadInstallCommandDescription">
        <source>Install one or more workloads.</source>
        <target state="translated">Установите одну или несколько рабочих нагрузок.</target>
        <note />
      </trans-unit>
      <trans-unit id="WorkloadInstallConfigFileOptionDescription">
        <source>The NuGet configuration file to use.</source>
        <target state="translated">Используемый файл конфигурации NuGet.</target>
        <note />
      </trans-unit>
      <trans-unit id="WorkloadInstallConfigFileOptionName">
        <source>FILE</source>
        <target state="translated">FILE</target>
        <note />
      </trans-unit>
      <trans-unit id="WorkloadInstallInstallationSucceeded">
        <source>Successfully installed workload(s) {0}.</source>
        <target state="translated">Рабочие нагрузки {0} установлены.</target>
        <note />
      </trans-unit>
      <trans-unit id="WorkloadInstallRollBackFailedMessage">
        <source>Installation rollback failed: {0}</source>
        <target state="translated">Сбой отката установки: {0}</target>
        <note />
      </trans-unit>
      <trans-unit id="WorkloadInstallRollingBackInstall">
        <source>Workload installation failed. Rolling back installed packs...</source>
        <target state="translated">Сбой установки рабочей нагрузки. Выполняется откат установленных пакетов...</target>
        <note />
      </trans-unit>
      <trans-unit id="WorkloadInstallSourceOptionDescription">
        <source>The NuGet package source to use during the restore. To specify multiple sources, repeat the option.</source>
        <target state="translated">Источник пакетов NuGet, используемый во время восстановления. Чтобы указать несколько источников, повторите этот параметр.</target>
        <note />
      </trans-unit>
      <trans-unit id="WorkloadInstallSourceOptionName">
        <source>SOURCE</source>
        <target state="translated">SOURCE</target>
        <note />
      </trans-unit>
      <trans-unit id="WorkloadInstallTypeColumn">
        <source>Install Type</source>
        <target state="translated">Тип установки</target>
        <note />
      </trans-unit>
      <trans-unit id="WorkloadInstallVersionOptionDescription">
        <source>The version of the SDK.</source>
        <target state="translated">Версия пакета SDK.</target>
        <note />
      </trans-unit>
      <trans-unit id="WorkloadInstallVersionOptionName">
        <source>VERSION</source>
        <target state="translated">VERSION</target>
        <note />
      </trans-unit>
      <trans-unit id="WorkloadInstallWorkloadCacheDownloadFailed">
        <source>Download of workload packs to offline cache failed: {0}</source>
        <target state="translated">Сбой загрузки пакетов рабочей нагрузки в автономный кэш: {0}</target>
        <note />
      </trans-unit>
      <trans-unit id="WorkloadInstallWorkloadUpdatesAvailable">
        <source>Workload updates are available. Run `dotnet workload list` for more information.</source>
        <target state="translated">Доступны обновления рабочей нагрузки. Для получения дополнительных сведений запустите `dotnet workload list`.</target>
        <note />
      </trans-unit>
      <trans-unit id="WorkloadInstallationFailed">
        <source>Workload installation failed: {0}</source>
        <target state="translated">Сбой установки рабочей нагрузки: {0}</target>
        <note />
      </trans-unit>
      <trans-unit id="WorkloadIntegrityCheck">
        <source>Checking the state of installed workloads...</source>
        <target state="translated">Проверка состояния установленных рабочих нагрузок...</target>
        <note />
      </trans-unit>
      <trans-unit id="WorkloadListCommandDescription">
        <source>List workloads available.</source>
        <target state="translated">Список доступных рабочих нагрузок.</target>
        <note />
      </trans-unit>
      <trans-unit id="WorkloadListFooter">
        <source>Use `dotnet workload search` to find additional workloads to install.</source>
        <target state="translated">Используйте `dotnet workload search`, чтобы найти дополнительные рабочие нагрузки для установки.</target>
        <note>{Locked="dotnet workload search"}</note>
      </trans-unit>
      <trans-unit id="WorkloadListWorkloadSetVersion">
        <source>Workload version: {0}</source>
        <target state="translated">Версия рабочей нагрузки: {0}</target>
        <note />
      </trans-unit>
      <trans-unit id="WorkloadListWorkloadUpdatesAvailable">
        <source>Updates are available for the following workload(s): {0}. Run `dotnet workload update` to get the latest.</source>
        <target state="translated">Обновления доступны для следующих рабочих нагрузок: {0}. Чтобы получить последнюю версию, запустите `dotnet workload update`.</target>
        <note>{Locked="dotnet workload update"}</note>
      </trans-unit>
      <trans-unit id="WorkloadManifestFeatureBandColumn">
        <source>Manifest feature band</source>
        <target state="translated">Диапазон функций манифеста</target>
        <note />
      </trans-unit>
      <trans-unit id="WorkloadManifestIdColumn">
        <source>Workload manifest ID</source>
        <target state="translated">Идентификатор манифеста рабочей нагрузки</target>
        <note />
      </trans-unit>
      <trans-unit id="WorkloadManifestInstallationConfigurationLooseManifests">
        <source>Configured to use loose manifests when installing new manifests.</source>
        <target state="translated">Настроено на использование отдельных манифестов при установке новых манифестов.</target>
        <note />
      </trans-unit>
      <trans-unit id="WorkloadManifestInstallationConfigurationWorkloadSets">
        <source>Configured to use workload sets when installing new manifests.</source>
        <target state="translated">Настроено на использование workload sets при установке новых манифестов.</target>
        <note>{Locked="workload sets"}</note>
      </trans-unit>
      <trans-unit id="WorkloadManifestPathColumn">
        <source>Manifest Path</source>
        <target state="translated">Путь к манифесту</target>
        <note />
      </trans-unit>
      <trans-unit id="WorkloadManifestVersionColumn">
        <source>Manifest Version</source>
        <target state="translated">Версия манифеста</target>
        <note />
      </trans-unit>
      <trans-unit id="WorkloadNotInstalled">
        <source>Couldn't find workload ID(s): {0}</source>
        <target state="translated">Не удалось найти идентификаторы рабочей нагрузки: {0}</target>
        <note />
      </trans-unit>
      <trans-unit id="WorkloadNotRecognized">
        <source>Workload ID {0} is not recognized.</source>
        <target state="translated">Рабочая нагрузка с идентификатором {0} не распознана.</target>
        <note />
      </trans-unit>
      <trans-unit id="WorkloadNotSupportedOnPlatform">
        <source>Workload ID {0} isn't supported on this platform.</source>
        <target state="translated">ИД рабочей нагрузки {0} не поддерживается на этой платформе.</target>
        <note />
      </trans-unit>
      <trans-unit id="WorkloadPackAlreadyInstalledMessage">
        <source>Pack {0} version {1} is already installed.</source>
        <target state="translated">Пакет "{0}" версии {1} уже установлен.</target>
        <note />
      </trans-unit>
      <trans-unit id="WorkloadRepairCommandDescription">
        <source>Repair workload installations.</source>
        <target state="translated">Восстановление установок рабочей нагрузки.</target>
        <note />
      </trans-unit>
      <trans-unit id="WorkloadRepairFailed">
        <source>Workload repair failed: {0}</source>
        <target state="translated">Сбой исправления рабочей нагрузки: {0}</target>
        <note />
      </trans-unit>
      <trans-unit id="WorkloadRestoreCommandDescription">
        <source>Restore workloads required for a project.</source>
        <target state="translated">Восстановление рабочих нагрузок, необходимых для проекта.</target>
        <note />
      </trans-unit>
      <trans-unit id="WorkloadSearchCommandDescription">
        <source>Search for available workloads or workload versions.</source>
        <target state="needs-review-translation">Поиск доступных рабочих нагрузок.</target>
        <note />
      </trans-unit>
      <trans-unit id="WorkloadSetFromGlobalJsonInstalled">
        <source>Using workload version {0}, which was specified in the global.json file at {1}.</source>
        <target state="translated">Использование версии рабочей нагрузки {0}, указанной в файле global.json в {1}.</target>
        <note />
      </trans-unit>
      <trans-unit id="WorkloadSetFromGlobalJsonNotInstalled">
        <source>Workload version {0}, which was specified in {1}, was not found. Run "dotnet workload restore" to install this workload version.</source>
        <target state="translated">Версия рабочей нагрузки {0}, указанная в {1}, не найдена. Запустите команду "dotnet workload restore", чтобы установить эту версию рабочей нагрузки.</target>
        <note>{Locked="dotnet workload restore"}</note>
      </trans-unit>
      <trans-unit id="WorkloadSetVersionOptionDescription">
        <source>A workload version to display or one or more workloads and their versions joined by the '@' character.</source>
        <target state="translated">Версия рабочей нагрузки для отображения или одной или нескольких рабочих нагрузок и их версий, соединенных символом "@".</target>
        <note />
      </trans-unit>
      <trans-unit id="WorkloadSourceColumn">
        <source>Installation Source</source>
        <target state="translated">Источник установки</target>
        <note />
      </trans-unit>
      <trans-unit id="WorkloadUninstallCommandDescription">
        <source>Uninstall one or more workloads.</source>
        <target state="translated">Удалите одну или несколько рабочих нагрузок.</target>
        <note />
      </trans-unit>
      <trans-unit id="WorkloadUninstallFailed">
        <source>Workload uninstallation failed: {0}</source>
        <target state="translated">Сбой удаления рабочей нагрузки: {0}</target>
        <note />
      </trans-unit>
      <trans-unit id="WorkloadUninstallUninstallSucceeded">
        <source>Successfully uninstalled workload(s): {0}</source>
        <target state="translated">Рабочие нагрузки {0} удалены.</target>
        <note />
      </trans-unit>
      <trans-unit id="WorkloadUpdateAdManifestsSucceeded">
        <source>Successfully updated advertising manifests.</source>
        <target state="translated">Манифесты рекламы успешно обновлены.</target>
        <note />
      </trans-unit>
      <trans-unit id="WorkloadUpdateCommandDescription">
        <source>Update all installed workloads.</source>
        <target state="translated">Обновление всех установленных рабочих нагрузок.</target>
        <note />
      </trans-unit>
      <trans-unit id="WorkloadUpdateFailed">
        <source>Workload update failed: {0}</source>
        <target state="translated">Сбой обновления рабочей нагрузки: {0}</target>
        <note />
      </trans-unit>
      <trans-unit id="WorkloadUpdateRollBackFailedMessage">
        <source>Installation rollback failed: {0}</source>
        <target state="translated">Сбой отката установки: {0}</target>
        <note />
      </trans-unit>
      <trans-unit id="WorkloadUpdateRollingBackInstall">
        <source>Workload installation failed. Rolling back installed packs...</source>
        <target state="translated">Сбой установки рабочей нагрузки. Выполняется откат установленных пакетов...</target>
        <note />
      </trans-unit>
      <trans-unit id="WorkloadUpdateUpdateSucceeded">
        <source>Successfully updated workload(s): {0}.</source>
        <target state="translated">Рабочие нагрузки успешно обновлены: {0}.</target>
        <note />
      </trans-unit>
      <trans-unit id="WorkloadUpdateWorkloadCacheDownloadFailed">
        <source>Failed to download workload update packages to cache: {0}</source>
        <target state="translated">Не удалось скачать пакеты обновления рабочей нагрузки в кэш: {0}</target>
        <note />
      </trans-unit>
      <trans-unit id="WorkloadVersionArgument">
        <source>WORKLOAD_VERSION</source>
        <target state="translated">WORKLOAD_VERSION</target>
        <note />
      </trans-unit>
      <trans-unit id="WorkloadVersionArgumentDescription">
        <source>Output workload manifest versions associated with the provided workload version.</source>
        <target state="translated">Вывод версий манифеста рабочей нагрузки, связанных с указанной версией рабочей нагрузки.</target>
        <note />
      </trans-unit>
      <trans-unit id="WorkloadVersionDescription">
        <source>Display the currently installed workload version.</source>
        <target state="translated">Отобразить текущую установленную версию рабочей нагрузки.</target>
        <note />
      </trans-unit>
      <trans-unit id="WorkloadVersionNotInstalledShort">
        <source>(not installed)</source>
        <target state="translated">(не установлено)</target>
        <note />
      </trans-unit>
      <trans-unit id="WorkloadVersionRequestedNotFound">
        <source>Workload version {0} not found.</source>
        <target state="translated">Версия рабочей нагрузки {0} не найдена.</target>
        <note />
      </trans-unit>
      <trans-unit id="WorkloadVersionWithSpecifiedManifestNotFound">
        <source>No workload version matching {0} was found.</source>
        <target state="translated">Не найдена версия рабочей нагрузки, соответствующая {0}.</target>
        <note />
      </trans-unit>
      <trans-unit id="Workloads">
        <source>Workloads</source>
        <target state="translated">Рабочие нагрузки</target>
        <note />
      </trans-unit>
      <trans-unit id="WriteCLIRecordForVisualStudioWorkloadMessage">
        <source>Writing install records for Visual Studio workloads: '{0}'</source>
        <target state="translated">Запись сведений об установках для рабочих нагрузок Visual Studio: "{0}"</target>
        <note />
      </trans-unit>
      <trans-unit id="WritingPackInstallRecordMessage">
        <source>Writing workload pack installation record for {0} version {1}...</source>
        <target state="translated">Идет запись установки пакета рабочей нагрузки для {0} версии {1}…</target>
        <note />
      </trans-unit>
      <trans-unit id="ZeroTestsRan">
        <source>Zero tests ran</source>
        <target state="translated">Запущено ноль тестов</target>
        <note />
      </trans-unit>
      <trans-unit id="cmdCollectDescription">
        <source>The friendly name of the data collector to use for the test run.
                                        More info here: https://aka.ms/vstest-collect</source>
        <target state="translated">Понятное имя сборщика данных для тестового запуска.
                                        Дополнительные сведения: https://aka.ms/vstest-collect.</target>
        <note />
      </trans-unit>
      <trans-unit id="cmdCollectFriendlyName">
        <source>DATA_COLLECTOR_NAME</source>
        <target state="translated">DATA_COLLECTOR_NAME</target>
        <note />
      </trans-unit>
    </body>
  </file>
</xliff><|MERGE_RESOLUTION|>--- conflicted
+++ resolved
@@ -724,15 +724,9 @@
         <note />
       </trans-unit>
       <trans-unit id="CmdProjectDescriptionFormat">
-<<<<<<< HEAD
         <source>Defines the path of the project file to run. Use path to the project file, or path to the directory containing the project file. If not specified, it defaults to the current directory.</source>
         <target state="new">Defines the path of the project file to run. Use path to the project file, or path to the directory containing the project file. If not specified, it defaults to the current directory.</target>
         <note />
-=======
-        <source>Defines the path of the project file to {0}. Use path to the project file, or path to the directory containing the project file. If not specified, it defaults to the current directory.</source>
-        <target state="new">Defines the path of the project file to {0}. Use path to the project file, or path to the directory containing the project file. If not specified, it defaults to the current directory.</target>
-        <note>{0} is the verb (e.g., "test", "run")</note>
->>>>>>> 2b9fc02a
       </trans-unit>
       <trans-unit id="CmdProjectOrSolutionDescriptionFormat">
         <source>Defines the path of the project or solution file to test. Use path to the project file, or path to the directory containing the project file. If not specified, it defaults to the current directory.</source>
