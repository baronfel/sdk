--- conflicted
+++ resolved
@@ -92,26 +92,7 @@
             NoCache: parseResult.GetValue(ToolCommandRestorePassThroughOptions.NoCacheOption) || parseResult.GetValue(ToolCommandRestorePassThroughOptions.NoHttpCacheOption),
             IgnoreFailedSources: parseResult.GetValue(ToolCommandRestorePassThroughOptions.IgnoreFailedSourcesOption),
             Interactive: parseResult.GetValue(ToolCommandRestorePassThroughOptions.InteractiveRestoreOption));
-<<<<<<< HEAD
-        nugetPackageDownloader ??= new NuGetPackageDownloader.NuGetPackageDownloader(tempDir, verboseLogger: new NullLogger(), restoreActionConfig: restoreActionConfig, verbosityOptions: _verbosity, verifySignatures: verifySignatures ?? true, shouldUsePackageSourceMapping: true, currentWorkingDirectory: _currentWorkingDirectory);
-
-        // Perform HTTP source validation early to ensure compatibility with .NET 9 requirements
-        if (_packageId != null)
-        {
-            var packageSourceLocationForValidation = new PackageSourceLocation(
-                nugetConfig: GetConfigFile(),
-                additionalSourceFeeds: _addSource,
-                basePath: _currentWorkingDirectory);
-
-            if (nugetPackageDownloader is NuGetPackageDownloader.NuGetPackageDownloader concreteDownloader)
-            {
-                concreteDownloader.LoadNuGetSources((PackageId)_packageId, packageSourceLocationForValidation);
-            }
-        }
-
-=======
         nugetPackageDownloader ??= new NuGetPackageDownloader.NuGetPackageDownloader(tempDir, verboseLogger: new NullLogger(), restoreActionConfig: _restoreActionConfig, verbosityOptions: _verbosity, verifySignatures: verifySignatures ?? true, shouldUsePackageSourceMapping: true);
->>>>>>> b55224f3
         _shellShimTemplateFinder = new ShellShimTemplateFinder(nugetPackageDownloader, tempDir, packageSourceLocation);
         _store = store;
 
