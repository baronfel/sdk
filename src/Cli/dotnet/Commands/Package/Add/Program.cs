--- conflicted
+++ resolved
@@ -22,14 +22,8 @@
 
     public override int Execute()
     {
-<<<<<<< HEAD
         string projectFilePath;
-        if (!File.Exists(_fileOrDirectory))
-=======
-        var projectFilePath = string.Empty;
-
         if (!File.Exists(fileOrDirectory))
->>>>>>> dfee875a
         {
             projectFilePath = MsbuildProject.GetProjectFileFromDirectory(fileOrDirectory).FullName;
         }
