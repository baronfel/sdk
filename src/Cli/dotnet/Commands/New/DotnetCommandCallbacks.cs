﻿// Licensed to the .NET Foundation under one or more agreements.
// The .NET Foundation licenses this file to you under the MIT license.

using Microsoft.DotNet.Cli;
using Microsoft.DotNet.Cli.Utils;
using Microsoft.DotNet.Tools.Package.Add;
using Microsoft.DotNet.Tools.Reference.Add;
using Microsoft.DotNet.Tools.Restore;
using Microsoft.DotNet.Tools.Sln.Add;

namespace Microsoft.DotNet.Tools.New;

internal static class DotnetCommandCallbacks
{
    internal static bool AddPackageReference(string projectPath, string packageName, string? version)
    {
        PathUtility.EnsureAllPathsExist([projectPath], CommonLocalizableStrings.FileNotFound, allowDirectories: false);
        IEnumerable<string> commandArgs = ["add", projectPath, "package", packageName];
        if (!string.IsNullOrWhiteSpace(version))
        {
            commandArgs = commandArgs.Append(PackageAddCommandParser.VersionOption.Name).Append(version);
        }
<<<<<<< HEAD
        var addPackageReferenceCommand = new AddPackageReferenceCommand(AddCommandParser.GetCommand().Parse([.. commandArgs]));
=======
        var addPackageReferenceCommand = new AddPackageReferenceCommand(AddCommandParser.GetCommand().Parse(commandArgs.ToArray()), projectPath);
>>>>>>> dfee875a
        return addPackageReferenceCommand.Execute() == 0;
    }

    internal static bool AddProjectReference(string projectPath, string projectToAdd)
    {
        PathUtility.EnsureAllPathsExist([projectPath], CommonLocalizableStrings.FileNotFound, allowDirectories: false);
        PathUtility.EnsureAllPathsExist([projectToAdd], CommonLocalizableStrings.FileNotFound, allowDirectories: false);
        IEnumerable<string> commandArgs = ["add", projectPath, "reference", projectToAdd];
        var addProjectReferenceCommand = new AddProjectToProjectReferenceCommand(AddCommandParser.GetCommand().Parse([.. commandArgs]));
        return addProjectReferenceCommand.Execute() == 0;
    }

    internal static bool RestoreProject(string pathToRestore)
    {
        PathUtility.EnsureAllPathsExist([pathToRestore], CommonLocalizableStrings.FileNotFound, allowDirectories: true);
        // for the implicit restore we do not want the terminal logger to emit any output unless there are errors
        return RestoreCommand.Run([pathToRestore, "-tlp:verbosity=quiet"]) == 0;
    }

    internal static bool AddProjectsToSolution(string solutionPath, IReadOnlyList<string> projectsToAdd, string? solutionFolder, bool? inRoot)
    {
        PathUtility.EnsureAllPathsExist([solutionPath], CommonLocalizableStrings.FileNotFound, allowDirectories: false);
        PathUtility.EnsureAllPathsExist(projectsToAdd, CommonLocalizableStrings.FileNotFound, allowDirectories: false);
        IEnumerable<string> commandArgs = new[] { "solution", solutionPath, "add" }.Concat(projectsToAdd);
        if (!string.IsNullOrWhiteSpace(solutionFolder))
        {
            commandArgs = commandArgs.Append(SlnAddParser.SolutionFolderOption.Name).Append(solutionFolder);
        }

        if (inRoot is true)
        {
            commandArgs = commandArgs.Append(SlnAddParser.InRootOption.Name);
        }
        var addProjectToSolutionCommand = new AddProjectToSolutionCommand(SlnCommandParser.GetCommand().Parse([.. commandArgs]));
        return addProjectToSolutionCommand.Execute() == 0;
    }
}<|MERGE_RESOLUTION|>--- conflicted
+++ resolved
@@ -20,11 +20,7 @@
         {
             commandArgs = commandArgs.Append(PackageAddCommandParser.VersionOption.Name).Append(version);
         }
-<<<<<<< HEAD
-        var addPackageReferenceCommand = new AddPackageReferenceCommand(AddCommandParser.GetCommand().Parse([.. commandArgs]));
-=======
-        var addPackageReferenceCommand = new AddPackageReferenceCommand(AddCommandParser.GetCommand().Parse(commandArgs.ToArray()), projectPath);
->>>>>>> dfee875a
+        var addPackageReferenceCommand = new AddPackageReferenceCommand(AddCommandParser.GetCommand().Parse([.. commandArgs]), projectPath);
         return addPackageReferenceCommand.Execute() == 0;
     }
 
