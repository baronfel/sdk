--- conflicted
+++ resolved
@@ -37,14 +37,6 @@
         <target state="translated">在 NuGet 源 {1} 中找不到 {0}。</target>
         <note />
       </trans-unit>
-<<<<<<< HEAD
-      <trans-unit id="NotATool">
-        <source>Package {0} is not a .NET tool.</source>
-        <target state="translated">包 {0} 不是 .NET 工具。</target>
-        <note />
-      </trans-unit>
-=======
->>>>>>> 1ec37e7b
       <trans-unit id="NuGetPackageSignatureVerificationSkipped">
         <source>Skipping NuGet package signature verification.</source>
         <target state="translated">正在跳过 NuGet 包签名验证。</target>
