--- conflicted
+++ resolved
@@ -129,18 +129,6 @@
 -e VARIABLE="value;seperated with;semicolons"
 -e VAR1=abc -e VAR2=def -e VAR3=ghi
 </source>
-<<<<<<< HEAD
-        <target state="translated">Bir ortam değişkeninin değerini ayarlar. 
-Değişken yoksa oluşturur, varsa değişkeni geçersiz kılar. 
-Bu, testleri yalıtılmış bir işlemde çalıştırılmaya zorlar. 
-Bu bağımsız değişken, birden çok değişken sağlamak için birden çok kez belirtilebilir.
-
-Örnek:
--e DEĞİŞKEN=abc
--e DEĞİŞKEN="boşluk içeren değerler"
--e DEĞİŞKEN="noktalı virgülle;ayrılmış;değerler"
--e DEĞ1=abc -e DEĞ2=def -e DEĞ3=ghi
-=======
         <target state="new">Sets the value of an environment variable. 
 Creates the variable if it does not exist, overrides if it does. 
 This will force the tests to be run in an isolated process. 
@@ -151,7 +139,6 @@
 -e VARIABLE="value with spaces"
 -e VARIABLE="value;seperated with;semicolons"
 -e VAR1=abc -e VAR2=def -e VAR3=ghi
->>>>>>> b55224f3
 </target>
         <note />
       </trans-unit>
@@ -797,11 +784,7 @@
       </trans-unit>
       <trans-unit id="PackageIdentityArgumentDescription">
         <source>Package reference in the form of a package identifier like '{0}' or package identifier and version separated by '@' like '{0}@{1}'.</source>
-<<<<<<< HEAD
-        <target state="translated">'{0}' gibi bir paket tanımlayıcısı veya '{0}@{1}' gibi '@' ile ayrılmış paket tanımlayıcısı ve sürümü şeklinde paket başvurusu.</target>
-=======
         <target state="new">Package reference in the form of a package identifier like '{0}' or package identifier and version separated by '@' like '{0}@{1}'.</target>
->>>>>>> b55224f3
         <note />
       </trans-unit>
       <trans-unit id="PackageIdentityArgumentIdOrVersionIsNull">
