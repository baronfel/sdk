﻿<?xml version="1.0" encoding="utf-8"?>
<xliff xmlns="urn:oasis:names:tc:xliff:document:1.2" xmlns:xsi="http://www.w3.org/2001/XMLSchema-instance" version="1.2" xsi:schemaLocation="urn:oasis:names:tc:xliff:document:1.2 xliff-core-1.2-transitional.xsd">
  <file datatype="xml" source-language="en" target-language="it" original="../CliStrings.resx">
    <body>
      <trans-unit id="Add">
        <source>Add</source>
        <target state="translated">Aggiungi</target>
        <note />
      </trans-unit>
      <trans-unit id="AmbiguousCommandName">
        <source>Ambiguous command name: {0}</source>
        <target state="translated">Nome di comando ambiguo: {0}</target>
        <note />
      </trans-unit>
      <trans-unit id="ArchArgumentName">
        <source>ARCH</source>
        <target state="translated">ARCH</target>
        <note />
      </trans-unit>
      <trans-unit id="ArchitectureOptionDescription">
        <source>The target architecture.</source>
        <target state="translated">Architettura di destinazione.</target>
        <note />
      </trans-unit>
      <trans-unit id="ArtifactsPathArgumentName">
        <source>ARTIFACTS_DIR</source>
        <target state="translated">ARTIFACTS_DIR</target>
        <note />
      </trans-unit>
      <trans-unit id="ArtifactsPathOptionDescription">
        <source>The artifacts path. All output from the project, including build, publish, and pack output, will go in subfolders under the specified path.</source>
        <target state="translated">Percorso degli artefatti. Tutto l'output del progetto, inclusi l'output di compilazione, pubblicazione e pacchetto, verrà inserito nelle sottocartelle nel percorso specificato.</target>
        <note />
      </trans-unit>
      <trans-unit id="AttemptingToCreateCommandSpec">
        <source>{0}: attempting to create commandspec</source>
        <target state="translated">{0}: tentativo di creare commandSpec</target>
        <note />
      </trans-unit>
      <trans-unit id="AttemptingToFindCommand">
        <source>{0}: attempting to find command {1} in {2}</source>
        <target state="translated">{0}: tentativo di individuazione del comando {1} in {2}</target>
        <note />
      </trans-unit>
      <trans-unit id="AttemptingToResolve">
        <source>{0}: attempting to resolve {1}</source>
        <target state="translated">{0}: tentativo di risolvere {1}</target>
        <note />
      </trans-unit>
      <trans-unit id="AttemptingToResolveCommandSpec">
        <source>{0}: Attempting to resolve command spec from tool {1}</source>
        <target state="translated">{0}: tentativo di risolvere commandSpec dallo strumento {1}</target>
        <note />
      </trans-unit>
      <trans-unit id="BuildOutputPathDoesNotExist">
        <source>outputpathresolver: {0} does not exist</source>
        <target state="translated">outputpathresolver: {0} non esiste</target>
        <note />
      </trans-unit>
      <trans-unit id="CannotCreateShimForEmptyExecutablePath">
        <source>Cannot create shell shim for an empty executable path.</source>
        <target state="translated">Non è possibile creare lo shim della shell per un percorso di eseguibile vuoto.</target>
        <note />
      </trans-unit>
      <trans-unit id="CannotFindAManifestFile">
        <source>Cannot find a manifest file. The list of searched paths:
{0}</source>
        <target state="translated">Non è possibile trovare un file manifesto. Elenco dei percorsi di ricerca:
{0}</target>
        <note />
      </trans-unit>
      <trans-unit id="CannotFindPackageIdInManifest">
        <source>Cannot find a package with the package id {0} in the manifest file.</source>
        <target state="translated">Nel file manifesto non è possibile trovare un pacchetto con ID {0}.</target>
        <note />
      </trans-unit>
      <trans-unit id="CannotResolveRuntimeIdentifier">
        <source>Resolving the current runtime identifier failed.</source>
        <target state="translated">La risoluzione dell'identificatore di runtime corrente non è riuscita.</target>
        <note />
      </trans-unit>
      <trans-unit id="CannotSpecifyBothRuntimeAndArchOptions">
        <source>Specifying both the `-r|--runtime` and `-a|--arch` options is not supported.</source>
        <target state="translated">La specifica di entrambe le opzioni `-r|--runtime` and `-a|--arch` non è supportata.</target>
        <note />
      </trans-unit>
      <trans-unit id="CannotSpecifyBothRuntimeAndOsOptions">
        <source>Specifying both the `-r|--runtime` and `-os` options is not supported.</source>
        <target state="translated">La specifica di entrambe le opzioni `-r|--runtime` e `-os` non è supportata.</target>
        <note />
      </trans-unit>
      <trans-unit id="CmdEnvironmentVariableDescription">
        <source>Sets the value of an environment variable. 
Creates the variable if it does not exist, overrides if it does. 
This argument can be specified multiple times to provide multiple variables.

Examples:
-e VARIABLE=abc
-e VARIABLE="value with spaces"
-e VARIABLE="value;seperated with;semicolons"
-e VAR1=abc -e VAR2=def -e VAR3=ghi
</source>
        <target state="needs-review-translation">Imposta il valore di una variabile di ambiente. 
Crea la variabile se non esiste e la sostituisce se esiste. 
È possibile specificare più volte l'argomento per fornire più variabili.

Esempi:
-e VARIABLE=abc
-e VARIABLE="valore con spazi"
-e VARIABLE="valore;delimitato da;punti e virgola"
-e VAR1=abc -e VAR2=def -e VAR3=ghi
</target>
        <note />
      </trans-unit>
      <trans-unit id="CmdEnvironmentVariableExpression">
        <source>NAME="VALUE"</source>
        <target state="translated">NAME="VALORE"</target>
        <note />
      </trans-unit>
      <trans-unit id="CmdTestEnvironmentVariableDescription">
        <source>Sets the value of an environment variable. 
Creates the variable if it does not exist, overrides if it does. 
This will force the tests to be run in an isolated process. 
This argument can be specified multiple times to provide multiple variables.

Examples:
-e VARIABLE=abc
-e VARIABLE="value with spaces"
-e VARIABLE="value;seperated with;semicolons"
-e VAR1=abc -e VAR2=def -e VAR3=ghi
</source>
<<<<<<< HEAD
        <target state="translated">Imposta il valore di una variabile di ambiente. 
Crea la variabile se non esiste e la sostituisce se esiste. 
In questo modo forza l'esecuzione dei test in un processo isolato. 
È possibile specificare più volte questo argomento per fornire più variabili.

Esempi:
-e VARIABLE=abc
-e VARIABLE="valore con spazi"
-e VARIABLE="valore;delimitato da;punti e virgola"
=======
        <target state="new">Sets the value of an environment variable. 
Creates the variable if it does not exist, overrides if it does. 
This will force the tests to be run in an isolated process. 
This argument can be specified multiple times to provide multiple variables.

Examples:
-e VARIABLE=abc
-e VARIABLE="value with spaces"
-e VARIABLE="value;seperated with;semicolons"
>>>>>>> b55224f3
-e VAR1=abc -e VAR2=def -e VAR3=ghi
</target>
        <note />
      </trans-unit>
      <trans-unit id="CmdVersionSuffixDescription">
        <source>Set the value of the $(VersionSuffix) property to use when building the project.</source>
        <target state="translated">Consente di impostare il valore della proprietà $(VersionSuffix) da usare durante la compilazione del progetto.</target>
        <note />
      </trans-unit>
      <trans-unit id="ColumnMaxWidthMustBeGreaterThanZero">
        <source>Column maximum width must be greater than zero.</source>
        <target state="translated">La larghezza massima della colonna deve essere maggiore di zero.</target>
        <note />
      </trans-unit>
      <trans-unit id="CommandAssembliesNotFound">
        <source>The command executable for "{0}" was not found. The project may not have been restored or restore failed - run `dotnet restore`</source>
        <target state="translated">L'eseguibile del comando per "{0}" non è stato trovato. È possibile che il progetto non sia stato ripristinato o che il ripristino non sia riuscito. Eseguire `dotnet restore`</target>
        <note />
      </trans-unit>
      <trans-unit id="CommandInteractiveOptionDescription">
        <source>Allows the command to stop and wait for user input or action (for example to complete authentication).</source>
        <target state="translated">Consente al comando di arrestare l'esecuzione e attendere l'input o l'azione dell'utente, ad esempio per completare l'autenticazione.</target>
        <note />
      </trans-unit>
      <trans-unit id="CommandPrereleaseOptionDescription">
        <source>Allows prerelease packages to be installed.</source>
        <target state="translated">Consente l'installazione di pacchetti non definitivi.</target>
        <note />
      </trans-unit>
      <trans-unit id="CommandSpecIsNull">
        <source>{0}: commandSpec is null.</source>
        <target state="translated">{0}: commandSpec è Null.</target>
        <note />
      </trans-unit>
      <trans-unit id="CommonCmdFramework">
        <source>FRAMEWORK</source>
        <target state="translated">FRAMEWORK</target>
        <note />
      </trans-unit>
      <trans-unit id="CommonFileNotFound">
        <source>File `{0}` not found.</source>
        <target state="translated">Il file `{0}` non è stato trovato.</target>
        <note />
      </trans-unit>
      <trans-unit id="ConfigurationArgumentName">
        <source>CONFIGURATION</source>
        <target state="translated">CONFIGURATION</target>
        <note />
      </trans-unit>
      <trans-unit id="CouldNotFindAnyProjectInDirectory">
        <source>Could not find any project in `{0}`.</source>
        <target state="translated">Non è stato trovato alcun progetto in `{0}`.</target>
        <note />
      </trans-unit>
      <trans-unit id="CouldNotFindProjectOrDirectory">
        <source>Could not find project or directory `{0}`.</source>
        <target state="translated">Non sono stati trovati progetti o directory `{0}`.</target>
        <note />
      </trans-unit>
      <trans-unit id="CouldNotFindSolutionIn">
        <source>Specified solution file {0} does not exist, or there is no solution file in the directory.</source>
        <target state="translated">Il file di soluzione specificato {0} non esiste oppure nella directory non è presente alcun file di soluzione.</target>
        <note />
      </trans-unit>
      <trans-unit id="CouldNotFindSolutionOrDirectory">
        <source>Could not find solution or directory `{0}`.</source>
        <target state="translated">Non sono state trovate soluzioni o directory `{0}`.</target>
        <note />
      </trans-unit>
      <trans-unit id="CouldNotFindToolRuntimeConfigFile">
        <source>{0}: Could not find runtimeconfig.json file for tool {1}</source>
        <target state="translated">{0}: il file runtimeconfig.json per lo strumento {1} non è stato trovato</target>
        <note />
      </trans-unit>
      <trans-unit id="Delete">
        <source>Delete</source>
        <target state="translated">Elimina</target>
        <note />
      </trans-unit>
      <trans-unit id="DepsJsonGeneratorProjectNotSet">
        <source>Unable to find deps.json generator project.</source>
        <target state="translated">Il progetto del generatore deps.json non è stato trovato.</target>
        <note />
      </trans-unit>
      <trans-unit id="DidNotFindAMatchingProject">
        <source>{0}: Did not find a matching project {1}.</source>
        <target state="translated">{0}: non è stato trovato alcun progetto {1} corrispondente.</target>
        <note />
      </trans-unit>
      <trans-unit id="DidNotFindProject">
        <source>{0}: ProjectFactory did not find Project.</source>
        <target state="translated">{0}: ProjectFactory non ha trovato l'elemento Project.</target>
        <note />
      </trans-unit>
      <trans-unit id="DidYouMean">
        <source>Did you mean the following command?</source>
        <target state="translated">Si intendeva il comando seguente?</target>
        <note />
      </trans-unit>
      <trans-unit id="Directory">
        <source>Directory</source>
        <target state="translated">Directory</target>
        <note />
      </trans-unit>
      <trans-unit id="DisableBuildServersOptionDescription">
        <source>Force the command to ignore any persistent build servers.</source>
        <target state="translated">Forza il comando a ignorare tutti i server di compilazione persistenti.</target>
        <note />
      </trans-unit>
      <trans-unit id="DoesNotExist">
        <source>{0}: {1} does not exist</source>
        <target state="translated">{0}: {1} non esiste</target>
        <note />
      </trans-unit>
      <trans-unit id="EnvironmentPathLinuxManualInstructions">
        <source>Tools directory '{0}' is not currently on the PATH environment variable.
If you are using bash, you can add it to your profile by running the following command:

cat &lt;&lt; \EOF &gt;&gt; ~/.bash_profile
# Add .NET Core SDK tools
export PATH="$PATH:{0}"
EOF

You can add it to the current session by running the following command:

export PATH="$PATH:{0}"
</source>
        <target state="translated">La directory '{0}' degli strumenti non si trova attualmente nella variabile di ambiente PATH.
Se si usa bash, è possibile aggiungerla al profilo eseguendo il comando seguente:

cat &lt;&lt; \EOF &gt;&gt; ~007E;/.bash_profile
# Aggiungi strumenti .NET Core SDK
export PATH="$PATH:{0}"
EOF

Per aggiungerla alla sessione corrente, eseguire il comando seguente:

export PATH="$PATH:{0}"
</target>
        <note />
      </trans-unit>
      <trans-unit id="EnvironmentPathLinuxNeedLogout">
        <source>Since you just installed the .NET SDK, you will need to logout or restart your session before running the tool you installed.</source>
        <target state="translated">Dal momento che è stato appena installato .NET SDK, è necessario disconnettersi o riavviare la sessione prima di eseguire lo strumento installato.</target>
        <note />
      </trans-unit>
      <trans-unit id="EnvironmentPathOSXBashManualInstructions">
        <source>Tools directory '{0}' is not currently on the PATH environment variable.
If you are using bash, you can add it to your profile by running the following command:

cat &lt;&lt; \EOF &gt;&gt; ~/.bash_profile
# Add .NET Core SDK tools
export PATH="$PATH:{0}"
EOF

You can add it to the current session by running the following command:

export PATH="$PATH:{0}"
</source>
        <target state="translated">La directory '{0}' degli strumenti non si trova attualmente nella variabile di ambiente PATH.
Se si usa bash, è possibile aggiungerla al profilo eseguendo il comando seguente:

cat &lt;&lt; \EOF &gt;&gt; ~007E;/.bash_profile
# Aggiungi strumenti .NET Core SDK
export PATH="$PATH:{0}"
EOF

Per aggiungerla alla sessione corrente, eseguire il comando seguente:

export PATH="$PATH:{0}"
</target>
        <note />
      </trans-unit>
      <trans-unit id="EnvironmentPathOSXNeedReopen">
        <source>Since you just installed the .NET SDK, you will need to reopen terminal before running the tool you installed.</source>
        <target state="translated">Dal momento che è stato appena installato .NET SDK, è necessario riaprire il terminale prima di eseguire lo strumento installato.</target>
        <note />
      </trans-unit>
      <trans-unit id="EnvironmentPathOSXZshManualInstructions">
        <source>Tools directory '{0}' is not currently on the PATH environment variable.
If you are using zsh, you can add it to your profile by running the following command:

cat &lt;&lt; \EOF &gt;&gt; ~/.zprofile
# Add .NET Core SDK tools
export PATH="$PATH:{0}"
EOF

And run `zsh -l` to make it available for current session.

You can only add it to the current session by running the following command:

export PATH="$PATH:{0}"
</source>
        <target state="translated">La directory '{0}' degli strumenti non si trova attualmente nella variabile di ambiente PATH.
Se si usa zsh, è possibile aggiungerla al profilo eseguendo il comando seguente:

cat &lt;&lt; \EOF &gt;&gt; ~007E;/.zprofile
# Aggiungi strumenti .NET Core SDK
export PATH="$PATH:{0}"
EOF

Eseguire `zsh -l` per renderla disponibile per la sessione corrente.

Per aggiungerla solo alla sessione corrente, eseguire il comando seguente:

export PATH="$PATH:{0}"
</target>
        <note />
      </trans-unit>
      <trans-unit id="EnvironmentPathWindowsManualInstructions">
        <source>Tools directory '{0}' is not currently on the PATH environment variable.

You can add the directory to the PATH by running the following command:

setx PATH "%PATH%;{0}"
</source>
        <target state="translated">La directory '{0}' degli strumenti non si trova attualmente nella variabile di ambiente PATH.

Per aggiungere la directory a PATH, eseguire il comando seguente:

setx PATH "%PATH%;{0}"
</target>
        <note />
      </trans-unit>
      <trans-unit id="EnvironmentPathWindowsNeedReopen">
        <source>Since you just installed the .NET SDK, you will need to reopen the Command Prompt window before running the tool you installed.</source>
        <target state="translated">Dal momento che è stato appena installato .NET SDK, è necessario riaprire la finestra del prompt dei comandi prima di eseguire lo strumento installato.</target>
        <note />
      </trans-unit>
      <trans-unit id="Error">
        <source>Error</source>
        <target state="translated">Errore</target>
        <note />
      </trans-unit>
      <trans-unit id="Error_NU1302_HttpSourceUsed">
        <source>You are running the 'tool install' operation with an 'HTTP' source: {0}. NuGet requires HTTPS sources. To use an HTTP source, you must explicitly set 'allowInsecureConnections' to true in your NuGet.Config file. Refer to https://aka.ms/nuget-https-everywhere for more information.</source>
        <target state="translated">L'operazione 'tool install' è in esecuzione con un'origine 'HTTP': {0}. NuGet richiede origini HTTPS. Per usare un’origine HTTP, è necessario impostare in modo esplicito ‘allowInsecureConnections’ su true nel file NuGet.Config. Vedere https://aka.ms/nuget-https-everywhere per altre informazioni.</target>
        <note />
      </trans-unit>
      <trans-unit id="ExpectDepsJsonAt">
        <source>{0}: expect deps.json at: {1}</source>
        <target state="translated">{0}: è previsto deps.json in: {1}</target>
        <note />
      </trans-unit>
      <trans-unit id="FailedSettingShimPermissions">
        <source>Failed to set user executable permissions for shell shim: {0}</source>
        <target state="translated">Non è stato possibile impostare le autorizzazioni dell'eseguibile per lo shim della shell: {0}</target>
        <note />
      </trans-unit>
      <trans-unit id="FailedToCreateShellShim">
        <source>Failed to create tool shim for command '{0}': {1}</source>
        <target state="translated">Non è stato possibile creare lo shim dello strumento per il comando '{0}': {1}</target>
        <note />
      </trans-unit>
      <trans-unit id="FailedToFindCommandPath">
        <source>{0}: failed to find commandPath {1}</source>
        <target state="translated">{0}: commandPath {1} non trovato</target>
        <note />
      </trans-unit>
      <trans-unit id="FailedToFindLibraryInAssetsFile">
        <source>Failed to find library in NuGet assets file for tool package '{0}': {1}</source>
        <target state="translated">Non è possibile trovare la libreria nel file di asset NuGet per il pacchetto di strumenti '{0}': {1}</target>
        <note />
      </trans-unit>
      <trans-unit id="FailedToFindSourceUnderPackageSourceMapping">
        <source>Package Source Mapping is enabled, but no source found under the specified package ID: {0}. See the documentation for Package Source Mapping at https://aka.ms/nuget-package-source-mapping for more details.</source>
        <target state="translated">Mapping origine pacchetto abilitato, ma non è stata trovata alcuna origine nell'ID pacchetto specificato: {0}{0}. Per altri dettagli, vedere la documentazione relativa al mapping dell'origine dei pacchetti in https://aka.ms/nuget-package-source-mapping.</target>
        <note />
      </trans-unit>
      <trans-unit id="FailedToFindStagedToolPackage">
        <source>Failed to find staged tool package '{0}'.</source>
        <target state="translated">Non è stato possibile trovare il pacchetto '{0}' dello strumento preparato per il commit.</target>
        <note />
      </trans-unit>
      <trans-unit id="FailedToFindToolAssembly">
        <source>{0}: failed to find toolAssembly for {1}</source>
        <target state="translated">{0}: toolAssembly per {1} non trovato</target>
        <note />
      </trans-unit>
      <trans-unit id="FailedToLoadNuGetSource">
        <source>Failed to load NuGet source {0}</source>
        <target state="translated">Non è stato possibile caricare l'origine NuGet {0}</target>
        <note />
      </trans-unit>
      <trans-unit id="FailedToMapSourceUnderPackageSourceMapping">
        <source>Package Source Mapping is enabled, but no source mapped under the specified package ID: {0}. See the documentation for Package Source Mapping at https://aka.ms/nuget-package-source-mapping for more details.</source>
        <target state="translated">Il mapping dell'origine del pacchetto è abilitato, ma non è stato eseguito il mapping dell'origine nell'ID pacchetto specificato: {0}. Per altri dettagli, vedere la documentazione relativa al mapping dell'origine dei pacchetti in https://aka.ms/nuget-package-source-mapping.</target>
        <note />
      </trans-unit>
      <trans-unit id="FailedToReadNuGetLockFile">
        <source>Failed to read NuGet assets file for tool package '{0}': {1}</source>
        <target state="translated">Non è possibile leggere il file di asset NuGet per il pacchetto di strumenti '{0}': {1}</target>
        <note />
      </trans-unit>
      <trans-unit id="FailedToReadPidFile">
        <source>Failed to read pid file '{0}': {1}</source>
        <target state="translated">Non è stato possibile leggere il file '{0}' del PID: {1}</target>
        <note />
      </trans-unit>
      <trans-unit id="FailedToRemoveShellShim">
        <source>Failed to remove tool shim for command '{0}': {1}</source>
        <target state="translated">Non è stato possibile rimuovere lo shim dello strumento per il comando '{0}': {1}</target>
        <note />
      </trans-unit>
      <trans-unit id="FailedToResolveCommandSpec">
        <source>{0}: failed to resolve commandspec from library.</source>
        <target state="translated">{0}: non è stato possibile risolvere commandSpec dalla libreria.</target>
        <note />
      </trans-unit>
      <trans-unit id="FailedToRetrieveToolConfiguration">
        <source>Failed to retrieve tool configuration: {0}</source>
        <target state="translated">Non è stato possibile recuperare la configurazione dello strumento: {0}</target>
        <note />
      </trans-unit>
      <trans-unit id="FailedToSetToolsPathEnvironmentVariable">
        <source>Failed to add '{0}' to the PATH environment variable. Add this directory to your PATH to use tools installed with 'dotnet tool install'.</source>
        <target state="translated">Non è stato possibile aggiungere '{0}' alla variabile di ambiente PATH. Aggiungere questa directory a PATH per usare gli strumenti installati con 'dotnet tool install'.</target>
        <note />
      </trans-unit>
      <trans-unit id="FailedToUninstallToolPackage">
        <source>Failed to uninstall tool package '{0}': {1}</source>
        <target state="translated">Non è stato possibile disinstallare il pacchetto '{0}' dello strumento: {1}</target>
        <note />
      </trans-unit>
      <trans-unit id="FailedToValidatePackageSigning">
        <source>Failed to validate package signing.
{0}</source>
        <target state="translated">Non è possibile convalidare la firma del pacchetto.
{0}</target>
        <note />
      </trans-unit>
      <trans-unit id="FieldCommandsIsMissing">
        <source>Missing 'commands' entry.</source>
        <target state="translated">Manca la voce 'commands'.</target>
        <note />
      </trans-unit>
      <trans-unit id="File">
        <source>File</source>
        <target state="translated">File</target>
        <note />
      </trans-unit>
      <trans-unit id="FileArgumentDescription">
        <source>The file-based app to operate on.</source>
        <target state="translated">L'app basata su file su cui eseguire operazioni.</target>
        <note />
      </trans-unit>
      <trans-unit id="FormatVersionIsHigher">
        <source>Format version is higher than supported. This tool may not be supported in this SDK version. Update your SDK.</source>
        <target state="translated">La versione di Format è successiva a quella supportata. È possibile che questo strumento non sia supportato in questa versione dell'SDK. Aggiornare l'SDK.</target>
        <note />
      </trans-unit>
      <trans-unit id="FormatVersionIsMalformed">
        <source>Format version is malformed. This tool may not be supported in this SDK version. Contact the author of the tool.</source>
        <target state="translated">La versione di Format non è corretta. È possibile che questo strumento non sia supportato in questa versione dell'SDK. Contattare l'autore dello strumento.</target>
        <note />
      </trans-unit>
      <trans-unit id="FormatVersionIsMissing">
        <source>Format version is missing. This tool may not be supported in this SDK version. Contact the author of the tool.</source>
        <target state="translated">La versione di Format non è presente. È possibile che questo strumento non sia supportato in questa versione dell'SDK. Contattare l'autore dello strumento.</target>
        <note />
      </trans-unit>
      <trans-unit id="FoundInvalidProject">
        <source>Found a project `{0}` but it is invalid.</source>
        <target state="translated">È stato trovato un progetto `{0}`, che però non è valido.</target>
        <note />
      </trans-unit>
      <trans-unit id="FoundToolLockFile">
        <source>{0}: found tool lockfile at : {1}</source>
        <target state="translated">{0}: il file di blocco dello strumento è stato trovato in: {1}</target>
        <note />
      </trans-unit>
      <trans-unit id="FrameworkArgumentName">
        <source>FRAMEWORK</source>
        <target state="translated">FRAMEWORK</target>
        <note />
      </trans-unit>
      <trans-unit id="FrameworkDependentOptionDescription">
        <source>Publish your application as a framework dependent application. A compatible .NET runtime must be installed on the target machine to run your application.</source>
        <target state="translated">Pubblicare l'applicazione come applicazione dipendente dal framework. Per eseguire l'applicazione, è necessario installare un runtime .NET compatibile nel computer di destinazione.</target>
        <note />
      </trans-unit>
      <trans-unit id="GeneratingDepsJson">
        <source>Generating deps.json at: {0}</source>
        <target state="translated">Generazione del file deps.json in: {0}</target>
        <note />
      </trans-unit>
      <trans-unit id="IgnoringPreferCLIRuntimeFile">
        <source>{0}: Ignoring prefercliruntime file as the tool target framework ({1}) has a different major version than the current CLI runtime ({2})</source>
        <target state="translated">{0}: il file prefercliruntime verrà ignorato perché la versione principale del framework di destinazione dello strumento ({1}) è diversa rispetto a quella del runtime corrente dell'interfaccia della riga di comando ({2})</target>
        <note />
      </trans-unit>
      <trans-unit id="InPackage">
        <source>In package {0}:
{1}</source>
        <target state="translated">Nel pacchetto {0}:
{1}</target>
        <note />
      </trans-unit>
      <trans-unit id="IncorrectlyFormattedEnvironmentVariables">
        <source>Incorrectly formatted environment variables: {0}</source>
        <target state="translated">Variabili di ambiente formattate in modo non corretto: {0}</target>
        <note />
      </trans-unit>
      <trans-unit id="InvalidCommandResolverArguments">
        <source>{0}: invalid commandResolverArguments</source>
        <target state="translated">{0}: commandResolverArguments non valido</target>
        <note />
      </trans-unit>
      <trans-unit id="InvalidInputTypeInteger">
        <source>{0} should be an integer</source>
        <target state="translated">{0} deve essere un numero intero</target>
        <note />
      </trans-unit>
      <trans-unit id="InvalidManifestFilePrefix">
        <source>Invalid manifest file. Path {0}:
{1}</source>
        <target state="translated">Il file manifesto non è valido. Percorso: {0}:
{1}</target>
        <note />
      </trans-unit>
      <trans-unit id="InvalidProject">
        <source>Invalid project `{0}`.</source>
        <target state="translated">Il progetto `{0}` non è valido.</target>
        <note />
      </trans-unit>
      <trans-unit id="InvalidProjectWithExceptionMessage">
        <source>Invalid project `{0}`. {1}.</source>
        <target state="translated">Il progetto `{0}` non è valido. {1}.</target>
        <note />
      </trans-unit>
      <trans-unit id="InvalidRuntimeIdentifier">
        <source>The runtime identifier {0} is invalid. Valid runtime identifiers are: {1}.</source>
        <target state="translated">L'identificatore di runtime {0} non è valido. Gli identificatori di runtime validi sono: {1}.</target>
        <note />
      </trans-unit>
      <trans-unit id="InvalidSolutionFormatString">
        <source>Invalid solution `{0}`. {1}.</source>
        <target state="translated">La soluzione `{0}` non è valida. {1}.</target>
        <note />
      </trans-unit>
      <trans-unit id="InvalidVersion">
        <source>Invalid version string: {0}</source>
        <target state="translated">Stringa di versione non valida: {0}</target>
        <note />
      </trans-unit>
      <trans-unit id="IsNotFoundInNuGetFeeds">
        <source>{0} is not found in NuGet feeds {1}.</source>
        <target state="translated">{0} non è stato trovato nei feed NuGet {1}.</target>
        <note />
      </trans-unit>
      <trans-unit id="JsonParsingError">
        <source>Json parsing error in file {0} : {1}</source>
        <target state="translated">Errore di analisi JSON nel file {0}: {1}</target>
        <note />
      </trans-unit>
      <trans-unit id="LevelArgumentName">
        <source>LEVEL</source>
        <target state="translated">LEVEL</target>
        <note />
      </trans-unit>
      <trans-unit id="Library">
        <source>Library</source>
        <target state="translated">Libreria</target>
        <note />
      </trans-unit>
      <trans-unit id="LibraryNotFoundInLockFile">
        <source>{0}: library not found in lock file.</source>
        <target state="translated">{0}: la libreria non è stata trovata nel file di blocco.</target>
        <note />
      </trans-unit>
      <trans-unit id="List">
        <source>List</source>
        <target state="translated">Elenco</target>
        <note />
      </trans-unit>
      <trans-unit id="LookingForPreferCliRuntimeFile">
        <source>{0}: Looking for prefercliruntime file at `{1}`</source>
        <target state="translated">{0}: ricerca del file prefercliruntime in `{1}`</target>
        <note />
      </trans-unit>
      <trans-unit id="MSBuildAdditionalOptionTitle">
        <source>.NET Cli Options:</source>
        <target state="translated">Opzioni dell'interfaccia della riga di comando di .NET:</target>
        <note />
      </trans-unit>
      <trans-unit id="MSBuildArgs">
        <source>MSBuild arguments: {0}</source>
        <target state="translated">Argomenti di MSBuild: {0}</target>
        <note />
      </trans-unit>
      <trans-unit id="MSBuildExePath">
        <source>{0}: MSBUILD_EXE_PATH = {1}</source>
        <target state="translated">{0}: PERCORSO_EXE_MSBUILD = {1}</target>
        <note />
      </trans-unit>
      <trans-unit id="MSBuildProjectPath">
        <source>{0}: MSBuild project path = {1}</source>
        <target state="translated">{0}: percorso del progetto MSBuild = {1}</target>
        <note />
      </trans-unit>
      <trans-unit id="MSBuildServer">
        <source>MSBuild server</source>
        <target state="translated">Server di MSBuild</target>
        <note />
      </trans-unit>
      <trans-unit id="ManifestHasMarkOfTheWeb">
        <source>File {0} came from another computer and might be blocked to help protect this computer. For more information, including how to unblock, see https://aka.ms/motw</source>
        <target state="translated">Il file {0} proviene da un altro computer e potrebbe essere stato bloccato per proteggere questo computer. Per altre informazioni, incluse le istruzioni su come sbloccare il file, vedere https://aka.ms/motw</target>
        <note />
      </trans-unit>
      <trans-unit id="ManifestMissingIsRoot">
        <source>Missing 'isRoot' entry.</source>
        <target state="translated">Manca la voce 'isRoot'.</target>
        <note />
      </trans-unit>
      <trans-unit id="ManifestPackageIdCollision">
        <source>Cannot add package. Manifest file already contains version {0} of the package {1}. Uninstall/install or edit manifest file {2} to specify the new version {3}.</source>
        <target state="translated">Non è possibile aggiungere il pacchetto. Il file manifesto contiene già la versione {0} del pacchetto {1}. Disinstallare/installare o modificare il file manifesto {2} per specificare la nuova versione {3}.</target>
        <note />
      </trans-unit>
      <trans-unit id="ManifestVersion0">
        <source>Manifest version 0 is not supported.</source>
        <target state="translated">La versione 0 del manifesto non è supportata.</target>
        <note />
      </trans-unit>
      <trans-unit id="ManifestVersionHigherThanSupported">
        <source>Manifest version is {0}. This manifest may not be supported in this SDK version that can support up to manifest version {1}.</source>
        <target state="translated">La versione del manifesto è {0}. Il manifesto potrebbe non essere supportato in questa versione dell'SDK che supporta manifesti fino alla versione {1}.</target>
        <note />
      </trans-unit>
      <trans-unit id="MissingToolEntryPointFile">
        <source>Entry point file '{0}' for command '{1}' was not found in the package.</source>
        <target state="translated">Il file '{0}' del punto di ingresso per il comando '{1}' non è stato trovato nel pacchetto.</target>
        <note />
      </trans-unit>
      <trans-unit id="MissingToolSettingsFile">
        <source>Settings file 'DotnetToolSettings.xml' was not found in the package.</source>
        <target state="translated">Il file di impostazioni 'DotnetToolSettings.xml' non è stato trovato nel pacchetto.</target>
        <note />
      </trans-unit>
      <trans-unit id="MoreThanOnePackagedShimAvailable">
        <source>More than one packaged shim is available: {0}.</source>
        <target state="translated">Sono disponibili più shim inclusi nel pacchetto: {0}.</target>
        <note />
      </trans-unit>
      <trans-unit id="MoreThanOneProjectInDirectory">
        <source>Found more than one project in `{0}`. Specify which one to use.</source>
        <target state="translated">Sono stati trovati più progetti in `{0}`. Specificare quello da usare.</target>
        <note />
      </trans-unit>
      <trans-unit id="MoreThanOneSolutionInDirectory">
        <source>Found more than one solution file in {0}. Specify which one to use.</source>
        <target state="translated">Sono stati trovati più file di soluzione in {0}. Specificare quello da usare.</target>
        <note />
      </trans-unit>
      <trans-unit id="MultipleProjectFilesFound">
        <source>Specify which project file to use because this '{0}' contains more than one project file.</source>
        <target state="translated">Specificare il file di progetto da usare perché questo elemento '{0}' contiene più file di progetto.</target>
        <note />
      </trans-unit>
      <trans-unit id="MultipleSamePackageId">
        <source>More than one entry exists for package(s): {0}.</source>
        <target state="translated">Sono presenti più voci per i pacchetti: {0}.</target>
        <note />
      </trans-unit>
      <trans-unit id="NeedRunToolRestore">
        <source>Run "dotnet tool restore" to make the "{0}" command available.</source>
        <target state="translated">Eseguire "dotnet tool restore" per rendere disponibile il comando "{0}".</target>
        <note />
      </trans-unit>
      <trans-unit id="New">
        <source>New</source>
        <target state="translated">Nuovo</target>
        <note />
      </trans-unit>
      <trans-unit id="NoProjectsFound">
        <source>No projects found in the solution.</source>
        <target state="translated">Non sono stati trovati progetti nella soluzione.</target>
        <note />
      </trans-unit>
      <trans-unit id="NoReferencesFound">
        <source>There are no {0} references in project {1}.</source>
        <target state="translated">Non sono presenti riferimenti a {0} nel progetto {1}.</target>
        <note />
      </trans-unit>
      <trans-unit id="NoRestoreDescription">
        <source>Do not restore the project before building.</source>
        <target state="translated">Non ripristina il progetto prima della compilazione.</target>
        <note />
      </trans-unit>
      <trans-unit id="NonRetriableNugetSearchFailure">
        <source>Failed to search. NuGet Search API response detail:
    RequestUrl: {0}. ReasonPhrase: {1}. StatusCode: {2}.</source>
        <target state="translated">Non è stato possibile cercare. Dettagli della risposta dell'API di Ricerca NuGet:
    RequestUrl: {0}. ReasonPhrase: {1}. StatusCode: {2}.</target>
        <note />
      </trans-unit>
      <trans-unit id="NuGetPackageShouldNotBeSigned">
        <source>Skipping signature verification for NuGet package "{0}" because it comes from a source that does not require signature validation.</source>
        <target state="translated">La verifica della firma per il pacchetto NuGet "{0}" viene ignorata in quanto la firma proviene da un'origine che non richiede la convalida della firma.</target>
        <note />
      </trans-unit>
      <trans-unit id="NuGetPackageSignatureVerificationSkipped">
        <source>Skipping NuGet package signature verification.</source>
        <target state="translated">La verifica della firma del pacchetto NuGet verrà ignorata.</target>
        <note />
      </trans-unit>
      <trans-unit id="NuGetPackagesRoot">
        <source>{0}: nuget packages root:
{1}</source>
        <target state="translated">{0}: radice dei pacchetti NuGet:
{1}</target>
        <note />
      </trans-unit>
      <trans-unit id="OSArgumentName">
        <source>OS</source>
        <target state="translated">Sistema operativo</target>
        <note />
      </trans-unit>
      <trans-unit id="OnlyOneProjectAllowed">
        <source>Only one project can be specified at a time using the -p option.</source>
        <target state="translated">È possibile specificare un solo progetto alla volta utilizzando l'opzione -p.</target>
        <note>{Locked="-p"}</note>
      </trans-unit>
      <trans-unit id="OperatingSystemOptionDescription">
        <source>The target operating system.</source>
        <target state="translated">Sistema operativo di destinazione.</target>
        <note />
      </trans-unit>
      <trans-unit id="P2P">
        <source>Project to Project</source>
        <target state="translated">P2P (da progetto a progetto)</target>
        <note />
      </trans-unit>
      <trans-unit id="PackCmd_OneNuspecAllowed">
        <source>Only one .nuspec file can be packed at a time</source>
        <target state="translated">È creare un pacchetto di un solo file .nuspec alla volta</target>
        <note />
      </trans-unit>
      <trans-unit id="Package">
        <source>Package</source>
        <target state="translated">Pacchetto</target>
        <note />
      </trans-unit>
      <trans-unit id="PackageIdentityArgumentDescription">
        <source>Package reference in the form of a package identifier like '{0}' or package identifier and version separated by '@' like '{0}@{1}'.</source>
<<<<<<< HEAD
        <target state="translated">Riferimento al pacchetto sotto forma di identificatore di pacchetto, ad esempio '{0}', oppure identificatore e versione di pacchetto separati da '@', ad esempio '{0}@{1}'.</target>
=======
        <target state="new">Package reference in the form of a package identifier like '{0}' or package identifier and version separated by '@' like '{0}@{1}'.</target>
>>>>>>> b55224f3
        <note />
      </trans-unit>
      <trans-unit id="PackageIdentityArgumentIdOrVersionIsNull">
        <source>Package reference id and version must not be null.</source>
        <target state="translated">L'ID e la versione del riferimento al pacchetto non possono essere null.</target>
        <note />
      </trans-unit>
      <trans-unit id="PackageIdentityArgumentVersionOptionConflict">
        <source>Cannot specify --version when the package argument already contains a version.</source>
        <target state="translated">Non è possibile specificare --version se l'argomento del pacchetto contiene già una versione.</target>
        <note>{Locked="--version"}</note>
      </trans-unit>
      <trans-unit id="PackageReference">
        <source>Package reference</source>
        <target state="translated">Riferimento al pacchetto</target>
        <note />
      </trans-unit>
      <trans-unit id="PackageVersionDescriptionDefault">
        <source>A version of {0} of package {1}</source>
        <target state="translated">Versione di {0} del pacchetto {1}</target>
        <note />
      </trans-unit>
      <trans-unit id="PackageVersionDescriptionForExactVersionMatch">
        <source>Version {0} of package {1}</source>
        <target state="translated">Versione {0} del pacchetto {1}</target>
        <note />
      </trans-unit>
      <trans-unit id="PackageVersionDescriptionForVersionWithLowerAndUpperBounds">
        <source>A version between {0} and {1} of package {2}</source>
        <target state="translated">Versione compresa tra {0} e {1} del pacchetto {2}</target>
        <note />
      </trans-unit>
      <trans-unit id="PackageVersionDescriptionForVersionWithLowerBound">
        <source>A version higher than {0} of package {1}</source>
        <target state="translated">Versione superiore a {0} del pacchetto {1}</target>
        <note />
      </trans-unit>
      <trans-unit id="PackageVersionDescriptionForVersionWithUpperBound">
        <source>A version less than {0} of package {1}</source>
        <target state="translated">Versione inferiore a {0} del pacchetto {1}</target>
        <note />
      </trans-unit>
      <trans-unit id="Project">
        <source>Project</source>
        <target state="translated">Progetto</target>
        <note />
      </trans-unit>
      <trans-unit id="ProjectAddedToTheSolution">
        <source>Project `{0}` added to the solution.</source>
        <target state="translated">Il progetto `{0}` è stato aggiunto alla soluzione.</target>
        <note />
      </trans-unit>
      <trans-unit id="ProjectAlreadyHasAreference">
        <source>Project already has a reference to `{0}`.</source>
        <target state="translated">Per il progetto esiste già un riferimento a `{0}`.</target>
        <note />
      </trans-unit>
      <trans-unit id="ProjectArgumentDescription">
        <source>The project file to operate on. If a file is not specified, the command will search the current directory for one.</source>
        <target state="translated">File di progetto su cui intervenire. Se non si specifica un file, il comando ne cercherà uno nella directory corrente.</target>
        <note />
      </trans-unit>
      <trans-unit id="ProjectArgumentName">
        <source>PROJECT</source>
        <target state="translated">PROJECT</target>
        <note />
      </trans-unit>
      <trans-unit id="ProjectCouldNotBeEvaluated">
        <source>Project `{0}` could not be evaluated. Evaluation failed with following error:
{1}.</source>
        <target state="translated">Non è stato possibile valutare il progetto `{0}`. La valutazione non è riuscita. Errore:
{1}.</target>
        <note />
      </trans-unit>
      <trans-unit id="ProjectDoesNotExist">
        <source>Project `{0}` does not exist.</source>
        <target state="translated">Il progetto `{0}` non esiste.</target>
        <note />
      </trans-unit>
      <trans-unit id="ProjectDoesNotTargetFramework">
        <source>Project `{0}` does not target framework `{1}`.</source>
        <target state="translated">Il progetto `{0}` non è destinato al framework `{1}`.</target>
        <note />
      </trans-unit>
      <trans-unit id="ProjectIsInvalid">
        <source>Project `{0}` is invalid.</source>
        <target state="translated">Il progetto `{0}` non è valido.</target>
        <note />
      </trans-unit>
      <trans-unit id="ProjectNotCompatibleWithFrameworks">
        <source>Project `{0}` cannot be added due to incompatible targeted frameworks between the two projects. Review the project you are trying to add and verify that is compatible with the following targets:</source>
        <target state="translated">Non è possibile aggiungere il progetto `{0}` a causa di framework di destinazione incompatibili tra i due progetti. Esaminare il progetto che si sta provando ad aggiungere e verificare che sia compatibile con le destinazioni seguenti:</target>
        <note />
      </trans-unit>
      <trans-unit id="ProjectNotFoundInTheSolution">
        <source>Project `{0}` could not be found in the solution.</source>
        <target state="translated">Il progetto `{0}` non è stato trovato nella soluzione.</target>
        <note />
      </trans-unit>
      <trans-unit id="ProjectOrFileArgumentDescription">
        <source>The project file or C# file-based app to operate on. If a file is not specified, the command will search the current directory for a project file.</source>
        <target state="translated">Il file di progetto o l'app basata su file C# su cui eseguire operazioni. Se non si specifica un file, il comando cercherà un progetto o una soluzione nella directory corrente.</target>
        <note />
      </trans-unit>
      <trans-unit id="ProjectOrFileArgumentName">
        <source>PROJECT | FILE</source>
        <target state="translated">FILE DI | PROGETTO</target>
        <note />
      </trans-unit>
      <trans-unit id="ProjectReference">
        <source>Project reference</source>
        <target state="translated">Riferimento al progetto</target>
        <note />
      </trans-unit>
      <trans-unit id="ProjectReferenceCouldNotBeFound">
        <source>Project reference `{0}` could not be found.</source>
        <target state="translated">Il riferimento al progetto `{0}` non è stato trovato.</target>
        <note />
      </trans-unit>
      <trans-unit id="ProjectReferenceOneOrMore">
        <source>Project reference(s)</source>
        <target state="translated">Riferimento/i al progetto</target>
        <note />
      </trans-unit>
      <trans-unit id="ProjectReferenceRemoved">
        <source>Project reference `{0}` removed.</source>
        <target state="translated">Il riferimento al progetto `{0}` è stato rimosso.</target>
        <note />
      </trans-unit>
      <trans-unit id="ProjectRemoved">
        <source>Project `{0}` removed from solution.</source>
        <target state="translated">Il progetto `{0}` è stato rimosso dalla soluzione.</target>
        <note />
      </trans-unit>
      <trans-unit id="ProjectRemovedFromTheSolution">
        <source>Project `{0}` removed from the solution.</source>
        <target state="translated">Il progetto `{0}` è stato rimosso dalla soluzione.</target>
        <note />
      </trans-unit>
      <trans-unit id="RazorServer">
        <source>Razor build server</source>
        <target state="translated">Server di compilazione di Razor</target>
        <note />
      </trans-unit>
      <trans-unit id="Reference">
        <source>Reference</source>
        <target state="translated">Riferimento</target>
        <note />
      </trans-unit>
      <trans-unit id="ReferenceAddedToTheProject">
        <source>Reference `{0}` added to the project.</source>
        <target state="translated">Il riferimento `{0}` è stato aggiunto al progetto.</target>
        <note />
      </trans-unit>
      <trans-unit id="Remove">
        <source>Remove</source>
        <target state="translated">Rimuovi</target>
        <note />
      </trans-unit>
      <trans-unit id="RequiredCommandNotPassed">
        <source>Required command was not provided.</source>
        <target state="translated">Il comando obbligatorio non è stato specificato.</target>
        <note />
      </trans-unit>
      <trans-unit id="ResolvingCommandSpec">
        <source>{0}: resolving commandspec from {1} Tool Libraries.</source>
        <target state="translated">{0}: risoluzione di commandSpec dalle librerie degli strumenti di {1}.</target>
        <note />
      </trans-unit>
      <trans-unit id="ResponseFileNotFound">
        <source>Response file '{0}' does not exist.</source>
        <target state="translated">Il file di risposta '{0}' non esiste.</target>
        <note />
      </trans-unit>
      <trans-unit id="RetriableNugetSearchFailure">
        <source>Failed to search. Retry later may resolve the issue. NuGet Search API response detail:
    RequestUrl: {0}. ReasonPhrase: {1}. StatusCode: {2}.</source>
        <target state="translated">Non è stato possibile cercare. Per risolvere il problema, riprovare più tardi. Dettagli della risposta dell'API di Ricerca NuGet:
    RequestUrl: {0}. ReasonPhrase: {1}. StatusCode: {2}.</target>
        <note />
      </trans-unit>
      <trans-unit id="RuntimeIdentifierArgumentName">
        <source>RUNTIME_IDENTIFIER</source>
        <target state="translated">RUNTIME_IDENTIFIER</target>
        <note />
      </trans-unit>
      <trans-unit id="SDKDiagnosticsCommandDefinition">
        <source>Enable diagnostic output.</source>
        <target state="translated">Abilita l'output di diagnostica.</target>
        <note />
      </trans-unit>
      <trans-unit id="SDKSchemaCommandDefinition">
        <source>Display the command schema as JSON.</source>
        <target state="translated">Visualizza lo schema del comando in formato JSON.</target>
        <note />
      </trans-unit>
      <trans-unit id="SelfContainAndNoSelfContainedConflict">
        <source>The '--self-contained' and '--no-self-contained' options cannot be used together.</source>
        <target state="translated">Non è possibile usare contemporaneamente le opzioni '--self-contained' e ‘--no-self-contained'.</target>
        <note>{Locked="--self-contained"}{Locked="--no-self-contained"}</note>
      </trans-unit>
      <trans-unit id="SelfContainedOptionDescription">
        <source>Publish the .NET runtime with your application so the runtime doesn't need to be installed on the target machine.
The default is 'false.' However, when targeting .NET 7 or lower, the default is 'true' if a runtime identifier is specified.</source>
        <target state="translated">Pubblicare il runtime .NET con l'applicazione in modo che non sia necessario installare il runtime nel computer di destinazione.
Il valore predefinito è 'false'. Tuttavia, quando la destinazione è .NET 7 o una versione inferiore, il valore predefinito è 'true' se viene specificato un identificatore di runtime.</target>
        <note />
      </trans-unit>
      <trans-unit id="ShellShimConflict">
        <source>Command '{0}' conflicts with an existing command from another tool.</source>
        <target state="translated">Il comando '{0}' è in conflitto con un comando esistente di un altro strumento.</target>
        <note />
      </trans-unit>
      <trans-unit id="ShortWorkloadSearchVersionDescription">
        <source>Search for available workload versions or what comprises a workload version. Use 'dotnet workload search version --help' for more information.</source>
        <target state="translated">Cerca le versioni del carico di lavoro disponibili o cosa comprende una versione del carico di lavoro. Per altre informazioni, usare 'dotnet workload search version --help'.</target>
        <note>{Locked="dotnet workload search version --help"}</note>
      </trans-unit>
      <trans-unit id="ShowHelpDescription">
        <source>Show command line help.</source>
        <target state="translated">Visualizza la Guida della riga di comando.</target>
        <note />
      </trans-unit>
      <trans-unit id="ShutdownCommandFailed">
        <source>The shutdown command failed: {0}</source>
        <target state="translated">Il comando di arresto non è riuscito: {0}</target>
        <note />
      </trans-unit>
      <trans-unit id="Solution">
        <source>Solution</source>
        <target state="translated">Soluzione</target>
        <note />
      </trans-unit>
      <trans-unit id="SolutionAlreadyContainsProject">
        <source>Solution {0} already contains project {1}.</source>
        <target state="translated">La soluzione {0} contiene già il progetto {1}.</target>
        <note />
      </trans-unit>
      <trans-unit id="SolutionArgumentMisplaced">
        <source>Solution argument '{0}' is misplaced.</source>
        <target state="translated">L'argomento della soluzione '{0}' non è posizionato in modo corretto.</target>
        <note />
      </trans-unit>
      <trans-unit id="SolutionDoesNotExist">
        <source>Specified solution file {0} does not exist, or there is no solution file in the directory.</source>
        <target state="translated">Il file di soluzione specificato {0} non esiste oppure nella directory non è presente alcun file di soluzione.</target>
        <note />
      </trans-unit>
      <trans-unit id="SolutionFolderAlreadyContainsProjectWithFilename">
        <source>Solution folder '{0}' already contains a project with the filename '{1}'.</source>
        <target state="new">Solution folder '{0}' already contains a project with the filename '{1}'.</target>
        <note />
      </trans-unit>
      <trans-unit id="SolutionOrProjectArgumentDescription">
        <source>The project or solution file to operate on. If a file is not specified, the command will search the current directory for one.</source>
        <target state="translated">File di progetto o di soluzione su cui intervenire. Se non si specifica un file, il comando ne cercherà uno nella directory corrente.</target>
        <note />
      </trans-unit>
      <trans-unit id="SolutionOrProjectArgumentName">
        <source>PROJECT | SOLUTION</source>
        <target state="translated">PROJECT | SOLUTION</target>
        <note />
      </trans-unit>
      <trans-unit id="SolutionOrProjectOrFileArgumentDescription">
        <source>The project or solution or C# (file-based program) file to operate on. If a file is not specified, the command will search the current directory for a project or solution.</source>
        <target state="translated">Il progetto o la soluzione o il file C# (programma basato su file) su cui eseguire operazioni. Se non si specifica un file, il comando cercherà un progetto o una soluzione nella directory corrente.</target>
        <note />
      </trans-unit>
      <trans-unit id="SolutionOrProjectOrFileArgumentName">
        <source>PROJECT | SOLUTION | FILE</source>
        <target state="translated">PROJECT | SOLUTION | FILE</target>
        <note />
      </trans-unit>
      <trans-unit id="SpecifyAtLeastOne">
        <source>Specify at least one {0}.</source>
        <target state="translated">Specificare almeno un elemento {0}.</target>
        <note />
      </trans-unit>
      <trans-unit id="SpecifyAtLeastOneProjectToAdd">
        <source>You must specify at least one project to add.</source>
        <target state="translated">È necessario specificare almeno un progetto da aggiungere.</target>
        <note />
      </trans-unit>
      <trans-unit id="SpecifyAtLeastOneProjectToRemove">
        <source>You must specify at least one project to remove.</source>
        <target state="translated">È necessario specificare almeno un progetto da rimuovere.</target>
        <note />
      </trans-unit>
      <trans-unit id="SpecifyAtLeastOneReferenceToRemove">
        <source>You must specify at least one reference to remove.</source>
        <target state="translated">È necessario specificare almeno un riferimento da rimuovere.</target>
        <note />
      </trans-unit>
      <trans-unit id="ToolLibraryFound">
        <source>{0}: tool library found {1}</source>
        <target state="translated">{0}: libreria degli strumenti {1} trovata</target>
        <note />
      </trans-unit>
      <trans-unit id="ToolMissingVersion">
        <source>Missing 'version' entry.</source>
        <target state="translated">Manca la voce 'version'.</target>
        <note />
      </trans-unit>
      <trans-unit id="ToolPackageConflictPackageId">
        <source>Tool '{0}' (version '{1}') is already installed.</source>
        <target state="translated">Lo strumento '{0}' (versione '{1}') è già installato.</target>
        <note />
      </trans-unit>
      <trans-unit id="ToolPackageNotATool">
        <source>Package {0} is not a .NET tool.</source>
        <target state="translated">Il pacchetto {0} non è uno strumento .NET.</target>
        <note />
      </trans-unit>
      <trans-unit id="ToolSettingsInvalidCommandName">
        <source>Command '{0}' contains one or more of the following invalid characters: {1}.</source>
        <target state="translated">Il comando '{0}' contiene uno o più dei caratteri seguenti non validi: {1}.</target>
        <note />
      </trans-unit>
      <trans-unit id="ToolSettingsInvalidLeadingDotCommandName">
        <source>The command name '{0}' cannot begin with a leading dot (.).</source>
        <target state="translated">Il nome del comando '{0}' non può iniziare con un punto (.).</target>
        <note />
      </trans-unit>
      <trans-unit id="ToolSettingsInvalidXml">
        <source>Invalid XML: {0}</source>
        <target state="translated">XML non valido: {0}</target>
        <note />
      </trans-unit>
      <trans-unit id="ToolSettingsMissingCommandName">
        <source>Tool defines a command with a missing name setting.</source>
        <target state="translated">Lo strumento definisce un comando con un'impostazione di nome mancante.</target>
        <note />
      </trans-unit>
      <trans-unit id="ToolSettingsMissingEntryPoint">
        <source>Command '{0}' is missing an entry point setting.</source>
        <target state="translated">Nel comando '{0}' manca un'impostazione di punto di ingresso.</target>
        <note />
      </trans-unit>
      <trans-unit id="ToolSettingsMoreThanOneCommand">
        <source>More than one command is defined for the tool.</source>
        <target state="translated">Per lo strumento è definito più di un comando.</target>
        <note />
      </trans-unit>
      <trans-unit id="ToolSettingsUnsupportedRunner">
        <source>Tool '{0}' uses unsupported runner '{1}'."</source>
        <target state="translated">Lo strumento '{0}' usa il runner non supportato '{1}'."</target>
        <note />
      </trans-unit>
      <trans-unit id="ToolUnsupportedRuntimeIdentifier">
        <source>The tool does not support the current architecture or operating system ({0}). Supported runtimes: {1}</source>
        <target state="translated">Lo strumento non supporta l'architettura o il sistema operativo corrente ({0}). Runtime supportati: {1}</target>
        <note />
      </trans-unit>
      <trans-unit id="Type">
        <source>Type</source>
        <target state="translated">Tipo</target>
        <note />
      </trans-unit>
      <trans-unit id="UnableToCheckCertificateChainPolicy">
        <source>The requested certificate chain policy could not be checked: {0}</source>
        <target state="translated">Non è stato possibile controllare il criterio della catena di certificati richiesto: {0}</target>
        <note />
      </trans-unit>
      <trans-unit id="UnableToDeleteTemporaryDepsJson">
        <source>unable to delete temporary deps.json file: {0}</source>
        <target state="translated">non è possibile eliminare il file deps.json temporaneo: {0}</target>
        <note />
      </trans-unit>
      <trans-unit id="UnableToGenerateDepsJson">
        <source>Unable to generate deps.json, it may have been already generated.  You can specify the "-d" option option after "dotnet" for diagnostic output (for example, "dotnet -d &lt;toolname&gt;": {0}</source>
        <target state="translated">Non è possibile generare deps.json. Potrebbe essere stato già generato. Per ottenere l'output diagnostico, è possibile specificare l'opzione "-d" dopo "dotnet", ad esempio "dotnet-d &lt;toolname&gt;": {0}</target>
        <note />
      </trans-unit>
      <trans-unit id="UnableToLocateDotnetMultiplexer">
        <source>Unable to locate dotnet multiplexer</source>
        <target state="translated">Il multiplexer dotnet non è stato trovato</target>
        <note />
      </trans-unit>
      <trans-unit id="UnexpectedTypeInJson">
        <source>Expected a {0} for property '{1}'.</source>
        <target state="translated">È previsto un tipo {0} per la proprietà '{1}'.</target>
        <note />
      </trans-unit>
      <trans-unit id="UnrecognizedCommandOrArgument">
        <source>Unrecognized command or argument '{0}'</source>
        <target state="translated">Il comando o l'argomento '{0}' non è stato riconosciuto</target>
        <note />
      </trans-unit>
      <trans-unit id="UnsupportedProjectType">
        <source>Project '{0}' has an unknown project type and cannot be added to the solution file. Contact your SDK provider for support.</source>
        <target state="translated">Il progetto '{0}' ha un tipo di progetto sconosciuto e non può essere aggiunto al file di soluzione. Per assistenza, contattare il fornitore dell'SDK.</target>
        <note />
      </trans-unit>
      <trans-unit id="Update">
        <source>Update</source>
        <target state="translated">Aggiorna</target>
        <note />
      </trans-unit>
      <trans-unit id="VBCSCompilerServer">
        <source>VB/C# compiler server</source>
        <target state="translated">Server del compilatore VB/C#</target>
        <note />
      </trans-unit>
      <trans-unit id="Value">
        <source>Value</source>
        <target state="translated">Valore</target>
        <note />
      </trans-unit>
      <trans-unit id="VerbosityOptionDescription">
        <source>Set the MSBuild verbosity level. Allowed values are q[uiet], m[inimal], n[ormal], d[etailed], and diag[nostic].</source>
        <target state="translated">Consente di impostare il livello di dettaglio di MSBuild. I valori consentiti sono q[uiet], m[inimal], n[ormal], d[etailed] e diag[nostic].</target>
        <note />
      </trans-unit>
      <trans-unit id="VerifyingNuGetPackageSignature">
        <source>Verified that the NuGet package "{0}" has a valid signature.</source>
        <target state="translated">Verifica della validità della firma del pacchetto NuGet "{0}" eseguita.</target>
        <note />
      </trans-unit>
      <trans-unit id="VersionForPackageCouldNotBeResolved">
        <source>Version for package `{0}` could not be resolved.</source>
        <target state="translated">Non è stato possibile risolvere la versione per il pacchetto `{0}`.</target>
        <note />
      </trans-unit>
      <trans-unit id="VersionIsInvalid">
        <source>Version {0} is invalid.</source>
        <target state="translated">La versione {0} non è valida.</target>
        <note />
      </trans-unit>
      <trans-unit id="VersionSuffixArgumentName">
        <source>VERSION_SUFFIX</source>
        <target state="translated">VERSION_SUFFIX</target>
        <note />
      </trans-unit>
      <trans-unit id="WorkloadIntegrityCheckError">
        <source>An issue was encountered verifying workloads. For more information, run "dotnet workload update".</source>
        <target state="translated">Si è verificato un problema nella verifica dei carichi di lavoro. Per altre informazioni, eseguire "dotnet workload update".</target>
        <note>{Locked="dotnet workload update"}</note>
      </trans-unit>
      <trans-unit id="YesOptionDescription">
        <source>Accept all confirmation prompts using "yes."</source>
        <target state="translated">Accetta tutte le richieste di conferma con "yes".</target>
        <note />
      </trans-unit>
    </body>
  </file>
</xliff><|MERGE_RESOLUTION|>--- conflicted
+++ resolved
@@ -129,17 +129,6 @@
 -e VARIABLE="value;seperated with;semicolons"
 -e VAR1=abc -e VAR2=def -e VAR3=ghi
 </source>
-<<<<<<< HEAD
-        <target state="translated">Imposta il valore di una variabile di ambiente. 
-Crea la variabile se non esiste e la sostituisce se esiste. 
-In questo modo forza l'esecuzione dei test in un processo isolato. 
-È possibile specificare più volte questo argomento per fornire più variabili.
-
-Esempi:
--e VARIABLE=abc
--e VARIABLE="valore con spazi"
--e VARIABLE="valore;delimitato da;punti e virgola"
-=======
         <target state="new">Sets the value of an environment variable. 
 Creates the variable if it does not exist, overrides if it does. 
 This will force the tests to be run in an isolated process. 
@@ -149,7 +138,6 @@
 -e VARIABLE=abc
 -e VARIABLE="value with spaces"
 -e VARIABLE="value;seperated with;semicolons"
->>>>>>> b55224f3
 -e VAR1=abc -e VAR2=def -e VAR3=ghi
 </target>
         <note />
@@ -796,11 +784,7 @@
       </trans-unit>
       <trans-unit id="PackageIdentityArgumentDescription">
         <source>Package reference in the form of a package identifier like '{0}' or package identifier and version separated by '@' like '{0}@{1}'.</source>
-<<<<<<< HEAD
-        <target state="translated">Riferimento al pacchetto sotto forma di identificatore di pacchetto, ad esempio '{0}', oppure identificatore e versione di pacchetto separati da '@', ad esempio '{0}@{1}'.</target>
-=======
         <target state="new">Package reference in the form of a package identifier like '{0}' or package identifier and version separated by '@' like '{0}@{1}'.</target>
->>>>>>> b55224f3
         <note />
       </trans-unit>
       <trans-unit id="PackageIdentityArgumentIdOrVersionIsNull">
