--- conflicted
+++ resolved
@@ -100,16 +100,10 @@
 -e VARIABLE="value;seperated with;semicolons"
 -e VAR1=abc -e VAR2=def -e VAR3=ghi
 </source>
-<<<<<<< HEAD
-        <target state="new">Sets the value of an environment variable. 
-Creates the variable if it does not exist, overrides if it does. 
-This argument can be specified multiple times to provide multiple variables.
-=======
         <target state="needs-review-translation">Ustawia wartość zmiennej środowiskowej. 
 Jeśli zmienna nie istnieje, tworzy ją, a jeśli istnieje, przesłania. 
 Wymusi to uruchamianie testów w izolowanym procesie. 
 Ten argument można określić wiele razy w celu podania wielu wartości.
->>>>>>> b1c52951
 
 Examples:
 -e VARIABLE=abc
