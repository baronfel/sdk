--- conflicted
+++ resolved
@@ -13,28 +13,9 @@
     ) : IEnvironmentPathInstruction
 {
     private const string PathName = "PATH";
-<<<<<<< HEAD
-    private readonly BashPathUnderHomeDirectory _packageExecutablePath;
-    private readonly IEnvironmentProvider _environmentProvider;
-    private readonly IReporter _reporter;
-
-    public OsxZshEnvironmentPathInstruction(
-        BashPathUnderHomeDirectory executablePath,
-        IReporter reporter,
-        IEnvironmentProvider environmentProvider
-    )
-    {
-        _packageExecutablePath = executablePath;
-        _environmentProvider
-            = environmentProvider ?? throw new ArgumentNullException(nameof(environmentProvider));
-        _reporter
-            = reporter ?? throw new ArgumentNullException(nameof(reporter));
-    }
-=======
     private readonly BashPathUnderHomeDirectory _packageExecutablePath = executablePath;
     private readonly IEnvironmentProvider _environmentProvider = environmentProvider ?? throw new ArgumentNullException(nameof(environmentProvider));
     private readonly IReporter _reporter = reporter ?? throw new ArgumentNullException(nameof(reporter));
->>>>>>> dfee875a
 
     private bool PackageExecutablePathExists()
     {
