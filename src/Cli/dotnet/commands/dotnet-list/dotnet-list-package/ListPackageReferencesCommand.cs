--- conflicted
+++ resolved
@@ -20,12 +20,7 @@
         public ListPackageReferencesCommand(
             ParseResult parseResult) : base(parseResult)
         {
-<<<<<<< HEAD
-            _fileOrDirectory = parseResult.ValueForArgument<string>(ListCommandParser.SlnOrProjectArgument);
-=======
-            _fileOrDirectory = PathUtility.GetAbsolutePath(PathUtility.EnsureTrailingSlash(Directory.GetCurrentDirectory()),
-                parseResult.GetValueForArgument(ListCommandParser.SlnOrProjectArgument));
->>>>>>> 200d8d17
+            _fileOrDirectory = parseResult.GetValueForArgument(ListCommandParser.SlnOrProjectArgument);
         }
 
         public override int Execute()
