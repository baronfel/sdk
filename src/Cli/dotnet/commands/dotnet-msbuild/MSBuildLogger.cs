--- conflicted
+++ resolved
@@ -91,24 +91,7 @@
         {
             switch (args.EventName)
             {
-<<<<<<< HEAD
-                var newEventName = $"msbuild/{TargetFrameworkTelemetryEventName}";
-                Dictionary<string, string> maskedProperties = new Dictionary<string, string>();
-
-                foreach (var key in new[] {
-                    TargetFrameworkVersionTelemetryPropertyKey,
-                    RuntimeIdentifierTelemetryPropertyKey,
-                    SelfContainedTelemetryPropertyKey,
-                    UseApphostTelemetryPropertyKey,
-                    OutputTypeTelemetryPropertyKey,
-                    UseArtifactsOutputTelemetryPropertyKey,
-                    ArtifactsPathLocationTypeTelemetryPropertyKey
-                })
-                {
-                    if (args.Properties.TryGetValue(key, out string value))
-=======
                 case TargetFrameworkTelemetryEventName:
->>>>>>> a6b179a2
                     {
                         var newEventName = $"msbuild/{TargetFrameworkTelemetryEventName}";
                         Dictionary<string, string> maskedProperties = new Dictionary<string, string>();
@@ -118,7 +101,9 @@
                             RuntimeIdentifierTelemetryPropertyKey,
                             SelfContainedTelemetryPropertyKey,
                             UseApphostTelemetryPropertyKey,
-                            OutputTypeTelemetryPropertyKey
+                            OutputTypeTelemetryPropertyKey,
+                            UseArtifactsOutputTelemetryPropertyKey,
+                            ArtifactsPathLocationTypeTelemetryPropertyKey
                         })
                         {
                             if (args.Properties.TryGetValue(key, out string value))
@@ -182,15 +167,6 @@
                     }
                 }
             }
-<<<<<<< HEAD
-            else
-            {
-                var passthroughEvents = new string[] {
-                    SdkTaskBaseCatchExceptionTelemetryEventName,
-                    PublishPropertiesTelemetryEventName,
-                    ReadyToRunTelemetryEventName };
-=======
->>>>>>> a6b179a2
 
             telemetry.TrackEvent(eventName, properties ?? eventProperties, measurements);
         }
