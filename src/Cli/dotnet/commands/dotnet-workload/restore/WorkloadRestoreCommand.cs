--- conflicted
+++ resolved
@@ -66,11 +66,7 @@
                     loggers: new ILogger[]
                     {
                         new ConsoleLogger(_result
-<<<<<<< HEAD
-                            .ValueForOption(WorkloadInstallCommandParser.VerbosityOption)
-=======
                             .ValueForOption<VerbosityOptions>(WorkloadInstallCommandParser.VerbosityOption)
->>>>>>> aabf1807
                             .ToLoggerVerbosity())
                     },
                     remoteLoggers: Enumerable.Empty<ForwardingLoggerRecord>(),
