﻿<?xml version="1.0" encoding="utf-8"?>
<xliff xmlns="urn:oasis:names:tc:xliff:document:1.2" xmlns:xsi="http://www.w3.org/2001/XMLSchema-instance" version="1.2" xsi:schemaLocation="urn:oasis:names:tc:xliff:document:1.2 xliff-core-1.2-transitional.xsd">
  <file datatype="xml" source-language="en" target-language="tr" original="../LocalizableStrings.resx">
    <body>
      <trans-unit id="AdManifestPackageDoesNotExist">
        <source>Failed to update advertising manifest. Manifest package {0} doesn't exist.</source>
        <target state="translated">Reklam bildirimi güncelleştirilemedi. {0} bildirim paketi yok.</target>
        <note />
      </trans-unit>
      <trans-unit id="AdManifestUpdated">
        <source>Updated advertising manifest {0}.</source>
        <target state="translated">Reklam bildirimi {0} güncelleştirildi.</target>
        <note />
      </trans-unit>
      <trans-unit id="CacheMissingPackage">
        <source>Package {0} version {1} doesn't exist in offline cache {2}.</source>
        <target state="translated">{0} paketi sürüm {1}, çevrimdışı {2} önbelleğinde yok.</target>
        <note />
      </trans-unit>
      <trans-unit id="DeletingWorkloadPack">
        <source>Uninstalling workload pack {0} version {1}…</source>
        <target state="translated">{0} iş yükü paketi sürüm {1} kaldırılıyor...</target>
        <note />
      </trans-unit>
      <trans-unit id="DownloadToCacheOptionArgumentName">
        <source>DIRECTORY</source>
        <target state="translated">DİZİN</target>
        <note />
      </trans-unit>
      <trans-unit id="DownloadToCacheOptionArgumentName">
        <source>DIRECTORY</source>
        <target state="new">DIRECTORY</target>
        <note />
      </trans-unit>
      <trans-unit id="DownloadToCacheOptionDescription">
        <source>Download packages needed to install a workload to a folder that can be used for offline installation.</source>
        <target state="translated">Çevrimdışı yükleme için kullanılabilecek bir klasöre iş yükü yüklemek için gereken paketleri indirin.</target>
        <note />
      </trans-unit>
      <trans-unit id="DownloadingPackToCacheMessage">
        <source>Downloading pack {0} version {1} to offline cache {2}…</source>
        <target state="translated">{0} paketi sürüm{1}, çevrimdışı {2} önbelleğine indiriliyor...</target>
        <note />
      </trans-unit>
      <trans-unit id="FailedAdManifestUpdate">
        <source>Failed to update the advertising manifest {0}: {1}.</source>
        <target state="translated">Reklam bildirimi {0} güncelleştirilemedi: {1}.</target>
        <note />
      </trans-unit>
      <trans-unit id="FailedToDownloadPackageManifest">
        <source>Failed to download manifest package {0}.</source>
        <target state="translated">Bildirim paketi {0} indirilemedi.</target>
        <note />
      </trans-unit>
      <trans-unit id="FailedToGetPackageManifestUrl">
        <source>Failed to resolve manifest package URL {0}.</source>
        <target state="translated">{0} bildirim paketi URL'si çözümlenemedi.</target>
        <note />
      </trans-unit>
      <trans-unit id="FailedToInstallWorkloadManifest">
        <source>Failed to install manifest {0} version {1}: {2}.</source>
        <target state="translated">{0} bildirimi sürüm {1} yüklenemedi:{2}.</target>
        <note />
      </trans-unit>
      <trans-unit id="FromCacheOptionArgumentName">
        <source>DIRECTORY</source>
        <target state="translated">DİZİN</target>
        <note />
      </trans-unit>
      <trans-unit id="FromCacheOptionArgumentName">
        <source>DIRECTORY</source>
        <target state="new">DIRECTORY</target>
        <note />
      </trans-unit>
      <trans-unit id="FromCacheOptionDescription">
        <source>Complete the operation from cache (offline).</source>
        <target state="translated">İşlemi önbellekten (çevrimdışı) tamamlayın.</target>
        <note />
      </trans-unit>
      <trans-unit id="GarbageCollectingSdkFeatureBandsMessage">
        <source>Garbage collecting for SDK feature band(s) {0}...</source>
        <target state="translated">{0} SDK özellik bantları için atık toplama...</target>
        <note />
      </trans-unit>
      <trans-unit id="GarbageCollectionFailed">
        <source>Warning: Workload garbage collection failed with error: {0}.</source>
        <target state="translated">Uyarı: İş yükü atık toplaması {0} hatasıyla başarısız oldu.</target>
        <note />
      </trans-unit>
      <trans-unit id="InadequatePermissions">
        <source>Inadequate permissions. Run the command with elevated privileges.</source>
        <target state="translated">İzinler yetersiz. Komutu yükseltilmiş ayrıcalıklarla çalıştırın.</target>
        <note />
      </trans-unit>
      <trans-unit id="IncludePreviewOptionDescription">
        <source>Allow prerelease workload manifests.</source>
        <target state="translated">Yayın öncesi iş yükü bildirimlerine izin ver.</target>
        <note />
      </trans-unit>
      <trans-unit id="IncompatibleManifests">
        <source>The current SDK isn't compatible with workload manifests of SDK version {0}.</source>
        <target state="translated">Geçerli SDK, SDK sürüm {0} iş yükü bildirimleri ile uyumlu değil.</target>
        <note />
      </trans-unit>
      <trans-unit id="InstallationSucceeded">
        <source>Successfully installed workload(s) {0}.</source>
        <target state="translated">İş yükleri başarıyla yüklendi {0}.</target>
        <note />
      </trans-unit>
      <trans-unit id="InstallingPackVersionMessage">
        <source>Installing pack {0} version {1}...</source>
        <target state="translated">Paket {0} sürümü {1} yükleniyor...</target>
        <note />
      </trans-unit>
      <trans-unit id="InstallingWorkloadManifest">
        <source>Installing workload manifest {0} version {1}…</source>
        <target state="translated">İş yükü bildirimi {0} sürüm {1} yükleniyor...</target>
        <note />
      </trans-unit>
      <trans-unit id="InsufficientPrivilegeToStartServer">
        <source>Insufficient privilege to start the server.</source>
        <target state="translated">Sunucuyu başlatmak için yeterli ayrıcalığa sahip değilsiniz.</target>
        <note />
      </trans-unit>
      <trans-unit id="InvalidWorkloadConfiguration">
        <source>The settings file in the workload's NuGet package is invalid: {0}</source>
        <target state="translated">İş yükünün NuGet paketindeki ayar dosyası geçersiz: {0}</target>
        <note />
      </trans-unit>
      <trans-unit id="CommandDescription">
        <source>Install one or more workloads.</source>
        <target state="translated">Bir veya daha fazla iş yükünü yükleyin.</target>
        <note />
      </trans-unit>
      <trans-unit id="ConfigFileOptionDescription">
        <source>The NuGet configuration file to use.</source>
        <target state="translated">Kullanılacak NuGet yapılandırma dosyası.</target>
        <note />
      </trans-unit>
      <trans-unit id="FrameworkOptionDescription">
        <source>The target framework to install the workload for.</source>
        <target state="translated">İş yükünün yükleneceği hedef çerçeve.</target>
        <note />
      </trans-unit>
      <trans-unit id="ManifestDoesNotExist">
        <source>No manifest with ID {0} exists.</source>
        <target state="translated">{0} kimliğine sahip bildirim yok.</target>
        <note />
      </trans-unit>
      <trans-unit id="MsiProgressInstall">
        <source>Installing {0} </source>
        <target state="translated">{0} yükleniyor </target>
        <note />
      </trans-unit>
      <trans-unit id="MsiProgressRepair">
        <source>Repairing {0} </source>
        <target state="translated">{0} onarılıyor </target>
        <note />
      </trans-unit>
      <trans-unit id="MsiProgressUninstall">
        <source>Removing {0} </source>
        <target state="translated">{0} kaldırılıyor </target>
        <note />
      </trans-unit>
      <trans-unit id="NoManifestsExistForFeatureBand">
        <source>No manifests exist for SDK version {0}.</source>
        <target state="translated">SDK sürüm {0} için bildirim yok.</target>
        <note />
      </trans-unit>
      <trans-unit id="NoTrustWithParentPID">
        <source>Failed to establish a trust relationship with parent process ({0}).</source>
        <target state="translated">Üst işlemle ({0}) bir güven ilişkisi kurulamadı.</target>
        <note />
      </trans-unit>
      <trans-unit id="OSDoesNotSupportMsi">
        <source>MSI installations are only supported on Windows.</source>
        <target state="translated">MSI yüklemeleri yalnızca Windows 'da desteklenir.</target>
        <note />
      </trans-unit>
      <trans-unit id="PendingReboot">
        <source>The machine has a pending reboot. Installation will continue, but you may need to restart.</source>
        <target state="translated">Makinede bekleyen bir yeniden başlatma işlemi var. Yükleme devam edecek ancak yeniden başlatmanız gerekebilir.</target>
        <note />
      </trans-unit>
      <trans-unit id="ResolvingPackageUrls">
        <source>Resolving package URLs for workload(s) {0}...</source>
        <target state="translated">{0} iş yükleri için paket URL'leri çözümleniyor...</target>
        <note />
      </trans-unit>
      <trans-unit id="RollBackFailedMessage">
        <source>Installation rollback failed: {0}</source>
        <target state="translated">Yükleme geri alınamadı: {0}</target>
        <note />
      </trans-unit>
      <trans-unit id="RollbackDefinitionContainsExtraneousManifestIds">
<<<<<<< HEAD
        <source>Invalid rollback definition. The manifest IDs in rollback definition {0} do not match installed manifest IDs.</source>
        <target state="translated">Geri alma tanımı geçersiz. {0} geri alma tanımındaki bildirim kimlikleri yüklü bildirim kimlikleriyle eşleşmiyor.</target>
=======
        <source>Invalid rollback definition. The manifest IDs in rollback definition {0} do not match installed manifest IDs {1}.</source>
        <target state="new">Invalid rollback definition. The manifest IDs in rollback definition {0} do not match installed manifest IDs {1}.</target>
>>>>>>> 32c173b7
        <note />
      </trans-unit>
      <trans-unit id="RollbackDefinitionFileDoesNotExist">
        <source>Provided rollback definition file {0} doesn't exist.</source>
        <target state="translated">Sağlanan geri alma tanımı dosyası ({0}) yok.</target>
        <note />
      </trans-unit>
      <trans-unit id="RollingBackInstall">
        <source>Workload installation failed. Rolling back installed packs...</source>
        <target state="translated">İş yükü yüklenemedi. Yüklü paketler geri alınıyor...</target>
        <note />
      </trans-unit>
      <trans-unit id="RollingBackPackInstall">
        <source>Rolling back pack {0} installation...</source>
        <target state="translated">{0} paketi için yükleme geri alınıyor...</target>
        <note />
      </trans-unit>
      <trans-unit id="SkipManifestUpdateOptionDescription">
        <source>Skip updating the workload manifests.</source>
        <target state="translated">İş yükü bildirimlerinin güncelleştirilmesini atlayın.</target>
        <note />
      </trans-unit>
      <trans-unit id="SkippingManifestUpdate">
        <source>Manifest packages were not found. Skipping manifest update...</source>
        <target state="translated">Bildirim paketleri bulunamadı. Bildirim güncelleştirmesi atlanıyor...</target>
        <note />
      </trans-unit>
      <trans-unit id="SourceOptionDescription">
        <source>The NuGet package source to use during the restore. To specify multiple sources, repeat the option.</source>
        <target state="translated">Geri yükleme sırasında kullanılacak NuGet paket kaynağı. Birden çok kaynak belirtmek için seçeneği tekrarlayın.</target>
        <note />
      </trans-unit>
      <trans-unit id="SourceOptionName">
        <source>SOURCE</source>
        <target state="translated">KAYNAK</target>
        <note />
      </trans-unit>
      <trans-unit id="TempDirOptionDescription">
        <source>Specify a temporary directory for this command to download and extract NuGet packages (must be secure).</source>
        <target state="translated">Bu komut için NuGet paketlerini indirmek ve ayıklamak üzere geçici bir dizin belirtin (güvenli olmalıdır).</target>
        <note />
      </trans-unit>
      <trans-unit id="UnknownInstallType">
        <source>Unknown installation type: {0}.</source>
        <target state="translated">{0} yükleme türü bilinmiyor.</target>
        <note />
      </trans-unit>
      <trans-unit id="UnrecognizedPackError">
        <source>Pack ID {0} unrecognized.</source>
        <target state="translated">{0} paket kimliği tanınmıyor.</target>
        <note />
      </trans-unit>
      <trans-unit id="PrintDownloadLinkOnlyDescription">
        <source>Only print the list of links to download without downloading.</source>
        <target state="translated">İndirmeden, yalnızca indirilecek bağlantıların listesini yazdırın.</target>
        <note />
      </trans-unit>
      <trans-unit id="UsingCacheForPackInstall">
        <source>Installing package {0} version {1} from offline cache {2}.</source>
        <target state="translated">{0} paketi sürüm {1}, {2} çevrimdışı önbelleğinden yükleniyor.</target>
        <note />
      </trans-unit>
      <trans-unit id="VersionOptionDescription">
        <source>The version of the SDK.</source>
        <target state="translated">SDK sürümü.</target>
        <note />
      </trans-unit>
      <trans-unit id="InstallFullCommandNameLocalized">
        <source>.NET install command</source>
        <target state="translated">.NET yükleme komutu</target>
        <note />
      </trans-unit>
      <trans-unit id="NuGetConfigurationFileDoesNotExist">
        <source>NuGet configuration file '{0}' doesn't exist.</source>
        <target state="translated">'{0}' NuGet yapılandırma dosyası yok.</target>
        <note />
      </trans-unit>
      <trans-unit id="InvalidNuGetVersionRange">
        <source>Specified version '{0}' isn't a valid NuGet version range.</source>
        <target state="translated">Belirtilen '{0}' sürümü geçerli bir NuGet sürüm aralığı değil.</target>
        <note />
      </trans-unit>
      <trans-unit id="VersionOptionName">
        <source>VERSION</source>
        <target state="translated">SÜRÜM</target>
        <note />
      </trans-unit>
      <trans-unit id="ConfigFileOptionName">
        <source>FILE</source>
        <target state="translated">FILE</target>
        <note />
      </trans-unit>
      <trans-unit id="WorkloadAlreadyInstalled">
        <source>Workload '{0}' is already installed.</source>
        <target state="translated">'{0}' iş yükü zaten yüklü.</target>
        <note />
      </trans-unit>
      <trans-unit id="WorkloadCacheDownloadFailed">
        <source>Download of workload packs to offline cache failed: {0}</source>
        <target state="translated">İş yükü paketleri çevrimdışı önbelleğe indirilemedi: {0}</target>
        <note />
      </trans-unit>
      <trans-unit id="WorkloadIdArgumentDescription">
        <source>The NuGet package ID of the workload to install.</source>
        <target state="translated">Yüklenecek iş yükünün NuGet paket kimliği.</target>
        <note />
      </trans-unit>
      <trans-unit id="WorkloadIdArgumentName">
        <source>WORKLOAD_ID</source>
        <target state="translated">WORKLOAD_ID</target>
        <note />
      </trans-unit>
      <trans-unit id="WorkloadInstallationFailed">
        <source>Workload installation failed: {0}</source>
        <target state="translated">İş yükü yüklenemedi: {0}</target>
        <note />
      </trans-unit>
      <trans-unit id="WorkloadNotRecognized">
        <source>Workload ID {0} is not recognized.</source>
        <target state="translated">{0} iş yükü kimliği tanınmıyor.</target>
        <note />
      </trans-unit>
      <trans-unit id="WorkloadNotSupportedOnPlatform">
        <source>Workload ID {0} isn't supported on this platform.</source>
        <target state="translated">{0} iş yükü kimliği bu platformda desteklenmiyor.</target>
        <note />
      </trans-unit>
      <trans-unit id="WorkloadPackAlreadyInstalledMessage">
        <source>Pack {0} version {1} is already installed.</source>
        <target state="translated">Paket {0} sürüm {1} zaten yüklü.</target>
        <note />
      </trans-unit>
      <trans-unit id="WorkloadPathOptionDescription">
        <source>The directory where the workload will be installed. The directory will be created if it doesn't exist.</source>
        <target state="translated">İş yükünün yükleneceği dizin. Dizin yoksa oluşturulur.</target>
        <note />
      </trans-unit>
      <trans-unit id="WorkloadPathOptionName">
        <source>PATH</source>
        <target state="translated">YOL</target>
        <note />
      </trans-unit>
      <trans-unit id="WorkloadUpdatesAvailable">
        <source>Workload updates are available. Run `dotnet workload list` for more information.</source>
        <target state="translated">İş yükü güncelleştirmeleri var. Daha fazla bilgi için `dotnet workload list` çalıştırın.</target>
        <note />
      </trans-unit>
      <trans-unit id="WritingPackInstallRecordMessage">
        <source>Writing workload pack installation record for {0} version {1}...</source>
        <target state="translated">{0} sürümü {1} için iş yükü paketi yükleme kaydı yazılıyor...</target>
        <note />
      </trans-unit>
      <trans-unit id="WritingWorkloadInstallRecordMessage">
        <source>Writing workload installation record for {0}...</source>
        <target state="translated">{0} için iş yükü yükleme kaydı yazılıyor...</target>
        <note />
      </trans-unit>
    </body>
  </file>
</xliff><|MERGE_RESOLUTION|>--- conflicted
+++ resolved
@@ -27,11 +27,6 @@
         <target state="translated">DİZİN</target>
         <note />
       </trans-unit>
-      <trans-unit id="DownloadToCacheOptionArgumentName">
-        <source>DIRECTORY</source>
-        <target state="new">DIRECTORY</target>
-        <note />
-      </trans-unit>
       <trans-unit id="DownloadToCacheOptionDescription">
         <source>Download packages needed to install a workload to a folder that can be used for offline installation.</source>
         <target state="translated">Çevrimdışı yükleme için kullanılabilecek bir klasöre iş yükü yüklemek için gereken paketleri indirin.</target>
@@ -67,11 +62,6 @@
         <target state="translated">DİZİN</target>
         <note />
       </trans-unit>
-      <trans-unit id="FromCacheOptionArgumentName">
-        <source>DIRECTORY</source>
-        <target state="new">DIRECTORY</target>
-        <note />
-      </trans-unit>
       <trans-unit id="FromCacheOptionDescription">
         <source>Complete the operation from cache (offline).</source>
         <target state="translated">İşlemi önbellekten (çevrimdışı) tamamlayın.</target>
@@ -193,13 +183,8 @@
         <note />
       </trans-unit>
       <trans-unit id="RollbackDefinitionContainsExtraneousManifestIds">
-<<<<<<< HEAD
-        <source>Invalid rollback definition. The manifest IDs in rollback definition {0} do not match installed manifest IDs.</source>
-        <target state="translated">Geri alma tanımı geçersiz. {0} geri alma tanımındaki bildirim kimlikleri yüklü bildirim kimlikleriyle eşleşmiyor.</target>
-=======
         <source>Invalid rollback definition. The manifest IDs in rollback definition {0} do not match installed manifest IDs {1}.</source>
         <target state="new">Invalid rollback definition. The manifest IDs in rollback definition {0} do not match installed manifest IDs {1}.</target>
->>>>>>> 32c173b7
         <note />
       </trans-unit>
       <trans-unit id="RollbackDefinitionFileDoesNotExist">
