// Licensed to the .NET Foundation under one or more agreements.
// The .NET Foundation licenses this file to you under the MIT license.

using System.CommandLine;
using Microsoft.DotNet.Tools.Tool.Common;
using Microsoft.DotNet.Tools.Tool.Update;
using LocalizableStrings = Microsoft.DotNet.Tools.Tool.Update.LocalizableStrings;

namespace Microsoft.DotNet.Cli
{
    internal static class ToolUpdateCommandParser
    {
        public static readonly CliArgument<string> PackageIdArgument = ToolInstallCommandParser.PackageIdArgument;

        public static readonly CliOption<bool> GlobalOption = ToolAppliedOption.GlobalOption;

        public static readonly CliOption<string> ToolPathOption = ToolAppliedOption.ToolPathOption;

        public static readonly CliOption<bool> LocalOption = ToolAppliedOption.LocalOption;

        public static readonly CliOption<string> ConfigOption = ToolInstallCommandParser.ConfigOption;

        public static readonly CliOption<string[]> AddSourceOption = ToolInstallCommandParser.AddSourceOption;

        public static readonly CliOption<string> FrameworkOption = ToolInstallCommandParser.FrameworkOption;

        public static readonly CliOption<string> VersionOption = ToolInstallCommandParser.VersionOption;

        public static readonly CliOption<string> ToolManifestOption = ToolAppliedOption.ToolManifestOption;

        public static readonly CliOption<bool> PrereleaseOption = ToolSearchCommandParser.PrereleaseOption;

        public static readonly CliOption<VerbosityOptions> VerbosityOption = ToolInstallCommandParser.VerbosityOption;

        public static readonly CliOption<bool> AllowPackageDowngradeOption = ToolInstallCommandParser.AllowPackageDowngradeOption;

        private static readonly CliCommand Command = ConstructCommand();

        public static CliCommand GetCommand()
        {
            return Command;
        }

        private static CliCommand ConstructCommand()
        {
            CliCommand command = new("update", LocalizableStrings.CommandDescription);

<<<<<<< HEAD
            command.Arguments.Add(PackageIdArgument);
            command.Options.Add(GlobalOption.WithHelpDescription(command, LocalizableStrings.GlobalOptionDescription));
            command.Options.Add(ToolPathOption.WithHelpDescription(command, LocalizableStrings.ToolPathOptionDescription));
            command.Options.Add(LocalOption.WithHelpDescription(command, LocalizableStrings.LocalOptionDescription));
            command.Options.Add(ConfigOption);
            command.Options.Add(AddSourceOption);
            command.Options.Add(FrameworkOption);
            command.Options.Add(VersionOption);
            command.Options.Add(ToolManifestOption.WithHelpDescription(command, LocalizableStrings.ManifestPathOptionDescription));
            command.Options.Add(PrereleaseOption);
            command.Options.Add(ToolCommandRestorePassThroughOptions.DisableParallelOption);
            command.Options.Add(ToolCommandRestorePassThroughOptions.IgnoreFailedSourcesOption);
            command.Options.Add(ToolCommandRestorePassThroughOptions.NoCacheOption);
            command.Options.Add(ToolCommandRestorePassThroughOptions.NoHttpCacheOption);
            command.Options.Add(ToolCommandRestorePassThroughOptions.InteractiveRestoreOption);
            command.Options.Add(VerbosityOption);
=======
            ToolInstallCommandParser.AddCommandOptions(command);
            command.Options.Add(AllowPackageDowngradeOption);
>>>>>>> b2059280

            command.SetAction((parseResult) => new ToolUpdateCommand(parseResult).Execute());

            return command;
        }
    }
}<|MERGE_RESOLUTION|>--- conflicted
+++ resolved
@@ -45,27 +45,8 @@
         {
             CliCommand command = new("update", LocalizableStrings.CommandDescription);
 
-<<<<<<< HEAD
-            command.Arguments.Add(PackageIdArgument);
-            command.Options.Add(GlobalOption.WithHelpDescription(command, LocalizableStrings.GlobalOptionDescription));
-            command.Options.Add(ToolPathOption.WithHelpDescription(command, LocalizableStrings.ToolPathOptionDescription));
-            command.Options.Add(LocalOption.WithHelpDescription(command, LocalizableStrings.LocalOptionDescription));
-            command.Options.Add(ConfigOption);
-            command.Options.Add(AddSourceOption);
-            command.Options.Add(FrameworkOption);
-            command.Options.Add(VersionOption);
-            command.Options.Add(ToolManifestOption.WithHelpDescription(command, LocalizableStrings.ManifestPathOptionDescription));
-            command.Options.Add(PrereleaseOption);
-            command.Options.Add(ToolCommandRestorePassThroughOptions.DisableParallelOption);
-            command.Options.Add(ToolCommandRestorePassThroughOptions.IgnoreFailedSourcesOption);
-            command.Options.Add(ToolCommandRestorePassThroughOptions.NoCacheOption);
-            command.Options.Add(ToolCommandRestorePassThroughOptions.NoHttpCacheOption);
-            command.Options.Add(ToolCommandRestorePassThroughOptions.InteractiveRestoreOption);
-            command.Options.Add(VerbosityOption);
-=======
             ToolInstallCommandParser.AddCommandOptions(command);
             command.Options.Add(AllowPackageDowngradeOption);
->>>>>>> b2059280
 
             command.SetAction((parseResult) => new ToolUpdateCommand(parseResult).Execute());
 
