--- conflicted
+++ resolved
@@ -1,12 +1,7 @@
-<<<<<<< HEAD
-﻿<!-- Copyright (c) .NET Foundation and contributors. All rights reserved. Licensed under the MIT license. See License.txt in the project root for full license information. -->
 <Project Sdk="Microsoft.WixToolset.Sdk">
   <PropertyGroup>
     <IsShippingPackage>true</IsShippingPackage>
   </PropertyGroup>
-=======
-﻿<Project Sdk="Microsoft.WixToolset.Sdk">
->>>>>>> a40a96aa
 
   <ItemGroup>
     <Compile Include="$(PkgMicrosoft_DotNet_Build_Tasks_Installers)\build\wix5\product\dotnethome_x64.wxs" />
