#!/bin/bash

SOURCE="${BASH_SOURCE[0]}"
while [ -h "$SOURCE" ]; do # resolve $SOURCE until the file is no longer a symlink
  ScriptRoot="$( cd -P "$( dirname "$SOURCE" )" && pwd )"
  SOURCE="$(readlink "$SOURCE")"
  [[ $SOURCE != /* ]] && SOURCE="$ScriptRoot/$SOURCE" # if $SOURCE was a relative symlink, we need to resolve it relative to the path where the symlink file was located
done
ScriptRoot="$( cd -P "$( dirname "$SOURCE" )" && pwd )"

<<<<<<< HEAD
. "$ScriptRoot/build/build.sh" --build --restore --log $@
=======
. "$ScriptRoot/build/build.sh" --build --restore --log "$@"
>>>>>>> 44dcddaa
<|MERGE_RESOLUTION|>--- conflicted
+++ resolved
@@ -8,8 +8,4 @@
 done
 ScriptRoot="$( cd -P "$( dirname "$SOURCE" )" && pwd )"
 
-<<<<<<< HEAD
-. "$ScriptRoot/build/build.sh" --build --restore --log $@
-=======
-. "$ScriptRoot/build/build.sh" --build --restore --log "$@"
->>>>>>> 44dcddaa
+. "$ScriptRoot/build/build.sh" --build --restore --log "$@"