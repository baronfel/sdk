--- conflicted
+++ resolved
@@ -28,23 +28,17 @@
     <!--  Begin: Package sources from dotnet-emsdk -->
     <!--  End: Package sources from dotnet-emsdk -->
     <!--  Begin: Package sources from DotNet-msbuild-Trusted -->
-<<<<<<< HEAD
     <add key="darc-pub-DotNet-msbuild-Trusted-c95bb4f" value="https://pkgs.dev.azure.com/dnceng/public/_packaging/darc-pub-DotNet-msbuild-Trusted-c95bb4f6/nuget/v3/index.json" />
-=======
->>>>>>> 75a7016e
     <!--  End: Package sources from DotNet-msbuild-Trusted -->
     <!--  Begin: Package sources from dotnet-roslyn-analyzers -->
     <!--  End: Package sources from dotnet-roslyn-analyzers -->
     <!--  Begin: Package sources from dotnet-runtime -->
     <!--  End: Package sources from dotnet-runtime -->
     <!--  Begin: Package sources from dotnet-templating -->
-<<<<<<< HEAD
     <add key="darc-pub-dotnet-templating-bbcd6b0" value="https://pkgs.dev.azure.com/dnceng/public/_packaging/darc-pub-dotnet-templating-bbcd6b04/nuget/v3/index.json" />
     <add key="darc-pub-dotnet-templating-bbcd6b0-2" value="https://pkgs.dev.azure.com/dnceng/public/_packaging/darc-pub-dotnet-templating-bbcd6b04-2/nuget/v3/index.json" />
     <add key="darc-pub-dotnet-templating-bbcd6b0-1" value="https://pkgs.dev.azure.com/dnceng/public/_packaging/darc-pub-dotnet-templating-bbcd6b04-1/nuget/v3/index.json" />
-=======
     <add key="darc-pub-dotnet-templating-69726ce" value="https://pkgs.dev.azure.com/dnceng/public/_packaging/darc-pub-dotnet-templating-69726ce0/nuget/v3/index.json" />
->>>>>>> 75a7016e
     <!--  End: Package sources from dotnet-templating -->
     <!--  Begin: Package sources from dotnet-windowsdesktop -->
     <!--  End: Package sources from dotnet-windowsdesktop -->
