<?xml version="1.0" encoding="utf-8"?>
<configuration>
  <packageSources>
    <clear />
    <!--Begin: Package sources managed by Dependency Flow automation. Do not edit the sources below.-->
    <!--  Begin: Package sources from dotnet-emsdk -->
    <add key="darc-pub-dotnet-emsdk-c458a76" value="https://pkgs.dev.azure.com/dnceng/public/_packaging/darc-pub-dotnet-emsdk-c458a764/nuget/v3/index.json" />
    <add key="darc-pub-dotnet-emsdk-c458a76-3" value="https://pkgs.dev.azure.com/dnceng/public/_packaging/darc-pub-dotnet-emsdk-c458a764-3/nuget/v3/index.json" />
    <add key="darc-pub-dotnet-emsdk-c458a76-2" value="https://pkgs.dev.azure.com/dnceng/public/_packaging/darc-pub-dotnet-emsdk-c458a764-2/nuget/v3/index.json" />
    <add key="darc-pub-dotnet-emsdk-c458a76-1" value="https://pkgs.dev.azure.com/dnceng/public/_packaging/darc-pub-dotnet-emsdk-c458a764-1/nuget/v3/index.json" />
    <!--  End: Package sources from dotnet-emsdk -->
    <!--  Begin: Package sources from dotnet-format -->
    <add key="darc-pub-dotnet-format-42ef1d0" value="https://pkgs.dev.azure.com/dnceng/public/_packaging/darc-pub-dotnet-format-42ef1d04/nuget/v3/index.json" />
    <!--  End: Package sources from dotnet-format -->
    <!--  Begin: Package sources from dotnet-aspnetcore -->
    <add key="darc-int-dotnet-aspnetcore-31d685b" value="https://pkgs.dev.azure.com/dnceng/internal/_packaging/darc-int-dotnet-aspnetcore-31d685b2/nuget/v3/index.json" />
    <add key="darc-int-dotnet-aspnetcore-31d685b-3" value="https://pkgs.dev.azure.com/dnceng/internal/_packaging/darc-int-dotnet-aspnetcore-31d685b2-3/nuget/v3/index.json" />
    <add key="darc-int-dotnet-aspnetcore-31d685b-2" value="https://pkgs.dev.azure.com/dnceng/internal/_packaging/darc-int-dotnet-aspnetcore-31d685b2-2/nuget/v3/index.json" />
    <add key="darc-int-dotnet-aspnetcore-31d685b-1" value="https://pkgs.dev.azure.com/dnceng/internal/_packaging/darc-int-dotnet-aspnetcore-31d685b2-1/nuget/v3/index.json" />
    <!--  End: Package sources from dotnet-aspnetcore -->
    <!--  Begin: Package sources from DotNet-msbuild-Trusted -->
<<<<<<< HEAD
    <add key="darc-pub-DotNet-msbuild-Trusted-c3ade83" value="https://pkgs.dev.azure.com/dnceng/public/_packaging/darc-pub-DotNet-msbuild-Trusted-c3ade832/nuget/v3/index.json" />
=======
    <add key="darc-pub-DotNet-msbuild-Trusted-939cc33" value="https://pkgs.dev.azure.com/dnceng/public/_packaging/darc-pub-DotNet-msbuild-Trusted-939cc332/nuget/v3/index.json" />
>>>>>>> 2f410884
    <!--  End: Package sources from DotNet-msbuild-Trusted -->
    <!--  Begin: Package sources from dotnet-roslyn-analyzers -->
    <!--  End: Package sources from dotnet-roslyn-analyzers -->
    <!--  Begin: Package sources from dotnet-runtime -->
    <add key="darc-int-dotnet-runtime-89ef51c" value="https://pkgs.dev.azure.com/dnceng/internal/_packaging/darc-int-dotnet-runtime-89ef51c5/nuget/v3/index.json" />
    <add key="darc-int-dotnet-runtime-89ef51c-3" value="https://pkgs.dev.azure.com/dnceng/internal/_packaging/darc-int-dotnet-runtime-89ef51c5-3/nuget/v3/index.json" />
    <!--  End: Package sources from dotnet-runtime -->
    <!--  Begin: Package sources from dotnet-templating -->
<<<<<<< HEAD
    <add key="darc-pub-dotnet-templating-47dd928" value="https://pkgs.dev.azure.com/dnceng/public/_packaging/darc-pub-dotnet-templating-47dd9288/nuget/v3/index.json" />
=======
    <add key="darc-pub-dotnet-templating-ee4a55e" value="https://pkgs.dev.azure.com/dnceng/public/_packaging/darc-pub-dotnet-templating-ee4a55ee/nuget/v3/index.json" />
    <add key="darc-pub-dotnet-templating-ee4a55e-3" value="https://pkgs.dev.azure.com/dnceng/public/_packaging/darc-pub-dotnet-templating-ee4a55ee-3/nuget/v3/index.json" />
    <add key="darc-pub-dotnet-templating-ee4a55e-2" value="https://pkgs.dev.azure.com/dnceng/public/_packaging/darc-pub-dotnet-templating-ee4a55ee-2/nuget/v3/index.json" />
    <add key="darc-pub-dotnet-templating-ee4a55e-1" value="https://pkgs.dev.azure.com/dnceng/public/_packaging/darc-pub-dotnet-templating-ee4a55ee-1/nuget/v3/index.json" />
    <add key="darc-pub-dotnet-templating-6ede63a" value="https://pkgs.dev.azure.com/dnceng/public/_packaging/darc-pub-dotnet-templating-6ede63a6/nuget/v3/index.json" />
    <add key="darc-pub-dotnet-templating-ee4a55e-8" value="https://pkgs.dev.azure.com/dnceng/public/_packaging/darc-pub-dotnet-templating-ee4a55ee-8/nuget/v3/index.json" />
    <add key="darc-pub-dotnet-templating-ee4a55e-7" value="https://pkgs.dev.azure.com/dnceng/public/_packaging/darc-pub-dotnet-templating-ee4a55ee-7/nuget/v3/index.json" />
    <add key="darc-pub-dotnet-templating-ee4a55e-6" value="https://pkgs.dev.azure.com/dnceng/public/_packaging/darc-pub-dotnet-templating-ee4a55ee-6/nuget/v3/index.json" />
    <add key="darc-pub-dotnet-templating-ee4a55e-5" value="https://pkgs.dev.azure.com/dnceng/public/_packaging/darc-pub-dotnet-templating-ee4a55ee-5/nuget/v3/index.json" />
    <add key="darc-pub-dotnet-templating-ee4a55e-4" value="https://pkgs.dev.azure.com/dnceng/public/_packaging/darc-pub-dotnet-templating-ee4a55ee-4/nuget/v3/index.json" />
    <add key="darc-pub-dotnet-templating-ee4a55e-3" value="https://pkgs.dev.azure.com/dnceng/public/_packaging/darc-pub-dotnet-templating-ee4a55ee-3/nuget/v3/index.json" />
    <add key="darc-pub-dotnet-templating-ee4a55e-2" value="https://pkgs.dev.azure.com/dnceng/public/_packaging/darc-pub-dotnet-templating-ee4a55ee-2/nuget/v3/index.json" />
    <add key="darc-pub-dotnet-templating-ee4a55e-1" value="https://pkgs.dev.azure.com/dnceng/public/_packaging/darc-pub-dotnet-templating-ee4a55ee-1/nuget/v3/index.json" />
    <add key="darc-pub-dotnet-templating-6ede63a" value="https://pkgs.dev.azure.com/dnceng/public/_packaging/darc-pub-dotnet-templating-6ede63a6/nuget/v3/index.json" />
>>>>>>> 2f410884
    <!--  End: Package sources from dotnet-templating -->
    <!--  Begin: Package sources from dotnet-windowsdesktop -->
    <add key="darc-int-dotnet-windowsdesktop-0dad47b" value="https://pkgs.dev.azure.com/dnceng/internal/_packaging/darc-int-dotnet-windowsdesktop-0dad47b4/nuget/v3/index.json" />
    <add key="darc-int-dotnet-windowsdesktop-0dad47b-3" value="https://pkgs.dev.azure.com/dnceng/internal/_packaging/darc-int-dotnet-windowsdesktop-0dad47b4-3/nuget/v3/index.json" />
    <add key="darc-int-dotnet-windowsdesktop-0dad47b-2" value="https://pkgs.dev.azure.com/dnceng/internal/_packaging/darc-int-dotnet-windowsdesktop-0dad47b4-2/nuget/v3/index.json" />
    <add key="darc-int-dotnet-windowsdesktop-0dad47b-1" value="https://pkgs.dev.azure.com/dnceng/internal/_packaging/darc-int-dotnet-windowsdesktop-0dad47b4-1/nuget/v3/index.json" />
    <!--  End: Package sources from dotnet-windowsdesktop -->
    <!--  Begin: Package sources from dotnet-winforms -->
    <!--  End: Package sources from dotnet-winforms -->
    <!--End: Package sources managed by Dependency Flow automation. Do not edit the sources above.-->
    <add key="dotnet6" value="https://pkgs.dev.azure.com/dnceng/public/_packaging/dotnet6/nuget/v3/index.json" />
    <add key="dotnet6-transport" value="https://pkgs.dev.azure.com/dnceng/public/_packaging/dotnet6-transport/nuget/v3/index.json" />
    <add key="dotnet7" value="https://pkgs.dev.azure.com/dnceng/public/_packaging/dotnet7/nuget/v3/index.json" />
    <add key="dotnet7-transport" value="https://pkgs.dev.azure.com/dnceng/public/_packaging/dotnet7-transport/nuget/v3/index.json" />
    <add key="dotnet8" value="https://pkgs.dev.azure.com/dnceng/public/_packaging/dotnet8/nuget/v3/index.json" />
    <add key="dotnet8-transport" value="https://pkgs.dev.azure.com/dnceng/public/_packaging/dotnet8-transport/nuget/v3/index.json" />
    <add key="dotnet-public" value="https://pkgs.dev.azure.com/dnceng/public/_packaging/dotnet-public/nuget/v3/index.json" />
    <add key="dotnet-eng" value="https://pkgs.dev.azure.com/dnceng/public/_packaging/dotnet-eng/nuget/v3/index.json" />
    <add key="dotnet-tools" value="https://pkgs.dev.azure.com/dnceng/public/_packaging/dotnet-tools/nuget/v3/index.json" />
    <add key="dotnet-tools-transport" value="https://pkgs.dev.azure.com/dnceng/public/_packaging/dotnet-tools-transport/nuget/v3/index.json" />
    <add key="dotnet-libraries" value="https://pkgs.dev.azure.com/dnceng/public/_packaging/dotnet-libraries/nuget/v3/index.json" />
    <add key="dotnet-libraries-transport" value="https://pkgs.dev.azure.com/dnceng/public/_packaging/dotnet-libraries-transport/nuget/v3/index.json" />
    <add key="vs-impl" value="https://pkgs.dev.azure.com/azure-public/vside/_packaging/vs-impl/nuget/v3/index.json" />
    <!-- Used for Rich Navigation indexing task -->
    <add key="richnav" value="https://pkgs.dev.azure.com/azure-public/vside/_packaging/vs-buildservices/nuget/v3/index.json" />
    <add key="darc-pub-DotNet-msbuild-Trusted-8ffc3fe" value="https://pkgs.dev.azure.com/dnceng/public/_packaging/darc-pub-DotNet-msbuild-Trusted-8ffc3fe3/nuget/v3/index.json" />
  </packageSources>
  <disabledPackageSources>
    <!--Begin: Package sources managed by Dependency Flow automation. Do not edit the sources below.-->
    <!--  Begin: Package sources from dotnet-templating -->
    <!--  End: Package sources from dotnet-templating -->
    <!--  Begin: Package sources from dotnet-aspnetcore -->
    <add key="darc-int-dotnet-aspnetcore-31d685b-1" value="true" />
    <add key="darc-int-dotnet-aspnetcore-31d685b-2" value="true" />
    <add key="darc-int-dotnet-aspnetcore-31d685b-3" value="true" />
    <add key="darc-int-dotnet-aspnetcore-31d685b" value="true" />
<<<<<<< HEAD
    <!--  End: Package sources from dotnet-aspnetcore -->
=======
    <!--  Begin: Package sources from dotnet-emsdk -->
    <!--  End: Package sources from dotnet-emsdk -->
>>>>>>> 2f410884
    <!--  Begin: Package sources from dotnet-format -->
    <!--  End: Package sources from dotnet-format -->
    <!--  End: Package sources from dotnet-aspnetcore -->
    <!--  Begin: Package sources from dotnet-runtime -->
    <add key="darc-int-dotnet-runtime-89ef51c-3" value="true" />
    <add key="darc-int-dotnet-runtime-89ef51c" value="true" />
    <!--  End: Package sources from dotnet-runtime -->
    <!--  Begin: Package sources from dotnet-windowsdesktop -->
    <add key="darc-int-dotnet-windowsdesktop-0dad47b-1" value="true" />
    <add key="darc-int-dotnet-windowsdesktop-0dad47b-2" value="true" />
    <add key="darc-int-dotnet-windowsdesktop-0dad47b-3" value="true" />
    <add key="darc-int-dotnet-windowsdesktop-0dad47b" value="true" />
<<<<<<< HEAD
=======
    <!--  Begin: Package sources from dotnet-winforms -->
    <!--  End: Package sources from dotnet-winforms -->
>>>>>>> 2f410884
    <!--  End: Package sources from dotnet-windowsdesktop -->
    <!--End: Package sources managed by Dependency Flow automation. Do not edit the sources above.-->
  </disabledPackageSources>
</configuration><|MERGE_RESOLUTION|>--- conflicted
+++ resolved
@@ -19,11 +19,7 @@
     <add key="darc-int-dotnet-aspnetcore-31d685b-1" value="https://pkgs.dev.azure.com/dnceng/internal/_packaging/darc-int-dotnet-aspnetcore-31d685b2-1/nuget/v3/index.json" />
     <!--  End: Package sources from dotnet-aspnetcore -->
     <!--  Begin: Package sources from DotNet-msbuild-Trusted -->
-<<<<<<< HEAD
-    <add key="darc-pub-DotNet-msbuild-Trusted-c3ade83" value="https://pkgs.dev.azure.com/dnceng/public/_packaging/darc-pub-DotNet-msbuild-Trusted-c3ade832/nuget/v3/index.json" />
-=======
     <add key="darc-pub-DotNet-msbuild-Trusted-939cc33" value="https://pkgs.dev.azure.com/dnceng/public/_packaging/darc-pub-DotNet-msbuild-Trusted-939cc332/nuget/v3/index.json" />
->>>>>>> 2f410884
     <!--  End: Package sources from DotNet-msbuild-Trusted -->
     <!--  Begin: Package sources from dotnet-roslyn-analyzers -->
     <!--  End: Package sources from dotnet-roslyn-analyzers -->
@@ -32,9 +28,6 @@
     <add key="darc-int-dotnet-runtime-89ef51c-3" value="https://pkgs.dev.azure.com/dnceng/internal/_packaging/darc-int-dotnet-runtime-89ef51c5-3/nuget/v3/index.json" />
     <!--  End: Package sources from dotnet-runtime -->
     <!--  Begin: Package sources from dotnet-templating -->
-<<<<<<< HEAD
-    <add key="darc-pub-dotnet-templating-47dd928" value="https://pkgs.dev.azure.com/dnceng/public/_packaging/darc-pub-dotnet-templating-47dd9288/nuget/v3/index.json" />
-=======
     <add key="darc-pub-dotnet-templating-ee4a55e" value="https://pkgs.dev.azure.com/dnceng/public/_packaging/darc-pub-dotnet-templating-ee4a55ee/nuget/v3/index.json" />
     <add key="darc-pub-dotnet-templating-ee4a55e-3" value="https://pkgs.dev.azure.com/dnceng/public/_packaging/darc-pub-dotnet-templating-ee4a55ee-3/nuget/v3/index.json" />
     <add key="darc-pub-dotnet-templating-ee4a55e-2" value="https://pkgs.dev.azure.com/dnceng/public/_packaging/darc-pub-dotnet-templating-ee4a55ee-2/nuget/v3/index.json" />
@@ -49,7 +42,6 @@
     <add key="darc-pub-dotnet-templating-ee4a55e-2" value="https://pkgs.dev.azure.com/dnceng/public/_packaging/darc-pub-dotnet-templating-ee4a55ee-2/nuget/v3/index.json" />
     <add key="darc-pub-dotnet-templating-ee4a55e-1" value="https://pkgs.dev.azure.com/dnceng/public/_packaging/darc-pub-dotnet-templating-ee4a55ee-1/nuget/v3/index.json" />
     <add key="darc-pub-dotnet-templating-6ede63a" value="https://pkgs.dev.azure.com/dnceng/public/_packaging/darc-pub-dotnet-templating-6ede63a6/nuget/v3/index.json" />
->>>>>>> 2f410884
     <!--  End: Package sources from dotnet-templating -->
     <!--  Begin: Package sources from dotnet-windowsdesktop -->
     <add key="darc-int-dotnet-windowsdesktop-0dad47b" value="https://pkgs.dev.azure.com/dnceng/internal/_packaging/darc-int-dotnet-windowsdesktop-0dad47b4/nuget/v3/index.json" />
@@ -86,12 +78,8 @@
     <add key="darc-int-dotnet-aspnetcore-31d685b-2" value="true" />
     <add key="darc-int-dotnet-aspnetcore-31d685b-3" value="true" />
     <add key="darc-int-dotnet-aspnetcore-31d685b" value="true" />
-<<<<<<< HEAD
-    <!--  End: Package sources from dotnet-aspnetcore -->
-=======
     <!--  Begin: Package sources from dotnet-emsdk -->
     <!--  End: Package sources from dotnet-emsdk -->
->>>>>>> 2f410884
     <!--  Begin: Package sources from dotnet-format -->
     <!--  End: Package sources from dotnet-format -->
     <!--  End: Package sources from dotnet-aspnetcore -->
@@ -104,11 +92,8 @@
     <add key="darc-int-dotnet-windowsdesktop-0dad47b-2" value="true" />
     <add key="darc-int-dotnet-windowsdesktop-0dad47b-3" value="true" />
     <add key="darc-int-dotnet-windowsdesktop-0dad47b" value="true" />
-<<<<<<< HEAD
-=======
     <!--  Begin: Package sources from dotnet-winforms -->
     <!--  End: Package sources from dotnet-winforms -->
->>>>>>> 2f410884
     <!--  End: Package sources from dotnet-windowsdesktop -->
     <!--End: Package sources managed by Dependency Flow automation. Do not edit the sources above.-->
   </disabledPackageSources>
