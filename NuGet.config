<?xml version="1.0" encoding="utf-8"?>
<configuration>
  <packageSources>
    <clear />
    <!--Begin: Package sources managed by Dependency Flow automation. Do not edit the sources below.-->
    <!--  Begin: Package sources from dotnet-deployment-tools -->
    <add key="darc-pub-dotnet-deployment-tools-b2d5c0c" value="https://pkgs.dev.azure.com/dnceng/public/_packaging/darc-pub-dotnet-deployment-tools-b2d5c0c5/nuget/v3/index.json" />
    <add key="darc-pub-dotnet-deployment-tools-b2d5c0c-9" value="https://pkgs.dev.azure.com/dnceng/public/_packaging/darc-pub-dotnet-deployment-tools-b2d5c0c5-9/nuget/v3/index.json" />
    <add key="darc-pub-dotnet-deployment-tools-b2d5c0c-8" value="https://pkgs.dev.azure.com/dnceng/public/_packaging/darc-pub-dotnet-deployment-tools-b2d5c0c5-8/nuget/v3/index.json" />
    <add key="darc-pub-dotnet-deployment-tools-b2d5c0c-7" value="https://pkgs.dev.azure.com/dnceng/public/_packaging/darc-pub-dotnet-deployment-tools-b2d5c0c5-7/nuget/v3/index.json" />
    <add key="darc-pub-dotnet-deployment-tools-b2d5c0c-6" value="https://pkgs.dev.azure.com/dnceng/public/_packaging/darc-pub-dotnet-deployment-tools-b2d5c0c5-6/nuget/v3/index.json" />
    <add key="darc-pub-dotnet-deployment-tools-b2d5c0c-5" value="https://pkgs.dev.azure.com/dnceng/public/_packaging/darc-pub-dotnet-deployment-tools-b2d5c0c5-5/nuget/v3/index.json" />
    <add key="darc-pub-dotnet-deployment-tools-b2d5c0c-4" value="https://pkgs.dev.azure.com/dnceng/public/_packaging/darc-pub-dotnet-deployment-tools-b2d5c0c5-4/nuget/v3/index.json" />
    <add key="darc-pub-dotnet-deployment-tools-b2d5c0c-3" value="https://pkgs.dev.azure.com/dnceng/public/_packaging/darc-pub-dotnet-deployment-tools-b2d5c0c5-3/nuget/v3/index.json" />
    <add key="darc-pub-dotnet-deployment-tools-b2d5c0c-2" value="https://pkgs.dev.azure.com/dnceng/public/_packaging/darc-pub-dotnet-deployment-tools-b2d5c0c5-2/nuget/v3/index.json" />
    <add key="darc-pub-dotnet-deployment-tools-b2d5c0c-15" value="https://pkgs.dev.azure.com/dnceng/public/_packaging/darc-pub-dotnet-deployment-tools-b2d5c0c5-15/nuget/v3/index.json" />
    <add key="darc-pub-dotnet-deployment-tools-b2d5c0c-14" value="https://pkgs.dev.azure.com/dnceng/public/_packaging/darc-pub-dotnet-deployment-tools-b2d5c0c5-14/nuget/v3/index.json" />
    <add key="darc-pub-dotnet-deployment-tools-b2d5c0c-13" value="https://pkgs.dev.azure.com/dnceng/public/_packaging/darc-pub-dotnet-deployment-tools-b2d5c0c5-13/nuget/v3/index.json" />
    <add key="darc-pub-dotnet-deployment-tools-b2d5c0c-12" value="https://pkgs.dev.azure.com/dnceng/public/_packaging/darc-pub-dotnet-deployment-tools-b2d5c0c5-12/nuget/v3/index.json" />
    <add key="darc-pub-dotnet-deployment-tools-b2d5c0c-11" value="https://pkgs.dev.azure.com/dnceng/public/_packaging/darc-pub-dotnet-deployment-tools-b2d5c0c5-11/nuget/v3/index.json" />
    <add key="darc-pub-dotnet-deployment-tools-b2d5c0c-10" value="https://pkgs.dev.azure.com/dnceng/public/_packaging/darc-pub-dotnet-deployment-tools-b2d5c0c5-10/nuget/v3/index.json" />
    <add key="darc-pub-dotnet-deployment-tools-b2d5c0c-1" value="https://pkgs.dev.azure.com/dnceng/public/_packaging/darc-pub-dotnet-deployment-tools-b2d5c0c5-1/nuget/v3/index.json" />
    <!--  End: Package sources from dotnet-deployment-tools -->
    <!--  Begin: Package sources from dotnet-aspire -->
    <!--  End: Package sources from dotnet-aspire -->
    <!--  Begin: Package sources from dotnet-emsdk -->
<<<<<<< HEAD
    <add key="darc-pub-dotnet-emsdk-b567cdb" value="https://pkgs.dev.azure.com/dnceng/public/_packaging/darc-pub-dotnet-emsdk-b567cdb6/nuget/v3/index.json" />
    <add key="darc-pub-dotnet-emsdk-b567cdb-3" value="https://pkgs.dev.azure.com/dnceng/public/_packaging/darc-pub-dotnet-emsdk-b567cdb6-3/nuget/v3/index.json" />
    <add key="darc-pub-dotnet-emsdk-b567cdb-2" value="https://pkgs.dev.azure.com/dnceng/public/_packaging/darc-pub-dotnet-emsdk-b567cdb6-2/nuget/v3/index.json" />
    <add key="darc-pub-dotnet-emsdk-b567cdb-1" value="https://pkgs.dev.azure.com/dnceng/public/_packaging/darc-pub-dotnet-emsdk-b567cdb6-1/nuget/v3/index.json" />
    <!--  End: Package sources from dotnet-emsdk -->
    <!--  Begin: Package sources from dotnet-aspnetcore -->
    <add key="darc-int-dotnet-aspnetcore-56eb014" value="https://pkgs.dev.azure.com/dnceng/internal/_packaging/darc-int-dotnet-aspnetcore-56eb014f/nuget/v3/index.json" />
=======
    <add key="darc-pub-dotnet-emsdk-0bcc3e6" value="https://pkgs.dev.azure.com/dnceng/public/_packaging/darc-pub-dotnet-emsdk-0bcc3e67/nuget/v3/index.json" />
    <!--  End: Package sources from dotnet-emsdk -->
    <!--  Begin: Package sources from dotnet-aspnetcore -->
    <add key="darc-int-dotnet-aspnetcore-f6b3a5d" value="https://pkgs.dev.azure.com/dnceng/internal/_packaging/darc-int-dotnet-aspnetcore-f6b3a5da/nuget/v3/index.json" />
    <add key="darc-int-dotnet-aspnetcore-f6b3a5d-3" value="https://pkgs.dev.azure.com/dnceng/internal/_packaging/darc-int-dotnet-aspnetcore-f6b3a5da-3/nuget/v3/index.json" />
    <add key="darc-int-dotnet-aspnetcore-f6b3a5d-2" value="https://pkgs.dev.azure.com/dnceng/internal/_packaging/darc-int-dotnet-aspnetcore-f6b3a5da-2/nuget/v3/index.json" />
    <add key="darc-int-dotnet-aspnetcore-f6b3a5d-1" value="https://pkgs.dev.azure.com/dnceng/internal/_packaging/darc-int-dotnet-aspnetcore-f6b3a5da-1/nuget/v3/index.json" />
>>>>>>> 517b5903
    <!--  End: Package sources from dotnet-aspnetcore -->
    <!--  Begin: Package sources from DotNet-msbuild-Trusted -->
    <add key="darc-pub-DotNet-msbuild-Trusted-590305f" value="https://pkgs.dev.azure.com/dnceng/public/_packaging/darc-pub-DotNet-msbuild-Trusted-590305fc/nuget/v3/index.json" />
    <!--  End: Package sources from DotNet-msbuild-Trusted -->
    <!--  Begin: Package sources from dotnet-roslyn-analyzers -->
    <!--  End: Package sources from dotnet-roslyn-analyzers -->
    <!--  Begin: Package sources from dotnet-runtime -->
<<<<<<< HEAD
    <add key="darc-int-dotnet-runtime-3c298d9" value="https://pkgs.dev.azure.com/dnceng/internal/_packaging/darc-int-dotnet-runtime-3c298d9f/nuget/v3/index.json" />
    <add key="darc-int-dotnet-runtime-3c298d9-3" value="https://pkgs.dev.azure.com/dnceng/internal/_packaging/darc-int-dotnet-runtime-3c298d9f-3/nuget/v3/index.json" />
    <add key="darc-int-dotnet-runtime-3c298d9-2" value="https://pkgs.dev.azure.com/dnceng/internal/_packaging/darc-int-dotnet-runtime-3c298d9f-2/nuget/v3/index.json" />
    <add key="darc-int-dotnet-runtime-3c298d9-1" value="https://pkgs.dev.azure.com/dnceng/internal/_packaging/darc-int-dotnet-runtime-3c298d9f-1/nuget/v3/index.json" />
=======
    <add key="darc-int-dotnet-runtime-a53bab0" value="https://pkgs.dev.azure.com/dnceng/internal/_packaging/darc-int-dotnet-runtime-a53bab00/nuget/v3/index.json" />
>>>>>>> 517b5903
    <!--  End: Package sources from dotnet-runtime -->
    <!--  Begin: Package sources from dotnet-templating -->
    <add key="darc-pub-dotnet-templating-861f0ec" value="https://pkgs.dev.azure.com/dnceng/public/_packaging/darc-pub-dotnet-templating-861f0ec3/nuget/v3/index.json" />
    <add key="darc-pub-dotnet-templating-088027f" value="https://pkgs.dev.azure.com/dnceng/public/_packaging/darc-pub-dotnet-templating-088027fb/nuget/v3/index.json" />
    <add key="darc-pub-dotnet-templating-088027f-3" value="https://pkgs.dev.azure.com/dnceng/public/_packaging/darc-pub-dotnet-templating-088027fb-3/nuget/v3/index.json" />
    <add key="darc-pub-dotnet-templating-088027f-2" value="https://pkgs.dev.azure.com/dnceng/public/_packaging/darc-pub-dotnet-templating-088027fb-2/nuget/v3/index.json" />
    <add key="darc-pub-dotnet-templating-088027f-1" value="https://pkgs.dev.azure.com/dnceng/public/_packaging/darc-pub-dotnet-templating-088027fb-1/nuget/v3/index.json" />
    <!--  End: Package sources from dotnet-templating -->
    <!--  Begin: Package sources from dotnet-windowsdesktop -->
    <add key="darc-int-dotnet-windowsdesktop-bd9e6e9" value="https://pkgs.dev.azure.com/dnceng/internal/_packaging/darc-int-dotnet-windowsdesktop-bd9e6e96/nuget/v3/index.json" />
    <add key="darc-int-dotnet-windowsdesktop-bd9e6e9-3" value="https://pkgs.dev.azure.com/dnceng/internal/_packaging/darc-int-dotnet-windowsdesktop-bd9e6e96-3/nuget/v3/index.json" />
    <add key="darc-int-dotnet-windowsdesktop-bd9e6e9-2" value="https://pkgs.dev.azure.com/dnceng/internal/_packaging/darc-int-dotnet-windowsdesktop-bd9e6e96-2/nuget/v3/index.json" />
    <add key="darc-int-dotnet-windowsdesktop-bd9e6e9-1" value="https://pkgs.dev.azure.com/dnceng/internal/_packaging/darc-int-dotnet-windowsdesktop-bd9e6e96-1/nuget/v3/index.json" />
    <!--  End: Package sources from dotnet-windowsdesktop -->
    <!--End: Package sources managed by Dependency Flow automation. Do not edit the sources above.-->
    <add key="dotnet6" value="https://pkgs.dev.azure.com/dnceng/public/_packaging/dotnet6/nuget/v3/index.json" />
    <add key="dotnet6-transport" value="https://pkgs.dev.azure.com/dnceng/public/_packaging/dotnet6-transport/nuget/v3/index.json" />
    <add key="dotnet7" value="https://pkgs.dev.azure.com/dnceng/public/_packaging/dotnet7/nuget/v3/index.json" />
    <add key="dotnet7-transport" value="https://pkgs.dev.azure.com/dnceng/public/_packaging/dotnet7-transport/nuget/v3/index.json" />
    <add key="dotnet8" value="https://pkgs.dev.azure.com/dnceng/public/_packaging/dotnet8/nuget/v3/index.json" />
    <add key="dotnet8-transport" value="https://pkgs.dev.azure.com/dnceng/public/_packaging/dotnet8-transport/nuget/v3/index.json" />
    <add key="dotnet8-workloads" value="https://pkgs.dev.azure.com/dnceng/public/_packaging/dotnet8-workloads/nuget/v3/index.json" />
    <add key="dotnet9" value="https://pkgs.dev.azure.com/dnceng/public/_packaging/dotnet9/nuget/v3/index.json" />
    <add key="dotnet9-transport" value="https://pkgs.dev.azure.com/dnceng/public/_packaging/dotnet9-transport/nuget/v3/index.json" />
    <add key="dotnet-public" value="https://pkgs.dev.azure.com/dnceng/public/_packaging/dotnet-public/nuget/v3/index.json" />
    <add key="dotnet-eng" value="https://pkgs.dev.azure.com/dnceng/public/_packaging/dotnet-eng/nuget/v3/index.json" />
    <add key="dotnet-tools" value="https://pkgs.dev.azure.com/dnceng/public/_packaging/dotnet-tools/nuget/v3/index.json" />
    <add key="dotnet-tools-transport" value="https://pkgs.dev.azure.com/dnceng/public/_packaging/dotnet-tools-transport/nuget/v3/index.json" />
    <add key="dotnet-libraries" value="https://pkgs.dev.azure.com/dnceng/public/_packaging/dotnet-libraries/nuget/v3/index.json" />
    <add key="dotnet-libraries-transport" value="https://pkgs.dev.azure.com/dnceng/public/_packaging/dotnet-libraries-transport/nuget/v3/index.json" />
    <add key="vs-impl" value="https://pkgs.dev.azure.com/azure-public/vside/_packaging/vs-impl/nuget/v3/index.json" />
    <!-- Used for Rich Navigation indexing task -->
    <add key="richnav" value="https://pkgs.dev.azure.com/azure-public/vside/_packaging/vs-buildservices/nuget/v3/index.json" />
  </packageSources>
  <disabledPackageSources>
    <!--Begin: Package sources managed by Dependency Flow automation. Do not edit the sources below.-->
    <!--  Begin: Package sources from dotnet-templating -->
    <!--  End: Package sources from dotnet-templating -->
    <!--  Begin: Package sources from dotnet-aspnetcore -->
<<<<<<< HEAD
    <add key="darc-int-dotnet-aspnetcore-56eb014" value="true" />
=======
    <add key="darc-int-dotnet-aspnetcore-f6b3a5d-1" value="true" />
    <add key="darc-int-dotnet-aspnetcore-f6b3a5d-2" value="true" />
    <add key="darc-int-dotnet-aspnetcore-f6b3a5d-3" value="true" />
    <add key="darc-int-dotnet-aspnetcore-f6b3a5d" value="true" />
>>>>>>> 517b5903
    <!--  Begin: Package sources from DotNet-msbuild-Trusted -->
    <!--  End: Package sources from DotNet-msbuild-Trusted -->
    <!--  End: Package sources from dotnet-aspnetcore -->
    <!--  Begin: Package sources from dotnet-runtime -->
<<<<<<< HEAD
    <add key="darc-int-dotnet-runtime-3c298d9-1" value="true" />
    <add key="darc-int-dotnet-runtime-3c298d9-2" value="true" />
    <add key="darc-int-dotnet-runtime-3c298d9-3" value="true" />
    <add key="darc-int-dotnet-runtime-3c298d9" value="true" />
=======
    <add key="darc-int-dotnet-runtime-a53bab0" value="true" />
>>>>>>> 517b5903
    <!--  End: Package sources from dotnet-runtime -->
    <!--  Begin: Package sources from dotnet-windowsdesktop -->
    <add key="darc-int-dotnet-windowsdesktop-bd9e6e9-1" value="true" />
    <add key="darc-int-dotnet-windowsdesktop-bd9e6e9-2" value="true" />
    <add key="darc-int-dotnet-windowsdesktop-bd9e6e9-3" value="true" />
    <add key="darc-int-dotnet-windowsdesktop-bd9e6e9" value="true" />
    <!--  End: Package sources from dotnet-windowsdesktop -->
    <!--End: Package sources managed by Dependency Flow automation. Do not edit the sources above.-->
  </disabledPackageSources>
</configuration><|MERGE_RESOLUTION|>--- conflicted
+++ resolved
@@ -24,23 +24,18 @@
     <!--  Begin: Package sources from dotnet-aspire -->
     <!--  End: Package sources from dotnet-aspire -->
     <!--  Begin: Package sources from dotnet-emsdk -->
-<<<<<<< HEAD
     <add key="darc-pub-dotnet-emsdk-b567cdb" value="https://pkgs.dev.azure.com/dnceng/public/_packaging/darc-pub-dotnet-emsdk-b567cdb6/nuget/v3/index.json" />
     <add key="darc-pub-dotnet-emsdk-b567cdb-3" value="https://pkgs.dev.azure.com/dnceng/public/_packaging/darc-pub-dotnet-emsdk-b567cdb6-3/nuget/v3/index.json" />
     <add key="darc-pub-dotnet-emsdk-b567cdb-2" value="https://pkgs.dev.azure.com/dnceng/public/_packaging/darc-pub-dotnet-emsdk-b567cdb6-2/nuget/v3/index.json" />
     <add key="darc-pub-dotnet-emsdk-b567cdb-1" value="https://pkgs.dev.azure.com/dnceng/public/_packaging/darc-pub-dotnet-emsdk-b567cdb6-1/nuget/v3/index.json" />
+    <add key="darc-pub-dotnet-emsdk-0bcc3e6" value="https://pkgs.dev.azure.com/dnceng/public/_packaging/darc-pub-dotnet-emsdk-0bcc3e67/nuget/v3/index.json" />
     <!--  End: Package sources from dotnet-emsdk -->
     <!--  Begin: Package sources from dotnet-aspnetcore -->
     <add key="darc-int-dotnet-aspnetcore-56eb014" value="https://pkgs.dev.azure.com/dnceng/internal/_packaging/darc-int-dotnet-aspnetcore-56eb014f/nuget/v3/index.json" />
-=======
-    <add key="darc-pub-dotnet-emsdk-0bcc3e6" value="https://pkgs.dev.azure.com/dnceng/public/_packaging/darc-pub-dotnet-emsdk-0bcc3e67/nuget/v3/index.json" />
-    <!--  End: Package sources from dotnet-emsdk -->
-    <!--  Begin: Package sources from dotnet-aspnetcore -->
     <add key="darc-int-dotnet-aspnetcore-f6b3a5d" value="https://pkgs.dev.azure.com/dnceng/internal/_packaging/darc-int-dotnet-aspnetcore-f6b3a5da/nuget/v3/index.json" />
     <add key="darc-int-dotnet-aspnetcore-f6b3a5d-3" value="https://pkgs.dev.azure.com/dnceng/internal/_packaging/darc-int-dotnet-aspnetcore-f6b3a5da-3/nuget/v3/index.json" />
     <add key="darc-int-dotnet-aspnetcore-f6b3a5d-2" value="https://pkgs.dev.azure.com/dnceng/internal/_packaging/darc-int-dotnet-aspnetcore-f6b3a5da-2/nuget/v3/index.json" />
     <add key="darc-int-dotnet-aspnetcore-f6b3a5d-1" value="https://pkgs.dev.azure.com/dnceng/internal/_packaging/darc-int-dotnet-aspnetcore-f6b3a5da-1/nuget/v3/index.json" />
->>>>>>> 517b5903
     <!--  End: Package sources from dotnet-aspnetcore -->
     <!--  Begin: Package sources from DotNet-msbuild-Trusted -->
     <add key="darc-pub-DotNet-msbuild-Trusted-590305f" value="https://pkgs.dev.azure.com/dnceng/public/_packaging/darc-pub-DotNet-msbuild-Trusted-590305fc/nuget/v3/index.json" />
@@ -48,14 +43,11 @@
     <!--  Begin: Package sources from dotnet-roslyn-analyzers -->
     <!--  End: Package sources from dotnet-roslyn-analyzers -->
     <!--  Begin: Package sources from dotnet-runtime -->
-<<<<<<< HEAD
     <add key="darc-int-dotnet-runtime-3c298d9" value="https://pkgs.dev.azure.com/dnceng/internal/_packaging/darc-int-dotnet-runtime-3c298d9f/nuget/v3/index.json" />
     <add key="darc-int-dotnet-runtime-3c298d9-3" value="https://pkgs.dev.azure.com/dnceng/internal/_packaging/darc-int-dotnet-runtime-3c298d9f-3/nuget/v3/index.json" />
     <add key="darc-int-dotnet-runtime-3c298d9-2" value="https://pkgs.dev.azure.com/dnceng/internal/_packaging/darc-int-dotnet-runtime-3c298d9f-2/nuget/v3/index.json" />
     <add key="darc-int-dotnet-runtime-3c298d9-1" value="https://pkgs.dev.azure.com/dnceng/internal/_packaging/darc-int-dotnet-runtime-3c298d9f-1/nuget/v3/index.json" />
-=======
     <add key="darc-int-dotnet-runtime-a53bab0" value="https://pkgs.dev.azure.com/dnceng/internal/_packaging/darc-int-dotnet-runtime-a53bab00/nuget/v3/index.json" />
->>>>>>> 517b5903
     <!--  End: Package sources from dotnet-runtime -->
     <!--  Begin: Package sources from dotnet-templating -->
     <add key="darc-pub-dotnet-templating-861f0ec" value="https://pkgs.dev.azure.com/dnceng/public/_packaging/darc-pub-dotnet-templating-861f0ec3/nuget/v3/index.json" />
@@ -95,26 +87,20 @@
     <!--  Begin: Package sources from dotnet-templating -->
     <!--  End: Package sources from dotnet-templating -->
     <!--  Begin: Package sources from dotnet-aspnetcore -->
-<<<<<<< HEAD
     <add key="darc-int-dotnet-aspnetcore-56eb014" value="true" />
-=======
     <add key="darc-int-dotnet-aspnetcore-f6b3a5d-1" value="true" />
     <add key="darc-int-dotnet-aspnetcore-f6b3a5d-2" value="true" />
     <add key="darc-int-dotnet-aspnetcore-f6b3a5d-3" value="true" />
     <add key="darc-int-dotnet-aspnetcore-f6b3a5d" value="true" />
->>>>>>> 517b5903
     <!--  Begin: Package sources from DotNet-msbuild-Trusted -->
     <!--  End: Package sources from DotNet-msbuild-Trusted -->
     <!--  End: Package sources from dotnet-aspnetcore -->
     <!--  Begin: Package sources from dotnet-runtime -->
-<<<<<<< HEAD
     <add key="darc-int-dotnet-runtime-3c298d9-1" value="true" />
     <add key="darc-int-dotnet-runtime-3c298d9-2" value="true" />
     <add key="darc-int-dotnet-runtime-3c298d9-3" value="true" />
     <add key="darc-int-dotnet-runtime-3c298d9" value="true" />
-=======
     <add key="darc-int-dotnet-runtime-a53bab0" value="true" />
->>>>>>> 517b5903
     <!--  End: Package sources from dotnet-runtime -->
     <!--  Begin: Package sources from dotnet-windowsdesktop -->
     <add key="darc-int-dotnet-windowsdesktop-bd9e6e9-1" value="true" />
