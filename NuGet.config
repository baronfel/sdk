<?xml version="1.0" encoding="utf-8"?>
<configuration>
  <packageSources>
    <clear />
    <!--Begin: Package sources managed by Dependency Flow automation. Do not edit the sources below.-->
    <!--  Begin: Package sources from dotnet-emsdk -->
    <add key="darc-pub-dotnet-emsdk-adc0d6e" value="https://pkgs.dev.azure.com/dnceng/public/_packaging/darc-pub-dotnet-emsdk-adc0d6e7/nuget/v3/index.json" />
    <!--  End: Package sources from dotnet-emsdk -->
    <!--  Begin: Package sources from dotnet-format -->
    <add key="darc-pub-dotnet-format-c61d046" value="https://pkgs.dev.azure.com/dnceng/public/_packaging/darc-pub-dotnet-format-c61d046a/nuget/v3/index.json" />
    <add key="darc-pub-dotnet-format-c61d046-7" value="https://pkgs.dev.azure.com/dnceng/public/_packaging/darc-pub-dotnet-format-c61d046a-7/nuget/v3/index.json" />
    <add key="darc-pub-dotnet-format-c61d046-6" value="https://pkgs.dev.azure.com/dnceng/public/_packaging/darc-pub-dotnet-format-c61d046a-6/nuget/v3/index.json" />
    <add key="darc-pub-dotnet-format-c61d046-5" value="https://pkgs.dev.azure.com/dnceng/public/_packaging/darc-pub-dotnet-format-c61d046a-5/nuget/v3/index.json" />
    <add key="darc-pub-dotnet-format-c61d046-4" value="https://pkgs.dev.azure.com/dnceng/public/_packaging/darc-pub-dotnet-format-c61d046a-4/nuget/v3/index.json" />
    <add key="darc-pub-dotnet-format-c61d046-3" value="https://pkgs.dev.azure.com/dnceng/public/_packaging/darc-pub-dotnet-format-c61d046a-3/nuget/v3/index.json" />
    <!--  End: Package sources from dotnet-format -->
    <!--  Begin: Package sources from dotnet-aspnetcore -->
    <add key="darc-int-dotnet-aspnetcore-4ae1269" value="https://pkgs.dev.azure.com/dnceng/internal/_packaging/darc-int-dotnet-aspnetcore-4ae1269b/nuget/v3/index.json" />
    <!--  End: Package sources from dotnet-aspnetcore -->
    <!--  Begin: Package sources from DotNet-msbuild-Trusted -->
<<<<<<< HEAD
    <add key="darc-int-DotNet-msbuild-Trusted-3ab07f0" value="https://pkgs.dev.azure.com/dnceng/internal/_packaging/darc-int-DotNet-msbuild-Trusted-3ab07f0c/nuget/v3/index.json" />
=======
    <add key="darc-pub-DotNet-msbuild-Trusted-323d4b3" value="https://pkgs.dev.azure.com/dnceng/public/_packaging/darc-pub-DotNet-msbuild-Trusted-323d4b37/nuget/v3/index.json" />
>>>>>>> dee68f91
    <!--  End: Package sources from DotNet-msbuild-Trusted -->
    <!--  Begin: Package sources from dotnet-roslyn-analyzers -->
    <!--  End: Package sources from dotnet-roslyn-analyzers -->
    <!--  Begin: Package sources from dotnet-runtime -->
    <add key="darc-int-dotnet-runtime-efd5742" value="https://pkgs.dev.azure.com/dnceng/internal/_packaging/darc-int-dotnet-runtime-efd5742b/nuget/v3/index.json" />
    <!--  End: Package sources from dotnet-runtime -->
    <!--  Begin: Package sources from dotnet-templating -->
<<<<<<< HEAD
    <add key="darc-pub-dotnet-templating-dde824a" value="https://pkgs.dev.azure.com/dnceng/public/_packaging/darc-pub-dotnet-templating-dde824a1/nuget/v3/index.json" />
=======
    <add key="darc-pub-dotnet-templating-3ed23f5" value="https://pkgs.dev.azure.com/dnceng/public/_packaging/darc-pub-dotnet-templating-3ed23f5b/nuget/v3/index.json" />
>>>>>>> dee68f91
    <!--  End: Package sources from dotnet-templating -->
    <!--  Begin: Package sources from dotnet-windowsdesktop -->
    <add key="darc-int-dotnet-windowsdesktop-cda1f82" value="https://pkgs.dev.azure.com/dnceng/internal/_packaging/darc-int-dotnet-windowsdesktop-cda1f825/nuget/v3/index.json" />
    <!--  End: Package sources from dotnet-windowsdesktop -->
    <!--  Begin: Package sources from dotnet-winforms -->
    <!--  End: Package sources from dotnet-winforms -->
    <!--End: Package sources managed by Dependency Flow automation. Do not edit the sources above.-->
    <add key="dotnet6" value="https://pkgs.dev.azure.com/dnceng/public/_packaging/dotnet6/nuget/v3/index.json" />
    <add key="dotnet6-transport" value="https://pkgs.dev.azure.com/dnceng/public/_packaging/dotnet6-transport/nuget/v3/index.json" />
    <add key="dotnet7" value="https://pkgs.dev.azure.com/dnceng/public/_packaging/dotnet7/nuget/v3/index.json" />
    <add key="dotnet7-transport" value="https://pkgs.dev.azure.com/dnceng/public/_packaging/dotnet7-transport/nuget/v3/index.json" />
    <add key="dotnet8" value="https://pkgs.dev.azure.com/dnceng/public/_packaging/dotnet8/nuget/v3/index.json" />
    <add key="dotnet8-transport" value="https://pkgs.dev.azure.com/dnceng/public/_packaging/dotnet8-transport/nuget/v3/index.json" />
    <add key="dotnet-public" value="https://pkgs.dev.azure.com/dnceng/public/_packaging/dotnet-public/nuget/v3/index.json" />
    <add key="dotnet-eng" value="https://pkgs.dev.azure.com/dnceng/public/_packaging/dotnet-eng/nuget/v3/index.json" />
    <add key="dotnet-tools" value="https://pkgs.dev.azure.com/dnceng/public/_packaging/dotnet-tools/nuget/v3/index.json" />
    <add key="dotnet-tools-transport" value="https://pkgs.dev.azure.com/dnceng/public/_packaging/dotnet-tools-transport/nuget/v3/index.json" />
    <add key="dotnet-libraries" value="https://pkgs.dev.azure.com/dnceng/public/_packaging/dotnet-libraries/nuget/v3/index.json" />
    <add key="dotnet-libraries-transport" value="https://pkgs.dev.azure.com/dnceng/public/_packaging/dotnet-libraries-transport/nuget/v3/index.json" />
    <add key="vs-impl" value="https://pkgs.dev.azure.com/azure-public/vside/_packaging/vs-impl/nuget/v3/index.json" />
    <!-- Used for Rich Navigation indexing task -->
    <add key="richnav" value="https://pkgs.dev.azure.com/azure-public/vside/_packaging/vs-buildservices/nuget/v3/index.json" />
    <add key="darc-pub-DotNet-msbuild-Trusted-8ffc3fe" value="https://pkgs.dev.azure.com/dnceng/public/_packaging/darc-pub-DotNet-msbuild-Trusted-8ffc3fe3/nuget/v3/index.json" />
  </packageSources>
  <disabledPackageSources>
    <!--Begin: Package sources managed by Dependency Flow automation. Do not edit the sources below.-->
    <!--  Begin: Package sources from dotnet-templating -->
    <!--  End: Package sources from dotnet-templating -->
    <!--  Begin: Package sources from dotnet-aspnetcore -->
    <add key="darc-int-dotnet-aspnetcore-4ae1269" value="true" />
<<<<<<< HEAD
    <!--  End: Package sources from dotnet-aspnetcore -->
=======
    <!--  Begin: Package sources from dotnet-emsdk -->
    <!--  End: Package sources from dotnet-emsdk -->
>>>>>>> dee68f91
    <!--  Begin: Package sources from dotnet-format -->
    <!--  Begin: Package sources from DotNet-msbuild-Trusted -->
    <add key="darc-int-DotNet-msbuild-Trusted-3ab07f0" value="true" />
    <!--  End: Package sources from DotNet-msbuild-Trusted -->
    <!--  End: Package sources from dotnet-format -->
    <!--  End: Package sources from dotnet-aspnetcore -->
    <!--  Begin: Package sources from dotnet-runtime -->
    <add key="darc-int-dotnet-runtime-efd5742" value="true" />
    <!--  End: Package sources from dotnet-runtime -->
    <!--  Begin: Package sources from dotnet-windowsdesktop -->
    <add key="darc-int-dotnet-windowsdesktop-cda1f82" value="true" />
<<<<<<< HEAD
=======
    <!--  Begin: Package sources from dotnet-winforms -->
    <!--  End: Package sources from dotnet-winforms -->
>>>>>>> dee68f91
    <!--  End: Package sources from dotnet-windowsdesktop -->
    <!--End: Package sources managed by Dependency Flow automation. Do not edit the sources above.-->
  </disabledPackageSources>
</configuration><|MERGE_RESOLUTION|>--- conflicted
+++ resolved
@@ -18,11 +18,7 @@
     <add key="darc-int-dotnet-aspnetcore-4ae1269" value="https://pkgs.dev.azure.com/dnceng/internal/_packaging/darc-int-dotnet-aspnetcore-4ae1269b/nuget/v3/index.json" />
     <!--  End: Package sources from dotnet-aspnetcore -->
     <!--  Begin: Package sources from DotNet-msbuild-Trusted -->
-<<<<<<< HEAD
-    <add key="darc-int-DotNet-msbuild-Trusted-3ab07f0" value="https://pkgs.dev.azure.com/dnceng/internal/_packaging/darc-int-DotNet-msbuild-Trusted-3ab07f0c/nuget/v3/index.json" />
-=======
     <add key="darc-pub-DotNet-msbuild-Trusted-323d4b3" value="https://pkgs.dev.azure.com/dnceng/public/_packaging/darc-pub-DotNet-msbuild-Trusted-323d4b37/nuget/v3/index.json" />
->>>>>>> dee68f91
     <!--  End: Package sources from DotNet-msbuild-Trusted -->
     <!--  Begin: Package sources from dotnet-roslyn-analyzers -->
     <!--  End: Package sources from dotnet-roslyn-analyzers -->
@@ -30,11 +26,7 @@
     <add key="darc-int-dotnet-runtime-efd5742" value="https://pkgs.dev.azure.com/dnceng/internal/_packaging/darc-int-dotnet-runtime-efd5742b/nuget/v3/index.json" />
     <!--  End: Package sources from dotnet-runtime -->
     <!--  Begin: Package sources from dotnet-templating -->
-<<<<<<< HEAD
-    <add key="darc-pub-dotnet-templating-dde824a" value="https://pkgs.dev.azure.com/dnceng/public/_packaging/darc-pub-dotnet-templating-dde824a1/nuget/v3/index.json" />
-=======
     <add key="darc-pub-dotnet-templating-3ed23f5" value="https://pkgs.dev.azure.com/dnceng/public/_packaging/darc-pub-dotnet-templating-3ed23f5b/nuget/v3/index.json" />
->>>>>>> dee68f91
     <!--  End: Package sources from dotnet-templating -->
     <!--  Begin: Package sources from dotnet-windowsdesktop -->
     <add key="darc-int-dotnet-windowsdesktop-cda1f82" value="https://pkgs.dev.azure.com/dnceng/internal/_packaging/darc-int-dotnet-windowsdesktop-cda1f825/nuget/v3/index.json" />
@@ -65,12 +57,8 @@
     <!--  End: Package sources from dotnet-templating -->
     <!--  Begin: Package sources from dotnet-aspnetcore -->
     <add key="darc-int-dotnet-aspnetcore-4ae1269" value="true" />
-<<<<<<< HEAD
-    <!--  End: Package sources from dotnet-aspnetcore -->
-=======
     <!--  Begin: Package sources from dotnet-emsdk -->
     <!--  End: Package sources from dotnet-emsdk -->
->>>>>>> dee68f91
     <!--  Begin: Package sources from dotnet-format -->
     <!--  Begin: Package sources from DotNet-msbuild-Trusted -->
     <add key="darc-int-DotNet-msbuild-Trusted-3ab07f0" value="true" />
@@ -82,11 +70,8 @@
     <!--  End: Package sources from dotnet-runtime -->
     <!--  Begin: Package sources from dotnet-windowsdesktop -->
     <add key="darc-int-dotnet-windowsdesktop-cda1f82" value="true" />
-<<<<<<< HEAD
-=======
     <!--  Begin: Package sources from dotnet-winforms -->
     <!--  End: Package sources from dotnet-winforms -->
->>>>>>> dee68f91
     <!--  End: Package sources from dotnet-windowsdesktop -->
     <!--End: Package sources managed by Dependency Flow automation. Do not edit the sources above.-->
   </disabledPackageSources>
