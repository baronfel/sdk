--- conflicted
+++ resolved
@@ -35,13 +35,7 @@
     <!--  Begin: Package sources from dotnet-runtime -->
     <!--  End: Package sources from dotnet-runtime -->
     <!--  Begin: Package sources from dotnet-templating -->
-<<<<<<< HEAD
-    <add key="darc-pub-dotnet-templating-349a1a1" value="https://pkgs.dev.azure.com/dnceng/public/_packaging/darc-pub-dotnet-templating-349a1a14/nuget/v3/index.json" />
-    <add key="darc-pub-dotnet-templating-349a1a1-2" value="https://pkgs.dev.azure.com/dnceng/public/_packaging/darc-pub-dotnet-templating-349a1a14-2/nuget/v3/index.json" />
-    <add key="darc-pub-dotnet-templating-349a1a1-1" value="https://pkgs.dev.azure.com/dnceng/public/_packaging/darc-pub-dotnet-templating-349a1a14-1/nuget/v3/index.json" />
-=======
     <add key="darc-pub-dotnet-templating-c504bca" value="https://pkgs.dev.azure.com/dnceng/public/_packaging/darc-pub-dotnet-templating-c504bcae/nuget/v3/index.json" />
->>>>>>> e46985fe
     <!--  End: Package sources from dotnet-templating -->
     <!--  Begin: Package sources from dotnet-windowsdesktop -->
     <!--  End: Package sources from dotnet-windowsdesktop -->
