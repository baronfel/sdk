<?xml version="1.0" encoding="utf-8"?>
<configuration>
  <packageSources>
    <clear />
    <!--Begin: Package sources managed by Dependency Flow automation. Do not edit the sources below.-->
    <!--  Begin: Package sources from dotnet-deployment-tools -->
    <add key="darc-pub-dotnet-deployment-tools-b2d5c0c" value="https://pkgs.dev.azure.com/dnceng/public/_packaging/darc-pub-dotnet-deployment-tools-b2d5c0c5/nuget/v3/index.json" />
    <add key="darc-pub-dotnet-deployment-tools-b2d5c0c-9" value="https://pkgs.dev.azure.com/dnceng/public/_packaging/darc-pub-dotnet-deployment-tools-b2d5c0c5-9/nuget/v3/index.json" />
    <add key="darc-pub-dotnet-deployment-tools-b2d5c0c-8" value="https://pkgs.dev.azure.com/dnceng/public/_packaging/darc-pub-dotnet-deployment-tools-b2d5c0c5-8/nuget/v3/index.json" />
    <add key="darc-pub-dotnet-deployment-tools-b2d5c0c-7" value="https://pkgs.dev.azure.com/dnceng/public/_packaging/darc-pub-dotnet-deployment-tools-b2d5c0c5-7/nuget/v3/index.json" />
    <add key="darc-pub-dotnet-deployment-tools-b2d5c0c-6" value="https://pkgs.dev.azure.com/dnceng/public/_packaging/darc-pub-dotnet-deployment-tools-b2d5c0c5-6/nuget/v3/index.json" />
    <add key="darc-pub-dotnet-deployment-tools-b2d5c0c-5" value="https://pkgs.dev.azure.com/dnceng/public/_packaging/darc-pub-dotnet-deployment-tools-b2d5c0c5-5/nuget/v3/index.json" />
    <add key="darc-pub-dotnet-deployment-tools-b2d5c0c-4" value="https://pkgs.dev.azure.com/dnceng/public/_packaging/darc-pub-dotnet-deployment-tools-b2d5c0c5-4/nuget/v3/index.json" />
    <add key="darc-pub-dotnet-deployment-tools-b2d5c0c-3" value="https://pkgs.dev.azure.com/dnceng/public/_packaging/darc-pub-dotnet-deployment-tools-b2d5c0c5-3/nuget/v3/index.json" />
    <add key="darc-pub-dotnet-deployment-tools-b2d5c0c-2" value="https://pkgs.dev.azure.com/dnceng/public/_packaging/darc-pub-dotnet-deployment-tools-b2d5c0c5-2/nuget/v3/index.json" />
    <add key="darc-pub-dotnet-deployment-tools-b2d5c0c-15" value="https://pkgs.dev.azure.com/dnceng/public/_packaging/darc-pub-dotnet-deployment-tools-b2d5c0c5-15/nuget/v3/index.json" />
    <add key="darc-pub-dotnet-deployment-tools-b2d5c0c-14" value="https://pkgs.dev.azure.com/dnceng/public/_packaging/darc-pub-dotnet-deployment-tools-b2d5c0c5-14/nuget/v3/index.json" />
    <add key="darc-pub-dotnet-deployment-tools-b2d5c0c-13" value="https://pkgs.dev.azure.com/dnceng/public/_packaging/darc-pub-dotnet-deployment-tools-b2d5c0c5-13/nuget/v3/index.json" />
    <add key="darc-pub-dotnet-deployment-tools-b2d5c0c-12" value="https://pkgs.dev.azure.com/dnceng/public/_packaging/darc-pub-dotnet-deployment-tools-b2d5c0c5-12/nuget/v3/index.json" />
    <add key="darc-pub-dotnet-deployment-tools-b2d5c0c-11" value="https://pkgs.dev.azure.com/dnceng/public/_packaging/darc-pub-dotnet-deployment-tools-b2d5c0c5-11/nuget/v3/index.json" />
    <add key="darc-pub-dotnet-deployment-tools-b2d5c0c-10" value="https://pkgs.dev.azure.com/dnceng/public/_packaging/darc-pub-dotnet-deployment-tools-b2d5c0c5-10/nuget/v3/index.json" />
    <add key="darc-pub-dotnet-deployment-tools-b2d5c0c-1" value="https://pkgs.dev.azure.com/dnceng/public/_packaging/darc-pub-dotnet-deployment-tools-b2d5c0c5-1/nuget/v3/index.json" />
    <!--  End: Package sources from dotnet-deployment-tools -->
    <!--  Begin: Package sources from dotnet-aspire -->
    <!--  End: Package sources from dotnet-aspire -->
    <!--  Begin: Package sources from dotnet-aspnetcore -->
    <!--  End: Package sources from dotnet-aspnetcore -->
    <!--  Begin: Package sources from dotnet-emsdk -->
    <!--  End: Package sources from dotnet-emsdk -->
    <!--  Begin: Package sources from DotNet-msbuild-Trusted -->
<<<<<<< HEAD
    <add key="darc-pub-DotNet-msbuild-Trusted-7ad4e1c" value="https://pkgs.dev.azure.com/dnceng/public/_packaging/darc-pub-DotNet-msbuild-Trusted-7ad4e1c7/nuget/v3/index.json" />
=======
>>>>>>> e4f238c1
    <!--  End: Package sources from DotNet-msbuild-Trusted -->
    <!--  Begin: Package sources from dotnet-roslyn-analyzers -->
    <!--  End: Package sources from dotnet-roslyn-analyzers -->
    <!--  Begin: Package sources from dotnet-runtime -->
    <!--  End: Package sources from dotnet-runtime -->
    <!--  Begin: Package sources from dotnet-templating -->
    <!--  End: Package sources from dotnet-templating -->
    <!--  Begin: Package sources from dotnet-windowsdesktop -->
    <!--  End: Package sources from dotnet-windowsdesktop -->
    <!--End: Package sources managed by Dependency Flow automation. Do not edit the sources above.-->
    <add key="dotnet6" value="https://pkgs.dev.azure.com/dnceng/public/_packaging/dotnet6/nuget/v3/index.json" />
    <add key="dotnet6-transport" value="https://pkgs.dev.azure.com/dnceng/public/_packaging/dotnet6-transport/nuget/v3/index.json" />
    <add key="dotnet7" value="https://pkgs.dev.azure.com/dnceng/public/_packaging/dotnet7/nuget/v3/index.json" />
    <add key="dotnet7-transport" value="https://pkgs.dev.azure.com/dnceng/public/_packaging/dotnet7-transport/nuget/v3/index.json" />
    <add key="dotnet8" value="https://pkgs.dev.azure.com/dnceng/public/_packaging/dotnet8/nuget/v3/index.json" />
    <add key="dotnet8-transport" value="https://pkgs.dev.azure.com/dnceng/public/_packaging/dotnet8-transport/nuget/v3/index.json" />
    <add key="dotnet8-workloads" value="https://pkgs.dev.azure.com/dnceng/public/_packaging/dotnet8-workloads/nuget/v3/index.json" />
    <add key="dotnet9" value="https://pkgs.dev.azure.com/dnceng/public/_packaging/dotnet9/nuget/v3/index.json" />
    <add key="dotnet9-transport" value="https://pkgs.dev.azure.com/dnceng/public/_packaging/dotnet9-transport/nuget/v3/index.json" />
    <add key="dotnet-public" value="https://pkgs.dev.azure.com/dnceng/public/_packaging/dotnet-public/nuget/v3/index.json" />
    <add key="dotnet-eng" value="https://pkgs.dev.azure.com/dnceng/public/_packaging/dotnet-eng/nuget/v3/index.json" />
    <add key="dotnet-tools" value="https://pkgs.dev.azure.com/dnceng/public/_packaging/dotnet-tools/nuget/v3/index.json" />
    <add key="dotnet-tools-transport" value="https://pkgs.dev.azure.com/dnceng/public/_packaging/dotnet-tools-transport/nuget/v3/index.json" />
    <add key="dotnet-libraries" value="https://pkgs.dev.azure.com/dnceng/public/_packaging/dotnet-libraries/nuget/v3/index.json" />
    <add key="dotnet-libraries-transport" value="https://pkgs.dev.azure.com/dnceng/public/_packaging/dotnet-libraries-transport/nuget/v3/index.json" />
    <add key="vssdk" value="https://pkgs.dev.azure.com/azure-public/vside/_packaging/vssdk/nuget/v3/index.json" />
    <add key="vssdk-archived" value="https://pkgs.dev.azure.com/azure-public/vside/_packaging/vssdk-archived/nuget/v3/index.json" />
    <add key="vs-impl" value="https://pkgs.dev.azure.com/azure-public/vside/_packaging/vs-impl/nuget/v3/index.json" />
    <!-- Used for Rich Navigation indexing task -->
    <add key="richnav" value="https://pkgs.dev.azure.com/azure-public/vside/_packaging/vs-buildservices/nuget/v3/index.json" />
  </packageSources>
  <disabledPackageSources>
    <!--Begin: Package sources managed by Dependency Flow automation. Do not edit the sources below.-->
    <!--  Begin: Package sources from dotnet-templating -->
    <!--  End: Package sources from dotnet-templating -->
    <!--  Begin: Package sources from dotnet-aspnetcore -->
    <!--  End: Package sources from dotnet-aspnetcore -->
    <!--  Begin: Package sources from dotnet-runtime -->
    <!--  End: Package sources from dotnet-runtime -->
    <!--  Begin: Package sources from dotnet-windowsdesktop -->
    <!--  End: Package sources from dotnet-windowsdesktop -->
    <!--End: Package sources managed by Dependency Flow automation. Do not edit the sources above.-->
  </disabledPackageSources>
</configuration><|MERGE_RESOLUTION|>--- conflicted
+++ resolved
@@ -28,10 +28,6 @@
     <!--  Begin: Package sources from dotnet-emsdk -->
     <!--  End: Package sources from dotnet-emsdk -->
     <!--  Begin: Package sources from DotNet-msbuild-Trusted -->
-<<<<<<< HEAD
-    <add key="darc-pub-DotNet-msbuild-Trusted-7ad4e1c" value="https://pkgs.dev.azure.com/dnceng/public/_packaging/darc-pub-DotNet-msbuild-Trusted-7ad4e1c7/nuget/v3/index.json" />
-=======
->>>>>>> e4f238c1
     <!--  End: Package sources from DotNet-msbuild-Trusted -->
     <!--  Begin: Package sources from dotnet-roslyn-analyzers -->
     <!--  End: Package sources from dotnet-roslyn-analyzers -->
