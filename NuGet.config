--- conflicted
+++ resolved
@@ -12,19 +12,13 @@
     <!--  Begin: Package sources from dotnet-roslyn-analyzers -->
     <!--  End: Package sources from dotnet-roslyn-analyzers -->
     <!--  Begin: Package sources from dotnet-runtime -->
-<<<<<<< HEAD
-=======
     <add key="darc-int-dotnet-runtime-8f4568c" value="https://pkgs.dev.azure.com/dnceng/internal/_packaging/darc-int-dotnet-runtime-8f4568cd/nuget/v3/index.json" />
->>>>>>> a87e751a
     <!--  End: Package sources from dotnet-runtime -->
     <!--  Begin: Package sources from dotnet-templating -->
     <add key="darc-pub-dotnet-templating-2396426" value="https://pkgs.dev.azure.com/dnceng/public/_packaging/darc-pub-dotnet-templating-23964267/nuget/v3/index.json" />
     <!--  End: Package sources from dotnet-templating -->
     <!--  Begin: Package sources from dotnet-windowsdesktop -->
-<<<<<<< HEAD
-=======
     <add key="darc-int-dotnet-windowsdesktop-acb200f" value="https://pkgs.dev.azure.com/dnceng/internal/_packaging/darc-int-dotnet-windowsdesktop-acb200f3/nuget/v3/index.json" />
->>>>>>> a87e751a
     <!--  End: Package sources from dotnet-windowsdesktop -->
     <!--End: Package sources managed by Dependency Flow automation. Do not edit the sources above.-->
     <add key="dotnet6" value="https://pkgs.dev.azure.com/dnceng/public/_packaging/dotnet6/nuget/v3/index.json" />
@@ -49,15 +43,10 @@
     <add key="darc-int-dotnet-aspnetcore-c49ccc8" value="true" />
     <!--  End: Package sources from dotnet-aspnetcore -->
     <!--  Begin: Package sources from dotnet-runtime -->
-<<<<<<< HEAD
-    <!--  End: Package sources from dotnet-runtime -->
-    <!--  Begin: Package sources from dotnet-windowsdesktop -->
-=======
     <add key="darc-int-dotnet-runtime-8f4568c" value="true" />
     <!--  End: Package sources from dotnet-runtime -->
     <!--  Begin: Package sources from dotnet-windowsdesktop -->
     <add key="darc-int-dotnet-windowsdesktop-acb200f" value="true" />
->>>>>>> a87e751a
     <!--  End: Package sources from dotnet-windowsdesktop -->
     <!--End: Package sources managed by Dependency Flow automation. Do not edit the sources above.-->
   </disabledPackageSources>
