<?xml version="1.0" encoding="utf-8"?>
<configuration>
  <packageSources>
    <clear />
    <!--Begin: Package sources managed by Dependency Flow automation. Do not edit the sources below.-->
    <!--  Begin: Package sources from dotnet-deployment-tools -->
    <add key="darc-pub-dotnet-deployment-tools-b2d5c0c" value="https://pkgs.dev.azure.com/dnceng/public/_packaging/darc-pub-dotnet-deployment-tools-b2d5c0c5/nuget/v3/index.json" />
    <add key="darc-pub-dotnet-deployment-tools-b2d5c0c-9" value="https://pkgs.dev.azure.com/dnceng/public/_packaging/darc-pub-dotnet-deployment-tools-b2d5c0c5-9/nuget/v3/index.json" />
    <add key="darc-pub-dotnet-deployment-tools-b2d5c0c-8" value="https://pkgs.dev.azure.com/dnceng/public/_packaging/darc-pub-dotnet-deployment-tools-b2d5c0c5-8/nuget/v3/index.json" />
    <add key="darc-pub-dotnet-deployment-tools-b2d5c0c-7" value="https://pkgs.dev.azure.com/dnceng/public/_packaging/darc-pub-dotnet-deployment-tools-b2d5c0c5-7/nuget/v3/index.json" />
    <add key="darc-pub-dotnet-deployment-tools-b2d5c0c-6" value="https://pkgs.dev.azure.com/dnceng/public/_packaging/darc-pub-dotnet-deployment-tools-b2d5c0c5-6/nuget/v3/index.json" />
    <add key="darc-pub-dotnet-deployment-tools-b2d5c0c-5" value="https://pkgs.dev.azure.com/dnceng/public/_packaging/darc-pub-dotnet-deployment-tools-b2d5c0c5-5/nuget/v3/index.json" />
    <add key="darc-pub-dotnet-deployment-tools-b2d5c0c-4" value="https://pkgs.dev.azure.com/dnceng/public/_packaging/darc-pub-dotnet-deployment-tools-b2d5c0c5-4/nuget/v3/index.json" />
    <add key="darc-pub-dotnet-deployment-tools-b2d5c0c-3" value="https://pkgs.dev.azure.com/dnceng/public/_packaging/darc-pub-dotnet-deployment-tools-b2d5c0c5-3/nuget/v3/index.json" />
    <add key="darc-pub-dotnet-deployment-tools-b2d5c0c-2" value="https://pkgs.dev.azure.com/dnceng/public/_packaging/darc-pub-dotnet-deployment-tools-b2d5c0c5-2/nuget/v3/index.json" />
    <add key="darc-pub-dotnet-deployment-tools-b2d5c0c-15" value="https://pkgs.dev.azure.com/dnceng/public/_packaging/darc-pub-dotnet-deployment-tools-b2d5c0c5-15/nuget/v3/index.json" />
    <add key="darc-pub-dotnet-deployment-tools-b2d5c0c-14" value="https://pkgs.dev.azure.com/dnceng/public/_packaging/darc-pub-dotnet-deployment-tools-b2d5c0c5-14/nuget/v3/index.json" />
    <add key="darc-pub-dotnet-deployment-tools-b2d5c0c-13" value="https://pkgs.dev.azure.com/dnceng/public/_packaging/darc-pub-dotnet-deployment-tools-b2d5c0c5-13/nuget/v3/index.json" />
    <add key="darc-pub-dotnet-deployment-tools-b2d5c0c-12" value="https://pkgs.dev.azure.com/dnceng/public/_packaging/darc-pub-dotnet-deployment-tools-b2d5c0c5-12/nuget/v3/index.json" />
    <add key="darc-pub-dotnet-deployment-tools-b2d5c0c-11" value="https://pkgs.dev.azure.com/dnceng/public/_packaging/darc-pub-dotnet-deployment-tools-b2d5c0c5-11/nuget/v3/index.json" />
    <add key="darc-pub-dotnet-deployment-tools-b2d5c0c-10" value="https://pkgs.dev.azure.com/dnceng/public/_packaging/darc-pub-dotnet-deployment-tools-b2d5c0c5-10/nuget/v3/index.json" />
    <add key="darc-pub-dotnet-deployment-tools-b2d5c0c-1" value="https://pkgs.dev.azure.com/dnceng/public/_packaging/darc-pub-dotnet-deployment-tools-b2d5c0c5-1/nuget/v3/index.json" />
    <!--  End: Package sources from dotnet-deployment-tools -->
    <!--  Begin: Package sources from dotnet-aspire -->
    <!--  End: Package sources from dotnet-aspire -->
    <!--  Begin: Package sources from dotnet-emsdk -->
<<<<<<< HEAD
    <add key="darc-pub-dotnet-emsdk-6fd14a4" value="https://pkgs.dev.azure.com/dnceng/public/_packaging/darc-pub-dotnet-emsdk-6fd14a46/nuget/v3/index.json" />
    <add key="darc-pub-dotnet-emsdk-6fd14a4-1" value="https://pkgs.dev.azure.com/dnceng/public/_packaging/darc-pub-dotnet-emsdk-6fd14a46-1/nuget/v3/index.json" />
=======
>>>>>>> 0e1480af
    <!--  End: Package sources from dotnet-emsdk -->
    <!--  Begin: Package sources from dotnet-aspnetcore -->
<<<<<<< HEAD
    <add key="darc-int-dotnet-aspnetcore-277e317" value="https://pkgs.dev.azure.com/dnceng/internal/_packaging/darc-int-dotnet-aspnetcore-277e317d/nuget/v3/index.json" />
=======
>>>>>>> 0e1480af
    <!--  End: Package sources from dotnet-aspnetcore -->
    <!--  Begin: Package sources from DotNet-msbuild-Trusted -->
    <add key="darc-pub-DotNet-msbuild-Trusted-db5c766" value="https://pkgs.dev.azure.com/dnceng/public/_packaging/darc-pub-DotNet-msbuild-Trusted-db5c766a/nuget/v3/index.json" />
    <!--  End: Package sources from DotNet-msbuild-Trusted -->
    <!--  Begin: Package sources from dotnet-roslyn-analyzers -->
    <!--  End: Package sources from dotnet-roslyn-analyzers -->
    <!--  Begin: Package sources from dotnet-runtime -->
<<<<<<< HEAD
    <add key="darc-int-dotnet-runtime-fce8ed9" value="https://pkgs.dev.azure.com/dnceng/internal/_packaging/darc-int-dotnet-runtime-fce8ed90/nuget/v3/index.json" />
    <!--  End: Package sources from dotnet-runtime -->
    <!--  Begin: Package sources from dotnet-templating -->
    <add key="darc-pub-dotnet-templating-9b452dd" value="https://pkgs.dev.azure.com/dnceng/public/_packaging/darc-pub-dotnet-templating-9b452ddd/nuget/v3/index.json" />
    <!--  End: Package sources from dotnet-templating -->
    <!--  Begin: Package sources from dotnet-windowsdesktop -->
    <add key="darc-int-dotnet-windowsdesktop-5fa74c8" value="https://pkgs.dev.azure.com/dnceng/internal/_packaging/darc-int-dotnet-windowsdesktop-5fa74c83/nuget/v3/index.json" />
=======
    <!--  End: Package sources from dotnet-runtime -->
    <!--  Begin: Package sources from dotnet-templating -->
    <add key="darc-pub-dotnet-templating-2a6351f" value="https://pkgs.dev.azure.com/dnceng/public/_packaging/darc-pub-dotnet-templating-2a6351f1/nuget/v3/index.json" />
    <!--  End: Package sources from dotnet-templating -->
    <!--  Begin: Package sources from dotnet-windowsdesktop -->
>>>>>>> 0e1480af
    <!--  End: Package sources from dotnet-windowsdesktop -->
    <!--End: Package sources managed by Dependency Flow automation. Do not edit the sources above.-->
    <add key="dotnet6" value="https://pkgs.dev.azure.com/dnceng/public/_packaging/dotnet6/nuget/v3/index.json" />
    <add key="dotnet6-transport" value="https://pkgs.dev.azure.com/dnceng/public/_packaging/dotnet6-transport/nuget/v3/index.json" />
    <add key="dotnet7" value="https://pkgs.dev.azure.com/dnceng/public/_packaging/dotnet7/nuget/v3/index.json" />
    <add key="dotnet7-transport" value="https://pkgs.dev.azure.com/dnceng/public/_packaging/dotnet7-transport/nuget/v3/index.json" />
    <add key="dotnet8" value="https://pkgs.dev.azure.com/dnceng/public/_packaging/dotnet8/nuget/v3/index.json" />
    <add key="dotnet8-transport" value="https://pkgs.dev.azure.com/dnceng/public/_packaging/dotnet8-transport/nuget/v3/index.json" />
    <add key="dotnet8-workloads" value="https://pkgs.dev.azure.com/dnceng/public/_packaging/dotnet8-workloads/nuget/v3/index.json" />
    <add key="dotnet9" value="https://pkgs.dev.azure.com/dnceng/public/_packaging/dotnet9/nuget/v3/index.json" />
    <add key="dotnet9-transport" value="https://pkgs.dev.azure.com/dnceng/public/_packaging/dotnet9-transport/nuget/v3/index.json" />
    <add key="dotnet-public" value="https://pkgs.dev.azure.com/dnceng/public/_packaging/dotnet-public/nuget/v3/index.json" />
    <add key="dotnet-eng" value="https://pkgs.dev.azure.com/dnceng/public/_packaging/dotnet-eng/nuget/v3/index.json" />
    <add key="dotnet-tools" value="https://pkgs.dev.azure.com/dnceng/public/_packaging/dotnet-tools/nuget/v3/index.json" />
    <add key="dotnet-tools-transport" value="https://pkgs.dev.azure.com/dnceng/public/_packaging/dotnet-tools-transport/nuget/v3/index.json" />
    <add key="dotnet-libraries" value="https://pkgs.dev.azure.com/dnceng/public/_packaging/dotnet-libraries/nuget/v3/index.json" />
    <add key="dotnet-libraries-transport" value="https://pkgs.dev.azure.com/dnceng/public/_packaging/dotnet-libraries-transport/nuget/v3/index.json" />
    <add key="vs-impl" value="https://pkgs.dev.azure.com/azure-public/vside/_packaging/vs-impl/nuget/v3/index.json" />
    <!-- Used for Rich Navigation indexing task -->
    <add key="richnav" value="https://pkgs.dev.azure.com/azure-public/vside/_packaging/vs-buildservices/nuget/v3/index.json" />
  </packageSources>
  <disabledPackageSources>
    <!--Begin: Package sources managed by Dependency Flow automation. Do not edit the sources below.-->
    <!--  Begin: Package sources from dotnet-templating -->
    <!--  End: Package sources from dotnet-templating -->
    <!--  Begin: Package sources from dotnet-aspnetcore -->
<<<<<<< HEAD
    <add key="darc-int-dotnet-aspnetcore-277e317" value="true" />
    <!--  End: Package sources from dotnet-aspnetcore -->
=======
>>>>>>> 0e1480af
    <!--  Begin: Package sources from DotNet-msbuild-Trusted -->
    <!--  End: Package sources from DotNet-msbuild-Trusted -->
    <!--  End: Package sources from dotnet-aspnetcore -->
    <!--  Begin: Package sources from dotnet-runtime -->
<<<<<<< HEAD
    <add key="darc-int-dotnet-runtime-fce8ed9" value="true" />
    <!--  End: Package sources from dotnet-runtime -->
    <!--  Begin: Package sources from dotnet-windowsdesktop -->
    <add key="darc-int-dotnet-windowsdesktop-5fa74c8" value="true" />
    <!--  Begin: Package sources from dotnet-winforms -->
    <!--  End: Package sources from dotnet-winforms -->
=======
    <!--  End: Package sources from dotnet-runtime -->
    <!--  Begin: Package sources from dotnet-windowsdesktop -->
>>>>>>> 0e1480af
    <!--  End: Package sources from dotnet-windowsdesktop -->
    <!--End: Package sources managed by Dependency Flow automation. Do not edit the sources above.-->
  </disabledPackageSources>
</configuration><|MERGE_RESOLUTION|>--- conflicted
+++ resolved
@@ -24,17 +24,8 @@
     <!--  Begin: Package sources from dotnet-aspire -->
     <!--  End: Package sources from dotnet-aspire -->
     <!--  Begin: Package sources from dotnet-emsdk -->
-<<<<<<< HEAD
-    <add key="darc-pub-dotnet-emsdk-6fd14a4" value="https://pkgs.dev.azure.com/dnceng/public/_packaging/darc-pub-dotnet-emsdk-6fd14a46/nuget/v3/index.json" />
-    <add key="darc-pub-dotnet-emsdk-6fd14a4-1" value="https://pkgs.dev.azure.com/dnceng/public/_packaging/darc-pub-dotnet-emsdk-6fd14a46-1/nuget/v3/index.json" />
-=======
->>>>>>> 0e1480af
     <!--  End: Package sources from dotnet-emsdk -->
     <!--  Begin: Package sources from dotnet-aspnetcore -->
-<<<<<<< HEAD
-    <add key="darc-int-dotnet-aspnetcore-277e317" value="https://pkgs.dev.azure.com/dnceng/internal/_packaging/darc-int-dotnet-aspnetcore-277e317d/nuget/v3/index.json" />
-=======
->>>>>>> 0e1480af
     <!--  End: Package sources from dotnet-aspnetcore -->
     <!--  Begin: Package sources from DotNet-msbuild-Trusted -->
     <add key="darc-pub-DotNet-msbuild-Trusted-db5c766" value="https://pkgs.dev.azure.com/dnceng/public/_packaging/darc-pub-DotNet-msbuild-Trusted-db5c766a/nuget/v3/index.json" />
@@ -42,21 +33,11 @@
     <!--  Begin: Package sources from dotnet-roslyn-analyzers -->
     <!--  End: Package sources from dotnet-roslyn-analyzers -->
     <!--  Begin: Package sources from dotnet-runtime -->
-<<<<<<< HEAD
-    <add key="darc-int-dotnet-runtime-fce8ed9" value="https://pkgs.dev.azure.com/dnceng/internal/_packaging/darc-int-dotnet-runtime-fce8ed90/nuget/v3/index.json" />
-    <!--  End: Package sources from dotnet-runtime -->
-    <!--  Begin: Package sources from dotnet-templating -->
-    <add key="darc-pub-dotnet-templating-9b452dd" value="https://pkgs.dev.azure.com/dnceng/public/_packaging/darc-pub-dotnet-templating-9b452ddd/nuget/v3/index.json" />
-    <!--  End: Package sources from dotnet-templating -->
-    <!--  Begin: Package sources from dotnet-windowsdesktop -->
-    <add key="darc-int-dotnet-windowsdesktop-5fa74c8" value="https://pkgs.dev.azure.com/dnceng/internal/_packaging/darc-int-dotnet-windowsdesktop-5fa74c83/nuget/v3/index.json" />
-=======
     <!--  End: Package sources from dotnet-runtime -->
     <!--  Begin: Package sources from dotnet-templating -->
     <add key="darc-pub-dotnet-templating-2a6351f" value="https://pkgs.dev.azure.com/dnceng/public/_packaging/darc-pub-dotnet-templating-2a6351f1/nuget/v3/index.json" />
     <!--  End: Package sources from dotnet-templating -->
     <!--  Begin: Package sources from dotnet-windowsdesktop -->
->>>>>>> 0e1480af
     <!--  End: Package sources from dotnet-windowsdesktop -->
     <!--End: Package sources managed by Dependency Flow automation. Do not edit the sources above.-->
     <add key="dotnet6" value="https://pkgs.dev.azure.com/dnceng/public/_packaging/dotnet6/nuget/v3/index.json" />
@@ -83,26 +64,12 @@
     <!--  Begin: Package sources from dotnet-templating -->
     <!--  End: Package sources from dotnet-templating -->
     <!--  Begin: Package sources from dotnet-aspnetcore -->
-<<<<<<< HEAD
-    <add key="darc-int-dotnet-aspnetcore-277e317" value="true" />
-    <!--  End: Package sources from dotnet-aspnetcore -->
-=======
->>>>>>> 0e1480af
     <!--  Begin: Package sources from DotNet-msbuild-Trusted -->
     <!--  End: Package sources from DotNet-msbuild-Trusted -->
     <!--  End: Package sources from dotnet-aspnetcore -->
     <!--  Begin: Package sources from dotnet-runtime -->
-<<<<<<< HEAD
-    <add key="darc-int-dotnet-runtime-fce8ed9" value="true" />
     <!--  End: Package sources from dotnet-runtime -->
     <!--  Begin: Package sources from dotnet-windowsdesktop -->
-    <add key="darc-int-dotnet-windowsdesktop-5fa74c8" value="true" />
-    <!--  Begin: Package sources from dotnet-winforms -->
-    <!--  End: Package sources from dotnet-winforms -->
-=======
-    <!--  End: Package sources from dotnet-runtime -->
-    <!--  Begin: Package sources from dotnet-windowsdesktop -->
->>>>>>> 0e1480af
     <!--  End: Package sources from dotnet-windowsdesktop -->
     <!--End: Package sources managed by Dependency Flow automation. Do not edit the sources above.-->
   </disabledPackageSources>
