--- conflicted
+++ resolved
@@ -20,11 +20,7 @@
     <!--  Begin: Package sources from dotnet-runtime -->
     <!--  End: Package sources from dotnet-runtime -->
     <!--  Begin: Package sources from dotnet-templating -->
-<<<<<<< HEAD
-    <add key="darc-pub-dotnet-templating-8e2a201" value="https://pkgs.dev.azure.com/dnceng/public/_packaging/darc-pub-dotnet-templating-8e2a2019/nuget/v3/index.json" />
-=======
     <add key="darc-pub-dotnet-templating-26067ca" value="https://pkgs.dev.azure.com/dnceng/public/_packaging/darc-pub-dotnet-templating-26067cac/nuget/v3/index.json" />
->>>>>>> 6eeea6c6
     <!--  End: Package sources from dotnet-templating -->
     <!--  Begin: Package sources from dotnet-windowsdesktop -->
     <!--  End: Package sources from dotnet-windowsdesktop -->
