--- conflicted
+++ resolved
@@ -35,11 +35,7 @@
     <!--  Begin: Package sources from dotnet-runtime -->
     <!--  End: Package sources from dotnet-runtime -->
     <!--  Begin: Package sources from dotnet-templating -->
-<<<<<<< HEAD
-    <add key="darc-pub-dotnet-templating-c3c91eb" value="https://pkgs.dev.azure.com/dnceng/public/_packaging/darc-pub-dotnet-templating-c3c91ebe/nuget/v3/index.json" />
-=======
     <add key="darc-pub-dotnet-templating-e784f3d" value="https://pkgs.dev.azure.com/dnceng/public/_packaging/darc-pub-dotnet-templating-e784f3d6/nuget/v3/index.json" />
->>>>>>> 06f40fb6
     <!--  End: Package sources from dotnet-templating -->
     <!--  Begin: Package sources from dotnet-windowsdesktop -->
     <!--  End: Package sources from dotnet-windowsdesktop -->
