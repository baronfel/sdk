--- conflicted
+++ resolved
@@ -4,10 +4,7 @@
     <clear />
     <!--Begin: Package sources managed by Dependency Flow automation. Do not edit the sources below.-->
     <!--  Begin: Package sources from dotnet-aspnetcore -->
-<<<<<<< HEAD
-=======
     <add key="darc-int-dotnet-aspnetcore-57512b4" value="https://pkgs.dev.azure.com/dnceng/internal/_packaging/darc-int-dotnet-aspnetcore-57512b49/nuget/v3/index.json" />
->>>>>>> f44358c3
     <!--  End: Package sources from dotnet-aspnetcore -->
     <!--  Begin: Package sources from DotNet-msbuild-Trusted -->
     <add key="darc-pub-DotNet-msbuild-Trusted-2679cf5" value="https://pkgs.dev.azure.com/dnceng/public/_packaging/darc-pub-DotNet-msbuild-Trusted-2679cf5a/nuget/v3/index.json" />
@@ -20,17 +17,11 @@
     <add key="darc-int-dotnet-runtime-4a824ef-1" value="https://pkgs.dev.azure.com/dnceng/internal/_packaging/darc-int-dotnet-runtime-4a824ef3-1/nuget/v3/index.json" />
     <!--  End: Package sources from dotnet-runtime -->
     <!--  Begin: Package sources from dotnet-templating -->
-<<<<<<< HEAD
-    <add key="darc-pub-dotnet-templating-322069f" value="https://pkgs.dev.azure.com/dnceng/public/_packaging/darc-pub-dotnet-templating-322069f7/nuget/v3/index.json" />
-    <!--  End: Package sources from dotnet-templating -->
-    <!--  Begin: Package sources from dotnet-windowsdesktop -->
-=======
     <!--  End: Package sources from dotnet-templating -->
     <!--  Begin: Package sources from dotnet-windowsdesktop -->
     <add key="darc-int-dotnet-windowsdesktop-018db42" value="https://pkgs.dev.azure.com/dnceng/internal/_packaging/darc-int-dotnet-windowsdesktop-018db428/nuget/v3/index.json" />
     <add key="darc-int-dotnet-windowsdesktop-018db42-2" value="https://pkgs.dev.azure.com/dnceng/internal/_packaging/darc-int-dotnet-windowsdesktop-018db428-2/nuget/v3/index.json" />
     <add key="darc-int-dotnet-windowsdesktop-018db42-1" value="https://pkgs.dev.azure.com/dnceng/internal/_packaging/darc-int-dotnet-windowsdesktop-018db428-1/nuget/v3/index.json" />
->>>>>>> f44358c3
     <!--  End: Package sources from dotnet-windowsdesktop -->
     <!--End: Package sources managed by Dependency Flow automation. Do not edit the sources above.-->
     <add key="dotnet6" value="https://pkgs.dev.azure.com/dnceng/public/_packaging/dotnet6/nuget/v3/index.json" />
@@ -52,10 +43,7 @@
     <!--  Begin: Package sources from dotnet-templating -->
     <!--  End: Package sources from dotnet-templating -->
     <!--  Begin: Package sources from dotnet-aspnetcore -->
-<<<<<<< HEAD
-=======
     <add key="darc-int-dotnet-aspnetcore-57512b4" value="true" />
->>>>>>> f44358c3
     <!--  End: Package sources from dotnet-aspnetcore -->
     <!--  Begin: Package sources from dotnet-runtime -->
     <add key="darc-int-dotnet-runtime-4a824ef-1" value="true" />
@@ -63,12 +51,9 @@
     <add key="darc-int-dotnet-runtime-4a824ef" value="true" />
     <!--  End: Package sources from dotnet-runtime -->
     <!--  Begin: Package sources from dotnet-windowsdesktop -->
-<<<<<<< HEAD
-=======
     <add key="darc-int-dotnet-windowsdesktop-018db42-1" value="true" />
     <add key="darc-int-dotnet-windowsdesktop-018db42-2" value="true" />
     <add key="darc-int-dotnet-windowsdesktop-018db42" value="true" />
->>>>>>> f44358c3
     <!--  End: Package sources from dotnet-windowsdesktop -->
     <!--End: Package sources managed by Dependency Flow automation. Do not edit the sources above.-->
   </disabledPackageSources>
