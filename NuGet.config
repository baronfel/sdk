<?xml version="1.0" encoding="utf-8"?>
<configuration>
  <packageSources>
    <clear />
    <!--Begin: Package sources managed by Dependency Flow automation. Do not edit the sources below.-->
    <!--  Begin: Package sources from dotnet-dotnet -->
    <add key="darc-pub-dotnet-dotnet-50d7970" value="https://pkgs.dev.azure.com/dnceng/public/_packaging/darc-pub-dotnet-dotnet-50d79701/nuget/v3/index.json" />
    <!--  End: Package sources from dotnet-dotnet -->
    <!--  Begin: Package sources from microsoft-testfx -->
    <!--  End: Package sources from microsoft-testfx -->
    <!--  Begin: Package sources from dotnet-aspire -->
    <!--  End: Package sources from dotnet-aspire -->
    <!--  Begin: Package sources from dotnet-runtime -->
    <!--  End: Package sources from dotnet-runtime -->
<<<<<<< HEAD
    <!--  Begin: Package sources from dotnet-templating -->
    <add key="darc-pub-dotnet-templating-0370027" value="https://pkgs.dev.azure.com/dnceng/public/_packaging/darc-pub-dotnet-templating-03700275/nuget/v3/index.json" />
    <!--  End: Package sources from dotnet-templating -->
    <!--  Begin: Package sources from dotnet-windowsdesktop -->
    <!--  End: Package sources from dotnet-windowsdesktop -->
=======
>>>>>>> d4fc09ab
    <!--End: Package sources managed by Dependency Flow automation. Do not edit the sources above.-->
    <add key="dotnet6" value="https://pkgs.dev.azure.com/dnceng/public/_packaging/dotnet6/nuget/v3/index.json" />
    <add key="dotnet6-transport" value="https://pkgs.dev.azure.com/dnceng/public/_packaging/dotnet6-transport/nuget/v3/index.json" />
    <add key="dotnet7" value="https://pkgs.dev.azure.com/dnceng/public/_packaging/dotnet7/nuget/v3/index.json" />
    <add key="dotnet7-transport" value="https://pkgs.dev.azure.com/dnceng/public/_packaging/dotnet7-transport/nuget/v3/index.json" />
    <add key="dotnet8" value="https://pkgs.dev.azure.com/dnceng/public/_packaging/dotnet8/nuget/v3/index.json" />
    <add key="dotnet8-transport" value="https://pkgs.dev.azure.com/dnceng/public/_packaging/dotnet8-transport/nuget/v3/index.json" />
    <add key="dotnet8-workloads" value="https://pkgs.dev.azure.com/dnceng/public/_packaging/dotnet8-workloads/nuget/v3/index.json" />
    <add key="dotnet9" value="https://pkgs.dev.azure.com/dnceng/public/_packaging/dotnet9/nuget/v3/index.json" />
    <add key="dotnet9-transport" value="https://pkgs.dev.azure.com/dnceng/public/_packaging/dotnet9-transport/nuget/v3/index.json" />
    <add key="dotnet10" value="https://pkgs.dev.azure.com/dnceng/public/_packaging/dotnet10/nuget/v3/index.json" />
    <add key="dotnet10-transport" value="https://pkgs.dev.azure.com/dnceng/public/_packaging/dotnet10-transport/nuget/v3/index.json" />
    <add key="dotnet-public" value="https://pkgs.dev.azure.com/dnceng/public/_packaging/dotnet-public/nuget/v3/index.json" />
    <add key="dotnet-eng" value="https://pkgs.dev.azure.com/dnceng/public/_packaging/dotnet-eng/nuget/v3/index.json" />
    <add key="dotnet-tools" value="https://pkgs.dev.azure.com/dnceng/public/_packaging/dotnet-tools/nuget/v3/index.json" />
    <add key="dotnet-tools-transport" value="https://pkgs.dev.azure.com/dnceng/public/_packaging/dotnet-tools-transport/nuget/v3/index.json" />
    <add key="dotnet-libraries" value="https://pkgs.dev.azure.com/dnceng/public/_packaging/dotnet-libraries/nuget/v3/index.json" />
    <add key="dotnet-libraries-transport" value="https://pkgs.dev.azure.com/dnceng/public/_packaging/dotnet-libraries-transport/nuget/v3/index.json" />
    <add key="vssdk" value="https://pkgs.dev.azure.com/azure-public/vside/_packaging/vssdk/nuget/v3/index.json" />
    <add key="vssdk-archived" value="https://pkgs.dev.azure.com/azure-public/vside/_packaging/vssdk-archived/nuget/v3/index.json" />
    <add key="vs-impl" value="https://pkgs.dev.azure.com/azure-public/vside/_packaging/vs-impl/nuget/v3/index.json" />
    <!-- Used for Rich Navigation indexing task -->
    <add key="richnav" value="https://pkgs.dev.azure.com/azure-public/vside/_packaging/vs-buildservices/nuget/v3/index.json" />
<<<<<<< HEAD
=======
    <!-- mstest dependencies -->
    <add key="test-tools" value="https://pkgs.dev.azure.com/dnceng/public/_packaging/test-tools/nuget/v3/index.json" />
>>>>>>> d4fc09ab
  </packageSources>
  <disabledPackageSources>
    <clear />
    <!--Begin: Package sources managed by Dependency Flow automation. Do not edit the sources below.-->
    <!--  Begin: Package sources from dotnet-runtime -->
    <!--  End: Package sources from dotnet-runtime -->
    <!--End: Package sources managed by Dependency Flow automation. Do not edit the sources above.-->
  </disabledPackageSources>
</configuration><|MERGE_RESOLUTION|>--- conflicted
+++ resolved
@@ -12,14 +12,6 @@
     <!--  End: Package sources from dotnet-aspire -->
     <!--  Begin: Package sources from dotnet-runtime -->
     <!--  End: Package sources from dotnet-runtime -->
-<<<<<<< HEAD
-    <!--  Begin: Package sources from dotnet-templating -->
-    <add key="darc-pub-dotnet-templating-0370027" value="https://pkgs.dev.azure.com/dnceng/public/_packaging/darc-pub-dotnet-templating-03700275/nuget/v3/index.json" />
-    <!--  End: Package sources from dotnet-templating -->
-    <!--  Begin: Package sources from dotnet-windowsdesktop -->
-    <!--  End: Package sources from dotnet-windowsdesktop -->
-=======
->>>>>>> d4fc09ab
     <!--End: Package sources managed by Dependency Flow automation. Do not edit the sources above.-->
     <add key="dotnet6" value="https://pkgs.dev.azure.com/dnceng/public/_packaging/dotnet6/nuget/v3/index.json" />
     <add key="dotnet6-transport" value="https://pkgs.dev.azure.com/dnceng/public/_packaging/dotnet6-transport/nuget/v3/index.json" />
@@ -43,11 +35,8 @@
     <add key="vs-impl" value="https://pkgs.dev.azure.com/azure-public/vside/_packaging/vs-impl/nuget/v3/index.json" />
     <!-- Used for Rich Navigation indexing task -->
     <add key="richnav" value="https://pkgs.dev.azure.com/azure-public/vside/_packaging/vs-buildservices/nuget/v3/index.json" />
-<<<<<<< HEAD
-=======
     <!-- mstest dependencies -->
     <add key="test-tools" value="https://pkgs.dev.azure.com/dnceng/public/_packaging/test-tools/nuget/v3/index.json" />
->>>>>>> d4fc09ab
   </packageSources>
   <disabledPackageSources>
     <clear />
