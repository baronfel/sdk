<?xml version="1.0" encoding="utf-8"?>
<configuration>
  <packageSources>
    <clear />
    <!--Begin: Package sources managed by Dependency Flow automation. Do not edit the sources below.-->
    <!--  Begin: Package sources from dotnet-emsdk -->
    <add key="darc-pub-dotnet-emsdk-976b101" value="https://pkgs.dev.azure.com/dnceng/public/_packaging/darc-pub-dotnet-emsdk-976b101e/nuget/v3/index.json" />
    <!--  End: Package sources from dotnet-emsdk -->
    <!--  Begin: Package sources from dotnet-format -->
    <add key="darc-pub-dotnet-format-64cbc6c" value="https://pkgs.dev.azure.com/dnceng/public/_packaging/darc-pub-dotnet-format-64cbc6c3/nuget/v3/index.json" />
    <add key="darc-pub-dotnet-format-64cbc6c-4" value="https://pkgs.dev.azure.com/dnceng/public/_packaging/darc-pub-dotnet-format-64cbc6c3-4/nuget/v3/index.json" />
    <add key="darc-pub-dotnet-format-64cbc6c-3" value="https://pkgs.dev.azure.com/dnceng/public/_packaging/darc-pub-dotnet-format-64cbc6c3-3/nuget/v3/index.json" />
    <add key="darc-pub-dotnet-format-64cbc6c-2" value="https://pkgs.dev.azure.com/dnceng/public/_packaging/darc-pub-dotnet-format-64cbc6c3-2/nuget/v3/index.json" />
    <add key="darc-pub-dotnet-format-64cbc6c-1" value="https://pkgs.dev.azure.com/dnceng/public/_packaging/darc-pub-dotnet-format-64cbc6c3-1/nuget/v3/index.json" />
    <!--  End: Package sources from dotnet-format -->
    <!--  Begin: Package sources from dotnet-aspnetcore -->
    <add key="darc-int-dotnet-aspnetcore-cea5fa6" value="https://pkgs.dev.azure.com/dnceng/internal/_packaging/darc-int-dotnet-aspnetcore-cea5fa61/nuget/v3/index.json" />
    <!--  End: Package sources from dotnet-aspnetcore -->
    <!--  Begin: Package sources from DotNet-msbuild-Trusted -->
    <add key="darc-pub-DotNet-msbuild-Trusted-901dc04" value="https://pkgs.dev.azure.com/dnceng/public/_packaging/darc-pub-DotNet-msbuild-Trusted-901dc04e/nuget/v3/index.json" />
    <!--  End: Package sources from DotNet-msbuild-Trusted -->
    <!--  Begin: Package sources from dotnet-roslyn-analyzers -->
    <!--  End: Package sources from dotnet-roslyn-analyzers -->
    <!--  Begin: Package sources from dotnet-runtime -->
    <add key="darc-int-dotnet-runtime-ef853a7" value="https://pkgs.dev.azure.com/dnceng/internal/_packaging/darc-int-dotnet-runtime-ef853a71/nuget/v3/index.json" />
    <!--  End: Package sources from dotnet-runtime -->
    <!--  Begin: Package sources from dotnet-templating -->
<<<<<<< HEAD
    <add key="darc-pub-dotnet-templating-fc618ad" value="https://pkgs.dev.azure.com/dnceng/public/_packaging/darc-pub-dotnet-templating-fc618ad8/nuget/v3/index.json" />
=======
    <add key="darc-pub-dotnet-templating-caa21b1" value="https://pkgs.dev.azure.com/dnceng/public/_packaging/darc-pub-dotnet-templating-caa21b11/nuget/v3/index.json" />
>>>>>>> db238764
    <!--  End: Package sources from dotnet-templating -->
    <!--  Begin: Package sources from dotnet-windowsdesktop -->
    <add key="darc-int-dotnet-windowsdesktop-c4a3ad7" value="https://pkgs.dev.azure.com/dnceng/internal/_packaging/darc-int-dotnet-windowsdesktop-c4a3ad74/nuget/v3/index.json" />
    <!--  End: Package sources from dotnet-windowsdesktop -->
    <!--  Begin: Package sources from dotnet-winforms -->
    <!--  End: Package sources from dotnet-winforms -->
    <!--End: Package sources managed by Dependency Flow automation. Do not edit the sources above.-->
    <add key="dotnet6" value="https://pkgs.dev.azure.com/dnceng/public/_packaging/dotnet6/nuget/v3/index.json" />
    <add key="dotnet6-transport" value="https://pkgs.dev.azure.com/dnceng/public/_packaging/dotnet6-transport/nuget/v3/index.json" />
    <add key="dotnet7" value="https://pkgs.dev.azure.com/dnceng/public/_packaging/dotnet7/nuget/v3/index.json" />
    <add key="dotnet7-transport" value="https://pkgs.dev.azure.com/dnceng/public/_packaging/dotnet7-transport/nuget/v3/index.json" />
    <add key="dotnet8" value="https://pkgs.dev.azure.com/dnceng/public/_packaging/dotnet8/nuget/v3/index.json" />
    <add key="dotnet8-transport" value="https://pkgs.dev.azure.com/dnceng/public/_packaging/dotnet8-transport/nuget/v3/index.json" />
    <add key="dotnet-public" value="https://pkgs.dev.azure.com/dnceng/public/_packaging/dotnet-public/nuget/v3/index.json" />
    <add key="dotnet-eng" value="https://pkgs.dev.azure.com/dnceng/public/_packaging/dotnet-eng/nuget/v3/index.json" />
    <add key="dotnet-tools" value="https://pkgs.dev.azure.com/dnceng/public/_packaging/dotnet-tools/nuget/v3/index.json" />
    <add key="dotnet-tools-transport" value="https://pkgs.dev.azure.com/dnceng/public/_packaging/dotnet-tools-transport/nuget/v3/index.json" />
    <add key="dotnet-libraries" value="https://pkgs.dev.azure.com/dnceng/public/_packaging/dotnet-libraries/nuget/v3/index.json" />
    <add key="dotnet-libraries-transport" value="https://pkgs.dev.azure.com/dnceng/public/_packaging/dotnet-libraries-transport/nuget/v3/index.json" />
    <add key="vs-impl" value="https://pkgs.dev.azure.com/azure-public/vside/_packaging/vs-impl/nuget/v3/index.json" />
    <!-- Used for Rich Navigation indexing task -->
    <add key="richnav" value="https://pkgs.dev.azure.com/azure-public/vside/_packaging/vs-buildservices/nuget/v3/index.json" />
    <add key="darc-pub-DotNet-msbuild-Trusted-8ffc3fe" value="https://pkgs.dev.azure.com/dnceng/public/_packaging/darc-pub-DotNet-msbuild-Trusted-8ffc3fe3/nuget/v3/index.json" />
  </packageSources>
  <disabledPackageSources>
    <!--Begin: Package sources managed by Dependency Flow automation. Do not edit the sources below.-->
    <!--  Begin: Package sources from dotnet-templating -->
    <!--  End: Package sources from dotnet-templating -->
    <!--  Begin: Package sources from dotnet-aspnetcore -->
    <add key="darc-int-dotnet-aspnetcore-cea5fa6" value="true" />
<<<<<<< HEAD
    <!--  End: Package sources from dotnet-aspnetcore -->
=======
>>>>>>> db238764
    <!--  Begin: Package sources from DotNet-msbuild-Trusted -->
    <!--  End: Package sources from DotNet-msbuild-Trusted -->
    <!--  Begin: Package sources from dotnet-format -->
    <!--  End: Package sources from dotnet-format -->
    <!--  End: Package sources from dotnet-aspnetcore -->
    <!--  Begin: Package sources from dotnet-runtime -->
    <add key="darc-int-dotnet-runtime-ef853a7" value="true" />
    <!--  End: Package sources from dotnet-runtime -->
    <!--  Begin: Package sources from dotnet-windowsdesktop -->
    <add key="darc-int-dotnet-windowsdesktop-c4a3ad7" value="true" />
    <!--  Begin: Package sources from dotnet-winforms -->
    <!--  End: Package sources from dotnet-winforms -->
    <!--  End: Package sources from dotnet-windowsdesktop -->
    <!--End: Package sources managed by Dependency Flow automation. Do not edit the sources above.-->
  </disabledPackageSources>
</configuration><|MERGE_RESOLUTION|>--- conflicted
+++ resolved
@@ -25,11 +25,7 @@
     <add key="darc-int-dotnet-runtime-ef853a7" value="https://pkgs.dev.azure.com/dnceng/internal/_packaging/darc-int-dotnet-runtime-ef853a71/nuget/v3/index.json" />
     <!--  End: Package sources from dotnet-runtime -->
     <!--  Begin: Package sources from dotnet-templating -->
-<<<<<<< HEAD
-    <add key="darc-pub-dotnet-templating-fc618ad" value="https://pkgs.dev.azure.com/dnceng/public/_packaging/darc-pub-dotnet-templating-fc618ad8/nuget/v3/index.json" />
-=======
     <add key="darc-pub-dotnet-templating-caa21b1" value="https://pkgs.dev.azure.com/dnceng/public/_packaging/darc-pub-dotnet-templating-caa21b11/nuget/v3/index.json" />
->>>>>>> db238764
     <!--  End: Package sources from dotnet-templating -->
     <!--  Begin: Package sources from dotnet-windowsdesktop -->
     <add key="darc-int-dotnet-windowsdesktop-c4a3ad7" value="https://pkgs.dev.azure.com/dnceng/internal/_packaging/darc-int-dotnet-windowsdesktop-c4a3ad74/nuget/v3/index.json" />
@@ -60,10 +56,6 @@
     <!--  End: Package sources from dotnet-templating -->
     <!--  Begin: Package sources from dotnet-aspnetcore -->
     <add key="darc-int-dotnet-aspnetcore-cea5fa6" value="true" />
-<<<<<<< HEAD
-    <!--  End: Package sources from dotnet-aspnetcore -->
-=======
->>>>>>> db238764
     <!--  Begin: Package sources from DotNet-msbuild-Trusted -->
     <!--  End: Package sources from DotNet-msbuild-Trusted -->
     <!--  Begin: Package sources from dotnet-format -->
