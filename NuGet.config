--- conflicted
+++ resolved
@@ -6,31 +6,19 @@
     <!--  Begin: Package sources from dotnet-emsdk -->
     <!--  End: Package sources from dotnet-emsdk -->
     <!--  Begin: Package sources from dotnet-format -->
-<<<<<<< HEAD
-    <add key="darc-pub-dotnet-format-664013f" value="https://pkgs.dev.azure.com/dnceng/public/_packaging/darc-pub-dotnet-format-664013fb/nuget/v3/index.json" />
-=======
     <add key="darc-pub-dotnet-format-c61d046" value="https://pkgs.dev.azure.com/dnceng/public/_packaging/darc-pub-dotnet-format-c61d046a/nuget/v3/index.json" />
->>>>>>> b082589c
     <!--  End: Package sources from dotnet-format -->
     <!--  Begin: Package sources from dotnet-aspnetcore -->
     <!--  End: Package sources from dotnet-aspnetcore -->
     <!--  Begin: Package sources from DotNet-msbuild-Trusted -->
-<<<<<<< HEAD
-    <add key="darc-pub-DotNet-msbuild-Trusted-b46a62a" value="https://pkgs.dev.azure.com/dnceng/public/_packaging/darc-pub-DotNet-msbuild-Trusted-b46a62a9/nuget/v3/index.json" />
-=======
     <add key="darc-pub-DotNet-msbuild-Trusted-f305233" value="https://pkgs.dev.azure.com/dnceng/public/_packaging/darc-pub-DotNet-msbuild-Trusted-f3052339/nuget/v3/index.json" />
->>>>>>> b082589c
     <!--  End: Package sources from DotNet-msbuild-Trusted -->
     <!--  Begin: Package sources from dotnet-roslyn-analyzers -->
     <!--  End: Package sources from dotnet-roslyn-analyzers -->
     <!--  Begin: Package sources from dotnet-runtime -->
     <!--  End: Package sources from dotnet-runtime -->
     <!--  Begin: Package sources from dotnet-templating -->
-<<<<<<< HEAD
-    <add key="darc-pub-dotnet-templating-2ce7363" value="https://pkgs.dev.azure.com/dnceng/public/_packaging/darc-pub-dotnet-templating-2ce7363f/nuget/v3/index.json" />
-=======
     <add key="darc-pub-dotnet-templating-c339ffb" value="https://pkgs.dev.azure.com/dnceng/public/_packaging/darc-pub-dotnet-templating-c339ffb1/nuget/v3/index.json" />
->>>>>>> b082589c
     <!--  End: Package sources from dotnet-templating -->
     <!--  Begin: Package sources from dotnet-windowsdesktop -->
     <!--  End: Package sources from dotnet-windowsdesktop -->
