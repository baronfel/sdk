--- conflicted
+++ resolved
@@ -24,11 +24,7 @@
     <!--  Begin: Package sources from dotnet-aspire -->
     <!--  End: Package sources from dotnet-aspire -->
     <!--  Begin: Package sources from dotnet-emsdk -->
-<<<<<<< HEAD
-    <add key="darc-pub-dotnet-emsdk-45d453f" value="https://pkgs.dev.azure.com/dnceng/public/_packaging/darc-pub-dotnet-emsdk-45d453fc/nuget/v3/index.json" />
-=======
     <add key="darc-pub-dotnet-emsdk-f70927a" value="https://pkgs.dev.azure.com/dnceng/public/_packaging/darc-pub-dotnet-emsdk-f70927a1/nuget/v3/index.json" />
->>>>>>> b6ffc7aa
     <!--  End: Package sources from dotnet-emsdk -->
     <!--  Begin: Package sources from dotnet-aspnetcore -->
     <add key="darc-int-dotnet-aspnetcore-89f72e8" value="https://pkgs.dev.azure.com/dnceng/internal/_packaging/darc-int-dotnet-aspnetcore-89f72e87/nuget/v3/index.json" />
