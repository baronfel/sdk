--- conflicted
+++ resolved
@@ -3,22 +3,11 @@
   <packageSources>
     <clear />
     <!--Begin: Package sources managed by Dependency Flow automation. Do not edit the sources below.-->
-<<<<<<< HEAD
-    <!--  Begin: Package sources from dotnet-emsdk -->
-    <add key="darc-pub-dotnet-emsdk-d667257" value="https://pkgs.dev.azure.com/dnceng/public/_packaging/darc-pub-dotnet-emsdk-d6672570/nuget/v3/index.json" />
-    <!--  End: Package sources from dotnet-emsdk -->
-    <!--  Begin: Package sources from dotnet-format -->
-    <add key="darc-int-dotnet-format-86f5186" value="https://pkgs.dev.azure.com/dnceng/internal/_packaging/darc-int-dotnet-format-86f5186d/nuget/v3/index.json" />
-    <!--  End: Package sources from dotnet-format -->
-    <!--  Begin: Package sources from dotnet-aspnetcore -->
-    <add key="darc-int-dotnet-aspnetcore-c2a4429" value="https://pkgs.dev.azure.com/dnceng/internal/_packaging/darc-int-dotnet-aspnetcore-c2a44298/nuget/v3/index.json" />
-=======
     <!--  Begin: Package sources from dotnet-aspire -->
     <add key="darc-pub-dotnet-aspire-137e8dc" value="https://pkgs.dev.azure.com/dnceng/public/_packaging/darc-pub-dotnet-aspire-137e8dca/nuget/v3/index.json" />
     <add key="darc-pub-dotnet-aspire-137e8dc-1" value="https://pkgs.dev.azure.com/dnceng/public/_packaging/darc-pub-dotnet-aspire-137e8dca-1/nuget/v3/index.json" />
     <!--  End: Package sources from dotnet-aspire -->
     <!--  Begin: Package sources from dotnet-aspnetcore -->
->>>>>>> 01f8435f
     <!--  End: Package sources from dotnet-aspnetcore -->
     <!--  Begin: Package sources from DotNet-msbuild-Trusted -->
     <add key="darc-pub-DotNet-msbuild-Trusted-4ae11fa" value="https://pkgs.dev.azure.com/dnceng/public/_packaging/darc-pub-DotNet-msbuild-Trusted-4ae11fa8/nuget/v3/index.json" />
@@ -31,25 +20,10 @@
     <add key="darc-int-dotnet-runtime-e77011b-3" value="https://pkgs.dev.azure.com/dnceng/internal/_packaging/darc-int-dotnet-runtime-e77011b3-3/nuget/v3/index.json" />
     <add key="darc-int-dotnet-runtime-e77011b-2" value="https://pkgs.dev.azure.com/dnceng/internal/_packaging/darc-int-dotnet-runtime-e77011b3-2/nuget/v3/index.json" />
     <add key="darc-int-dotnet-runtime-e77011b-1" value="https://pkgs.dev.azure.com/dnceng/internal/_packaging/darc-int-dotnet-runtime-e77011b3-1/nuget/v3/index.json" />
-<<<<<<< HEAD
-    <add key="darc-int-dotnet-runtime-81cabf2" value="https://pkgs.dev.azure.com/dnceng/internal/_packaging/darc-int-dotnet-runtime-81cabf28/nuget/v3/index.json" />
-    <add key="darc-int-dotnet-runtime-2aade6b" value="https://pkgs.dev.azure.com/dnceng/internal/_packaging/darc-int-dotnet-runtime-2aade6be/nuget/v3/index.json" />
-    <add key="darc-int-dotnet-runtime-2aade6b-5" value="https://pkgs.dev.azure.com/dnceng/internal/_packaging/darc-int-dotnet-runtime-2aade6be-5/nuget/v3/index.json" />
-    <add key="darc-int-dotnet-runtime-2aade6b-3" value="https://pkgs.dev.azure.com/dnceng/internal/_packaging/darc-int-dotnet-runtime-2aade6be-3/nuget/v3/index.json" />
-    <add key="darc-int-dotnet-runtime-2aade6b-2" value="https://pkgs.dev.azure.com/dnceng/internal/_packaging/darc-int-dotnet-runtime-2aade6be-2/nuget/v3/index.json" />
-    <add key="darc-int-dotnet-runtime-2aade6b-1" value="https://pkgs.dev.azure.com/dnceng/internal/_packaging/darc-int-dotnet-runtime-2aade6be-1/nuget/v3/index.json" />
-    <!--  End: Package sources from dotnet-runtime -->
-    <!--  Begin: Package sources from dotnet-templating -->
-    <add key="darc-pub-dotnet-templating-045cb44" value="https://pkgs.dev.azure.com/dnceng/public/_packaging/darc-pub-dotnet-templating-045cb44b/nuget/v3/index.json" />
-    <!--  End: Package sources from dotnet-templating -->
-    <!--  Begin: Package sources from dotnet-windowsdesktop -->
-    <add key="darc-int-dotnet-windowsdesktop-f655eec" value="https://pkgs.dev.azure.com/dnceng/internal/_packaging/darc-int-dotnet-windowsdesktop-f655eecd/nuget/v3/index.json" />
-=======
     <!--  End: Package sources from dotnet-runtime -->
     <!--  Begin: Package sources from dotnet-templating -->
     <!--  End: Package sources from dotnet-templating -->
     <!--  Begin: Package sources from dotnet-windowsdesktop -->
->>>>>>> 01f8435f
     <!--  End: Package sources from dotnet-windowsdesktop -->
     <!--End: Package sources managed by Dependency Flow automation. Do not edit the sources above.-->
     <add key="dotnet6" value="https://pkgs.dev.azure.com/dnceng/public/_packaging/dotnet6/nuget/v3/index.json" />
@@ -76,23 +50,8 @@
     <!--  Begin: Package sources from dotnet-templating -->
     <!--  End: Package sources from dotnet-templating -->
     <!--  Begin: Package sources from dotnet-aspnetcore -->
-<<<<<<< HEAD
-    <add key="darc-int-dotnet-aspnetcore-c2a4429" value="true" />
-    <!--  Begin: Package sources from dotnet-format -->
-    <add key="darc-int-dotnet-format-86f5186" value="true" />
-    <!--  End: Package sources from dotnet-format -->
     <!--  End: Package sources from dotnet-aspnetcore -->
     <!--  Begin: Package sources from dotnet-runtime -->
-    <add key="darc-int-dotnet-runtime-2aade6b-1" value="true" />
-    <add key="darc-int-dotnet-runtime-2aade6b-2" value="true" />
-    <add key="darc-int-dotnet-runtime-2aade6b-3" value="true" />
-    <add key="darc-int-dotnet-runtime-2aade6b-5" value="true" />
-    <add key="darc-int-dotnet-runtime-2aade6b" value="true" />
-    <add key="darc-int-dotnet-runtime-81cabf2" value="true" />
-=======
-    <!--  End: Package sources from dotnet-aspnetcore -->
-    <!--  Begin: Package sources from dotnet-runtime -->
->>>>>>> 01f8435f
     <add key="darc-int-dotnet-runtime-e77011b-1" value="true" />
     <add key="darc-int-dotnet-runtime-e77011b-2" value="true" />
     <add key="darc-int-dotnet-runtime-e77011b-3" value="true" />
@@ -100,17 +59,6 @@
     <add key="darc-int-dotnet-runtime-e77011b" value="true" />
     <!--  End: Package sources from dotnet-runtime -->
     <!--  Begin: Package sources from dotnet-windowsdesktop -->
-<<<<<<< HEAD
-    <add key="darc-int-dotnet-windowsdesktop-f655eec" value="true" />
-    <!--  Begin: Package sources from dotnet-winforms -->
-    <add key="darc-int-dotnet-winforms-fdc2007-1" value="true" />
-    <add key="darc-int-dotnet-winforms-fdc2007-2" value="true" />
-    <add key="darc-int-dotnet-winforms-fdc2007-3" value="true" />
-    <add key="darc-int-dotnet-winforms-fdc2007-5" value="true" />
-    <add key="darc-int-dotnet-winforms-fdc2007" value="true" />
-    <!--  End: Package sources from dotnet-winforms -->
-=======
->>>>>>> 01f8435f
     <!--  End: Package sources from dotnet-windowsdesktop -->
     <!--End: Package sources managed by Dependency Flow automation. Do not edit the sources above.-->
   </disabledPackageSources>
