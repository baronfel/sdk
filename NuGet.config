--- conflicted
+++ resolved
@@ -5,27 +5,8 @@
     <!--Begin: Package sources managed by Dependency Flow automation. Do not edit the sources below.-->
     <!--  Begin: Package sources from dotnet-aspire -->
     <!--  End: Package sources from dotnet-aspire -->
-<<<<<<< HEAD
-    <!--  Begin: Package sources from dotnet-aspnetcore -->
-    <!--  End: Package sources from dotnet-aspnetcore -->
-    <!--  Begin: Package sources from dotnet-emsdk -->
-    <!--  End: Package sources from dotnet-emsdk -->
-    <!--  Begin: Package sources from DotNet-msbuild-Trusted -->
-    <add key="darc-pub-DotNet-msbuild-Trusted-3e6a44d" value="https://pkgs.dev.azure.com/dnceng/public/_packaging/darc-pub-DotNet-msbuild-Trusted-3e6a44de/nuget/v3/index.json" />
-    <!--  End: Package sources from DotNet-msbuild-Trusted -->
-    <!--  Begin: Package sources from dotnet-roslyn-analyzers -->
-    <!--  End: Package sources from dotnet-roslyn-analyzers -->
     <!--  Begin: Package sources from dotnet-runtime -->
     <!--  End: Package sources from dotnet-runtime -->
-    <!--  Begin: Package sources from dotnet-templating -->
-    <add key="darc-pub-dotnet-templating-1b303bd" value="https://pkgs.dev.azure.com/dnceng/public/_packaging/darc-pub-dotnet-templating-1b303bd6/nuget/v3/index.json" />
-    <!--  End: Package sources from dotnet-templating -->
-    <!--  Begin: Package sources from dotnet-windowsdesktop -->
-    <!--  End: Package sources from dotnet-windowsdesktop -->
-=======
-    <!--  Begin: Package sources from dotnet-runtime -->
-    <!--  End: Package sources from dotnet-runtime -->
->>>>>>> bc7ab30e
     <!--End: Package sources managed by Dependency Flow automation. Do not edit the sources above.-->
     <add key="dotnet6" value="https://pkgs.dev.azure.com/dnceng/public/_packaging/dotnet6/nuget/v3/index.json" />
     <add key="dotnet6-transport" value="https://pkgs.dev.azure.com/dnceng/public/_packaging/dotnet6-transport/nuget/v3/index.json" />
