--- conflicted
+++ resolved
@@ -16,24 +16,14 @@
     <!--  Begin: Package sources from dotnet-aspnetcore -->
     <!--  End: Package sources from dotnet-aspnetcore -->
     <!--  Begin: Package sources from DotNet-msbuild-Trusted -->
-<<<<<<< HEAD
-=======
     <add key="darc-pub-DotNet-msbuild-Trusted-323d4b3" value="https://pkgs.dev.azure.com/dnceng/public/_packaging/darc-pub-DotNet-msbuild-Trusted-323d4b37/nuget/v3/index.json" />
->>>>>>> 63438a4a
     <!--  End: Package sources from DotNet-msbuild-Trusted -->
     <!--  Begin: Package sources from dotnet-roslyn-analyzers -->
     <!--  End: Package sources from dotnet-roslyn-analyzers -->
     <!--  Begin: Package sources from dotnet-runtime -->
     <!--  End: Package sources from dotnet-runtime -->
     <!--  Begin: Package sources from dotnet-templating -->
-<<<<<<< HEAD
-    <add key="darc-pub-dotnet-templating-a1aab40" value="https://pkgs.dev.azure.com/dnceng/public/_packaging/darc-pub-dotnet-templating-a1aab400/nuget/v3/index.json" />
-    <add key="darc-pub-dotnet-templating-a1aab40-2" value="https://pkgs.dev.azure.com/dnceng/public/_packaging/darc-pub-dotnet-templating-a1aab400-2/nuget/v3/index.json" />
-    <add key="darc-pub-dotnet-templating-a1aab40-1" value="https://pkgs.dev.azure.com/dnceng/public/_packaging/darc-pub-dotnet-templating-a1aab400-1/nuget/v3/index.json" />
-    <add key="darc-pub-dotnet-templating-f03f218" value="https://pkgs.dev.azure.com/dnceng/public/_packaging/darc-pub-dotnet-templating-f03f218a/nuget/v3/index.json" />
-=======
     <add key="darc-pub-dotnet-templating-6af4b92" value="https://pkgs.dev.azure.com/dnceng/public/_packaging/darc-pub-dotnet-templating-6af4b921/nuget/v3/index.json" />
->>>>>>> 63438a4a
     <!--  End: Package sources from dotnet-templating -->
     <!--  Begin: Package sources from dotnet-windowsdesktop -->
     <!--  End: Package sources from dotnet-windowsdesktop -->
@@ -62,26 +52,16 @@
     <!--  Begin: Package sources from dotnet-templating -->
     <!--  End: Package sources from dotnet-templating -->
     <!--  Begin: Package sources from dotnet-aspnetcore -->
-<<<<<<< HEAD
-    <!--  End: Package sources from dotnet-aspnetcore -->
-    <!--  Begin: Package sources from dotnet-format -->
-    <!--  Begin: Package sources from DotNet-msbuild-Trusted -->
-    <!--  End: Package sources from DotNet-msbuild-Trusted -->
-=======
     <!--  Begin: Package sources from dotnet-emsdk -->
     <!--  End: Package sources from dotnet-emsdk -->
     <!--  Begin: Package sources from dotnet-format -->
->>>>>>> 63438a4a
     <!--  End: Package sources from dotnet-format -->
     <!--  End: Package sources from dotnet-aspnetcore -->
     <!--  Begin: Package sources from dotnet-runtime -->
     <!--  End: Package sources from dotnet-runtime -->
     <!--  Begin: Package sources from dotnet-windowsdesktop -->
-<<<<<<< HEAD
-=======
     <!--  Begin: Package sources from dotnet-winforms -->
     <!--  End: Package sources from dotnet-winforms -->
->>>>>>> 63438a4a
     <!--  End: Package sources from dotnet-windowsdesktop -->
     <!--End: Package sources managed by Dependency Flow automation. Do not edit the sources above.-->
   </disabledPackageSources>
