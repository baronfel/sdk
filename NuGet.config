--- conflicted
+++ resolved
@@ -23,11 +23,8 @@
     <!--  End: Package sources from dotnet-deployment-tools -->
     <!--  Begin: Package sources from dotnet-aspire -->
     <!--  End: Package sources from dotnet-aspire -->
-<<<<<<< HEAD
     <!--  Begin: Package sources from dotnet-emsdk -->
     <!--  End: Package sources from dotnet-emsdk -->
-=======
->>>>>>> 6647366a
     <!--  Begin: Package sources from dotnet-aspnetcore -->
     <!--  End: Package sources from dotnet-aspnetcore -->
     <!--  Begin: Package sources from dotnet-emsdk -->
@@ -40,11 +37,7 @@
     <!--  Begin: Package sources from dotnet-runtime -->
     <!--  End: Package sources from dotnet-runtime -->
     <!--  Begin: Package sources from dotnet-templating -->
-<<<<<<< HEAD
-    <add key="darc-pub-dotnet-templating-79d6a45" value="https://pkgs.dev.azure.com/dnceng/public/_packaging/darc-pub-dotnet-templating-79d6a453/nuget/v3/index.json" />
-=======
     <add key="darc-pub-dotnet-templating-f630f03" value="https://pkgs.dev.azure.com/dnceng/public/_packaging/darc-pub-dotnet-templating-f630f037/nuget/v3/index.json" />
->>>>>>> 6647366a
     <!--  End: Package sources from dotnet-templating -->
     <!--  Begin: Package sources from dotnet-windowsdesktop -->
     <!--  End: Package sources from dotnet-windowsdesktop -->
@@ -77,11 +70,6 @@
     <!--  Begin: Package sources from dotnet-templating -->
     <!--  End: Package sources from dotnet-templating -->
     <!--  Begin: Package sources from dotnet-aspnetcore -->
-<<<<<<< HEAD
-    <!--  Begin: Package sources from DotNet-msbuild-Trusted -->
-    <!--  End: Package sources from DotNet-msbuild-Trusted -->
-=======
->>>>>>> 6647366a
     <!--  End: Package sources from dotnet-aspnetcore -->
     <!--  Begin: Package sources from dotnet-runtime -->
     <!--  End: Package sources from dotnet-runtime -->
