--- conflicted
+++ resolved
@@ -18,10 +18,7 @@
     <!--  Begin: Package sources from dotnet-runtime -->
     <!--  End: Package sources from dotnet-runtime -->
     <!--  Begin: Package sources from dotnet-templating -->
-<<<<<<< HEAD
-=======
     <add key="darc-pub-dotnet-templating-5cab537" value="https://pkgs.dev.azure.com/dnceng/public/_packaging/darc-pub-dotnet-templating-5cab5378/nuget/v3/index.json" />
->>>>>>> 97651d19
     <!--  End: Package sources from dotnet-templating -->
     <!--  Begin: Package sources from dotnet-windowsdesktop -->
     <!--  End: Package sources from dotnet-windowsdesktop -->
@@ -48,12 +45,9 @@
     <!--  Begin: Package sources from dotnet-templating -->
     <!--  End: Package sources from dotnet-templating -->
     <!--  Begin: Package sources from dotnet-aspnetcore -->
-<<<<<<< HEAD
-=======
     <!--  End: Package sources from dotnet-aspnetcore -->
     <!--  Begin: Package sources from dotnet-format -->
     <!--  End: Package sources from dotnet-format -->
->>>>>>> 97651d19
     <!--  End: Package sources from dotnet-aspnetcore -->
     <!--  Begin: Package sources from dotnet-runtime -->
     <!--  End: Package sources from dotnet-runtime -->
