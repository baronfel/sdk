--- conflicted
+++ resolved
@@ -7,13 +7,6 @@
     <!--  End: Package sources from dotnet-aspire -->
     <!--  Begin: Package sources from dotnet-runtime -->
     <!--  End: Package sources from dotnet-runtime -->
-<<<<<<< HEAD
-    <!--  Begin: Package sources from dotnet-templating -->
-    <!--  End: Package sources from dotnet-templating -->
-    <!--  Begin: Package sources from dotnet-windowsdesktop -->
-    <!--  End: Package sources from dotnet-windowsdesktop -->
-=======
->>>>>>> 5923bae3
     <!--End: Package sources managed by Dependency Flow automation. Do not edit the sources above.-->
     <add key="dotnet6" value="https://pkgs.dev.azure.com/dnceng/public/_packaging/dotnet6/nuget/v3/index.json" />
     <add key="dotnet6-transport" value="https://pkgs.dev.azure.com/dnceng/public/_packaging/dotnet6-transport/nuget/v3/index.json" />
