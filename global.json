--- conflicted
+++ resolved
@@ -14,12 +14,7 @@
     }
   },
   "msbuild-sdks": {
-<<<<<<< HEAD
-    "Microsoft.DotNet.Arcade.Sdk": "6.0.0-beta.24459.5",
-    "Microsoft.DotNet.Helix.Sdk": "6.0.0-beta.24459.5"
-=======
     "Microsoft.DotNet.Arcade.Sdk": "8.0.0-beta.24360.5",
     "Microsoft.DotNet.Helix.Sdk": "8.0.0-beta.24360.5"
->>>>>>> 3f6b2607
   }
 }