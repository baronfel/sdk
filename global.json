--- conflicted
+++ resolved
@@ -7,11 +7,7 @@
     "errorMessage": "The .NET SDK is not installed or is not configured correctly. Please run ./build to install the correct SDK version locally."
   },
   "tools": {
-<<<<<<< HEAD
-    "dotnet": "9.0.110",
-=======
     "dotnet": "10.0.100-rc.1.25420.111",
->>>>>>> fae467a6
     "runtimes": {
       "dotnet": [
         "$(MicrosoftNETCorePlatformsPackageVersion)"
@@ -25,13 +21,8 @@
     }
   },
   "msbuild-sdks": {
-<<<<<<< HEAD
-    "Microsoft.DotNet.Arcade.Sdk": "9.0.0-beta.25460.1",
-    "Microsoft.DotNet.Helix.Sdk": "9.0.0-beta.25460.1",
-=======
     "Microsoft.DotNet.Arcade.Sdk": "10.0.0-beta.25427.104",
     "Microsoft.DotNet.Helix.Sdk": "10.0.0-beta.25427.104",
->>>>>>> fae467a6
     "Microsoft.Build.NoTargets": "3.7.0",
     "Microsoft.Build.Traversal": "3.4.0",
     "Microsoft.WixToolset.Sdk": "5.0.2-dotnet.2737382"
