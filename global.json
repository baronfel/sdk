{
  "tools": {
<<<<<<< HEAD
    "dotnet": "3.1.200-preview-014967",
=======
    "dotnet": "5.0.100-preview.1.20119.7",
    "runtimes": {
      "dotnet": [
        "$(MicrosoftNETCoreAppRuntimePackageVersion)"
      ]
    },
>>>>>>> 44704959
    "vs-opt": {
      "version": "15.9"
    }
  },
  "msbuild-sdks": {
<<<<<<< HEAD
    "Microsoft.DotNet.Arcade.Sdk": "1.0.0-beta.20113.5",
    "Microsoft.DotNet.Helix.Sdk": "2.0.0-beta.20113.5"
=======
    "Microsoft.DotNet.Arcade.Sdk": "5.0.0-beta.20118.1",
    "Microsoft.DotNet.Helix.Sdk": "5.0.0-beta.20118.1"
>>>>>>> 44704959
  }
}<|MERGE_RESOLUTION|>--- conflicted
+++ resolved
@@ -1,26 +1,17 @@
 {
   "tools": {
-<<<<<<< HEAD
-    "dotnet": "3.1.200-preview-014967",
-=======
     "dotnet": "5.0.100-preview.1.20119.7",
     "runtimes": {
       "dotnet": [
         "$(MicrosoftNETCoreAppRuntimePackageVersion)"
       ]
     },
->>>>>>> 44704959
     "vs-opt": {
       "version": "15.9"
     }
   },
   "msbuild-sdks": {
-<<<<<<< HEAD
-    "Microsoft.DotNet.Arcade.Sdk": "1.0.0-beta.20113.5",
-    "Microsoft.DotNet.Helix.Sdk": "2.0.0-beta.20113.5"
-=======
     "Microsoft.DotNet.Arcade.Sdk": "5.0.0-beta.20118.1",
     "Microsoft.DotNet.Helix.Sdk": "5.0.0-beta.20118.1"
->>>>>>> 44704959
   }
 }