--- conflicted
+++ resolved
@@ -1,14 +1,9 @@
 {
-<<<<<<< HEAD
-  "sdk": {
-    "version": "2.2.204-preview-010087"
-=======
   "tools": {
     "dotnet": "3.0.100-preview4-011172",
     "vs-opt": {
       "version": "15.9"
     }
->>>>>>> 814b7898
   },
   "msbuild-sdks": {
     "Microsoft.DotNet.Arcade.Sdk": "1.0.0-beta.19206.5"
