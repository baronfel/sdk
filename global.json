--- conflicted
+++ resolved
@@ -7,11 +7,7 @@
     "errorMessage": "The .NET SDK is not installed or is not configured correctly. Please run ./build to install the correct SDK version locally."
   },
   "tools": {
-<<<<<<< HEAD
-    "dotnet": "10.0.100",
-=======
     "dotnet": "10.0.100-rc.1.25451.107",
->>>>>>> fa36e9d9
     "runtimes": {
       "dotnet": [
         "$(MicrosoftNETCorePlatformsPackageVersion)"
