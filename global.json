{
  "sdk": {
    "paths": [
      ".dotnet",
      "$host$"
    ],
    "errorMessage": "The .NET SDK is not installed or is not configured correctly. Please run ./build to install the correct SDK version locally."
  },
  "tools": {
    "dotnet": "10.0.100-rc.2.25502.107",
    "runtimes": {
      "dotnet": [
        "$(MicrosoftNETCorePlatformsPackageVersion)"
      ],
      "aspnetcore": [
        "$(MicrosoftAspNetCoreComponentsSdkAnalyzersPackageVersion)"
      ]
    },
    "vs-opt": {
      "version": "16.8"
    }
  },
  "msbuild-sdks": {
<<<<<<< HEAD
    "Microsoft.DotNet.Arcade.Sdk": "10.0.0-beta.25520.117",
    "Microsoft.DotNet.Helix.Sdk": "10.0.0-beta.25520.117",
=======
    "Microsoft.DotNet.Arcade.Sdk": "10.0.0-beta.25556.109",
    "Microsoft.DotNet.Helix.Sdk": "10.0.0-beta.25556.109",
>>>>>>> 1af6f704
    "Microsoft.Build.NoTargets": "3.7.0",
    "Microsoft.Build.Traversal": "3.4.0",
    "Microsoft.WixToolset.Sdk": "5.0.2-dotnet.2811440"
  }
}<|MERGE_RESOLUTION|>--- conflicted
+++ resolved
@@ -21,13 +21,8 @@
     }
   },
   "msbuild-sdks": {
-<<<<<<< HEAD
-    "Microsoft.DotNet.Arcade.Sdk": "10.0.0-beta.25520.117",
-    "Microsoft.DotNet.Helix.Sdk": "10.0.0-beta.25520.117",
-=======
     "Microsoft.DotNet.Arcade.Sdk": "10.0.0-beta.25556.109",
     "Microsoft.DotNet.Helix.Sdk": "10.0.0-beta.25556.109",
->>>>>>> 1af6f704
     "Microsoft.Build.NoTargets": "3.7.0",
     "Microsoft.Build.Traversal": "3.4.0",
     "Microsoft.WixToolset.Sdk": "5.0.2-dotnet.2811440"
