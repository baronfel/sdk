--- conflicted
+++ resolved
@@ -11,12 +11,7 @@
     }
   },
   "msbuild-sdks": {
-<<<<<<< HEAD
-    "Microsoft.DotNet.Arcade.Sdk": "6.0.0-beta.24413.1",
-    "Microsoft.DotNet.Helix.Sdk": "6.0.0-beta.24413.1"
-=======
     "Microsoft.DotNet.Arcade.Sdk": "6.0.0-beta.24459.5",
     "Microsoft.DotNet.Helix.Sdk": "6.0.0-beta.24459.5"
->>>>>>> bdb19eb1
   }
 }