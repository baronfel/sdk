# Branches that trigger a build on commit
trigger:
- main
- feature/*
- release/*

# Branches that trigger builds on PR
pr:
- main
- feature/*
- release/*

jobs:

- job: Windows
  pool:
    vmImage: 'windows-latest'
  variables:
    _os: Windows
  strategy:
    maxParallel: 4
    matrix:
      Debug:
        _configuration: Debug
      Release:
        _configuration: Release
  timeoutInMinutes: 30
  steps:
<<<<<<< HEAD
    - script: eng\common\cibuild.cmd -configuration $(_configuration) -prepareMachine /p:TestTimeout=360000
=======
    - script: eng\common\cibuild.cmd -msbuildEngine dotnet -configuration $(_configuration) -prepareMachine /p:TestTimeout=360000
>>>>>>> 2408e5c1
      displayName: Build and Test
    - task: PublishTestResults@2
      inputs:
        testRunner: XUnit
        testResultsFiles: '$(Build.SourcesDirectory)\artifacts\TestResults\$(_configuration)\*.trx'
        mergeTestResults: true
        testRunTitle: '$(_os) $(_configuration)'
      condition: always()
    - task: PublishBuildArtifacts@1
      displayName: Publish Workspace Loader Projects
      inputs:
        PathtoPublish: '$(Build.SourcesDirectory)/tests/projects/for_workspace_loader'
        ArtifactName: '$(_os) $(_configuration) - Workspace Loader Projects'
      continueOnError: true
      condition: not(succeeded())
    - task: PublishBuildArtifacts@1
      displayName: Publish Logs
      inputs:
        PathtoPublish: '$(Build.SourcesDirectory)\artifacts\log\$(_configuration)'
        ArtifactName: '$(_os) $(_configuration)'
      continueOnError: true
      condition: not(succeeded())

- job: Linux
  pool:
    vmImage: 'ubuntu-latest'
  variables:
    _os: Linux
  strategy:
    maxParallel: 4
    matrix:
      Debug:
        _configuration: Debug
      Release:
        _configuration: Release
  timeoutInMinutes: 30
  steps:
    - script: ./eng/common/cibuild.sh --configuration $(_configuration) --prepareMachine /p:TestTimeout=240000
      displayName: Build and Test
    - task: PublishTestResults@2
      displayName: Publish xUnit Test Results
      inputs:
        testRunner: XUnit
        testResultsFiles: '$(Build.SourcesDirectory)/artifacts/TestResults/$(_configuration)/*.trx'
        mergeTestResults: true
        testRunTitle: '$(_os) $(_configuration)'
      condition: always()
    - task: PublishBuildArtifacts@1
      displayName: Publish Workspace Loader Projects
      inputs:
        PathtoPublish: '$(Build.SourcesDirectory)/tests/projects/for_workspace_loader'
        ArtifactName: '$(_os) $(_configuration) - Workspace Loader Projects'
      continueOnError: true
      condition: not(succeeded())
    - task: PublishBuildArtifacts@1
      displayName: Publish Logs
      inputs:
        PathtoPublish: '$(Build.SourcesDirectory)/artifacts/log/$(_configuration)'
        ArtifactName: '$(_os) $(_configuration)'
      continueOnError: true
      condition: not(succeeded())

- job: Linux_Spanish
  pool:
    vmImage: 'ubuntu-latest'
  variables:
    _os: Linux
    LC_ALL: es_ES.UTF-8
  strategy:
    maxParallel: 4
    matrix:
      Debug:
        _configuration: Debug
      Release:
        _configuration: Release
  timeoutInMinutes: 30
  steps:
    - script: ./eng/common/cibuild.sh --configuration $(_configuration) --prepareMachine /p:TestTimeout=360000
      displayName: Build and Test
    - task: PublishTestResults@2
      displayName: Publish xUnit Test Results
      inputs:
        testRunner: XUnit
        testResultsFiles: '$(Build.SourcesDirectory)/artifacts/TestResults/$(_configuration)/*.trx'
        mergeTestResults: true
        testRunTitle: 'Spanish $(_os) $(_configuration)'
      condition: always()
    - task: PublishBuildArtifacts@1
      displayName: Publish Workspace Loader Projects
      inputs:
        PathtoPublish: '$(Build.SourcesDirectory)/tests/projects/for_workspace_loader'
        ArtifactName: 'Spanish $(_os) $(_configuration) - Workspace Loader Projects'
      continueOnError: true
      condition: not(succeeded())
    - task: PublishBuildArtifacts@1
      displayName: Publish Logs
      inputs:
        PathtoPublish: '$(Build.SourcesDirectory)/artifacts/log/$(_configuration)'
        ArtifactName: 'Spanish $(_os) $(_configuration)'
      continueOnError: true
      condition: not(succeeded())

- job: Formatting_Check
  pool:
    vmImage: 'ubuntu-latest'
  timeoutInMinutes: 10
  steps:
    - script: ./restore.sh && echo "##vso[task.setvariable variable=PATH]$(Build.SourcesDirectory)/.dotnet:${PATH}" && echo "##vso[task.setvariable variable=DOTNET_ROOT]$(Build.SourcesDirectory)/.dotnet"
      displayName: Restore dependencies
    - script: dotnet run --project ./src/dotnet-format.csproj -c Release -- @validate.rsp
      displayName: Run dotnet-format
    - task: PublishBuildArtifacts@1
      displayName: Publish Logs
      inputs:
        PathtoPublish: '$(Build.SourcesDirectory)\artifacts\log\'
        ArtifactName: 'Formatting Check'
      continueOnError: true
      condition: not(succeeded())
      
- template: /eng/common/templates/jobs/source-build.yml<|MERGE_RESOLUTION|>--- conflicted
+++ resolved
@@ -26,11 +26,7 @@
         _configuration: Release
   timeoutInMinutes: 30
   steps:
-<<<<<<< HEAD
-    - script: eng\common\cibuild.cmd -configuration $(_configuration) -prepareMachine /p:TestTimeout=360000
-=======
     - script: eng\common\cibuild.cmd -msbuildEngine dotnet -configuration $(_configuration) -prepareMachine /p:TestTimeout=360000
->>>>>>> 2408e5c1
       displayName: Build and Test
     - task: PublishTestResults@2
       inputs:
